--- conflicted
+++ resolved
@@ -1,12 +1,9 @@
-<<<<<<< HEAD
 Jenetics-1.5.0
 - Minor fixes in Gradle build script.
 - Mark some 'arrays' class methods as deprecated.
 - Fix/streamline BitChromosome constructors.
 - Improve Gradle build scripts.
-=======
 - The 'org.jenetics.util.Concurrency' class has been deprecated and was replaced by 'org.jenetics.util.Concurrent'.
->>>>>>> a3e61327
 
 Jenetics-1.4.1
 - Fix bug in ListIterator implementation of the 'Seq' classes.
