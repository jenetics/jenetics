<<<<<<< HEAD
Jenetics-4.2.0

- Improvements
    * https://github.com/jenetics/jenetics/issues/325: **Allow customization of fitness evaluation execution for bundling calculations**
    * https://github.com/jenetics/jenetics/issues/327: Improve CPU utilization during fitness evaluation.
    * https://github.com/jenetics/jenetics/issues/335: Seq view wrapper for List<T> and T[] types.

- Bug fixes
    * https://github.com/jenetics/jenetics/issues/317: Fix links of Javadoc images.
    * https://github.com/jenetics/jenetics/issues/318: NULL result from engine.stream() after upgrade from 4.0.0 to 4.1.0.
    * https://github.com/jenetics/jenetics/issues/336: Errornous default implementation of 'Seq.indexWhere'.
    * https://github.com/jenetics/jenetics/issues/341: Error in internal 'bit.increment' method.
    * https://github.com/jenetics/jenetics/issues/345: Assumption for 'Genotype.newInstance(ISeq)' no longer holds.

=======
Jenetics-4.2.1

- Bug fixes
    * https://github.com/jenetics/jenetics/issues/416: Method internal `comb.subset` doesn't create all possible combinations. The `PermutationChromosome` is therefore not able to create solutions for the whole search space.
>>>>>>> 3f1b4e05

Jenetics-4.1.0

- Improvements
    * https://github.com/jenetics/jenetics/issues/223: **Implementation of Multi-Objective Optimization.**
    * https://github.com/jenetics/jenetics/issues/259: Pruning GP program tree.
    * https://github.com/jenetics/jenetics/issues/285: Population exchange between different Engines.
    * https://github.com/jenetics/jenetics/issues/294: Cleanup of Jenetics examples.
    * https://github.com/jenetics/jenetics/issues/295: Upgrade Gradle version 4.5.
    * https://github.com/jenetics/jenetics/issues/297: Compile JMH test on test execution.
    * https://github.com/jenetics/jenetics/issues/306: Improve Javadoc on how to extend chromosomes.
    * https://github.com/jenetics/jenetics/issues/307: Enable @apiNote, @implSpec and @implNote Javadoc tag.

- Bug fixes
    * https://github.com/jenetics/jenetics/issues/290: User's manual fixes.
    * https://github.com/jenetics/jenetics/issues/298: Fix GP load/save of generated tree.


Jenetics-4.0.0

- Improvements

    * https://github.com/jenetics/jenetics/issues/28: Immutable population class. The original `Population` class has been replaced by `Seq<Phenotype<G, C>>`. This points to a more _functional_ implementation of the library.
    * https://github.com/jenetics/jenetics/issues/119: `Chromosome` implementations are now fully immutable. This is an internal change only.
    * https://github.com/jenetics/jenetics/issues/121: `Mutator` class is easier now to extend. It has been extended with additional `mutate` methods which serves as extension points for onw `Mutator` implementations.
    * https://github.com/jenetics/jenetics/issues/123: `Chromosome` with variable number of genes: Most chromosomes can now be created with a variable number of genes. `DoubleChromosome.of(0.0, 1.0, IntRange.of(5, 16))`.
    * https://github.com/jenetics/jenetics/issues/172: [`io.jenetics.prngine`](https://github.com/jenetics/prngine) library replaces the existing PRNG implementations in the `io.jenetics.base` module.
    * https://github.com/jenetics/jenetics/issues/175: Align random int range generation with `io.jenetics.prngine` library. This is an internal change only.
    * https://github.com/jenetics/jenetics/issues/180: Change library namespace from `org.jenetics` to `io.jenetics`. This is the **most** invasive change of this release. Users have to adopt the imports in all their code.
    * https://github.com/jenetics/jenetics/issues/183: Change copyright email address to ...@gmail.com
    * https://github.com/jenetics/jenetics/issues/200: Implementation of gene convergence termination: _A termination method that stops the evolution when a user-specified percentage of the genes that make up a `Genotype` are deemed as converged. A gene is deemed as converged when the average value of that gene across all of the genotypes in the current population is less than a user-specified percentage away from the maximum gene value across the genotypes._
    * https://github.com/jenetics/jenetics/issues/253: Removal of deprecated code and classes: mainly `JAXB` marshalling and the `LCG64ShiftRandom` class.
    * https://github.com/jenetics/jenetics/issues/260: Clean room implementation of internal `subset` function. This method was a port from the [C++ source](https://people.scs.fsu.edu/~burkardt/c_src/subset/subset.html) written by John Burkardt. The original source has been published under the LGPL licence, which is not compatible to tha Apache 2 licence. To avoid legal issues, the affected method has been reimplemented using the [Clean Room](http://wiki.c2.com/?CleanRoomImplementation) method, based on the original book, [Combinatorial Algorithms for Computers and Calculators](https://www.math.upenn.edu/%7Ewilf/website/CombinatorialAlgorithms.pdf), by Albert Nijenhuis and Herbert Wilf. The `io.jenetics.internal.math.comb.subset` method is now fully compatible with the Apache 2 licence.
    * https://github.com/jenetics/jenetics/issues/262: Filter for duplicate individuals: It is now possible to intercept the stream of `EvolutionResult`s of the evolution `Engine`:
```java
final Engine<DoubleGene, Integer> engine = Engine.builder(problem)
	.mapping(EvolutionResult.toUniquePopulation())
	.build();
```
    * https://github.com/jenetics/jenetics/issues/264: Upgrade Gradle to version 4.3.
    * https://github.com/jenetics/jenetics/issues/266: The `Seq` serialization should be more robust in the case of implementation changes.
    * https://github.com/jenetics/jenetics/issues/269: Implementation of an [`EliteSelector`](https://en.wikipedia.org/wiki/Selection_(genetic_algorithm)).
    * https://github.com/jenetics/jenetics/issues/269: Cleanup of internal, mathematical helper functions.
    * https://github.com/jenetics/jenetics/issues/272: Obey Java naming convention. Two helper classes have been renamed to obey the Java naming conventions. `codecs` -> `Codecs` and `limits` -> `Limits`.
    * https://github.com/jenetics/jenetics/issues/279: Additional `MSeq.swap` method.

- Bugs

    * (https://github.com/jenetics/jenetics/issues/247: Fix the classpath of the `jrun` helper script.
    * https://github.com/jenetics/jenetics/issues/256: Buggy type signature of `AnyChromosome.of` method.

Jenetics-3.9.0

- Improvements
    * https://github.com/jenetics/jenetics/issues/26: Extend Gradle scripts for multi-module releases.
    * https://github.com/jenetics/jenetics/issues/27: Parallel `EvolutionStream`.
    * https://github.com/jenetics/jenetics/issues/64: Implementation of `TreeGene`/`Chromosome`.
    * https://github.com/jenetics/jenetics/issues/181: XML marshaling module: `org.jenetics.xml`.
    * https://github.com/jenetics/jenetics/issues/199: Termination: Population convergence.
    * https://github.com/jenetics/jenetics/issues/201: Simplify Gradle build scripts.
    * https://github.com/jenetics/jenetics/issues/204: Remove internal `Stack` container class.
    * https://github.com/jenetics/jenetics/issues/207: Add missing `BitChromosome` factory methods.
    * https://github.com/jenetics/jenetics/issues/216: Restructuring of User's Manual.
    * https://github.com/jenetics/jenetics/issues/218: Mark `LCG64ShiftRandom` class as deprecated.
    * https://github.com/jenetics/jenetics/issues/219: Mark `JAXB` marshaling as deprecated.
    * https://github.com/jenetics/jenetics/issues/227: Genetic Programming module: `org.jenetics.prog`.
    * https://github.com/jenetics/jenetics/issues/228: Upgrade Gradle to 4.0.2.
    * https://github.com/jenetics/jenetics/issues/229: Define stable module names.
    * https://github.com/jenetics/jenetics/issues/236: Rename module `jenetix` to `org.jenetics.ext`
    * https://github.com/jenetics/jenetics/issues/238: Align project directories with maven artifact names.

- Bug fixes
    * https://github.com/jenetics/jenetics/issues/212): Fix `Seq.toArray(Object[])` method.
    * https://github.com/jenetics/jenetics/pull/226): Incorrect `MinMax.toString()` output.
    * https://github.com/jenetics/jenetics/pull/233): `Engine.java` Comment Grammar Fix.
    * https://github.com/jenetics/jenetics/issues/234): `Population.empty()` isn't empty

Jenetics-3.8.0

- Improvements
    * https://github.com/jenetics/jenetics/issues/157: Add `LineCrossover` class.
    * https://github.com/jenetics/jenetics/issues/158: Add `IntermediateCrossover` class.
    * https://github.com/jenetics/jenetics/issues/168: Remove dependency to `java.desktop` module.
    * https://github.com/jenetics/jenetics/issues/169: Describe how to configure (μ, λ) and (μ + λ) Evolution Strategies in manual.
    * https://github.com/jenetics/jenetics/issues/177: Additional 'Seq' conversion functions:
        * Seq.asISeq()
        * Seq.asMSeq()
    * https://github.com/jenetics/jenetics/issues/182: Rename build script to default names. All build scripts are now named `build.gradle`.
    * https://github.com/jenetics/jenetics/issues/188: Additional `Engine.Builder` methods
        * Engine.Builder.survivorsSize(int)
        * Engine.Builder.offspringSize(int)
        * Engine.Builder.survivorsFraction(double)
    * https://github.com/jenetics/jenetics/issues/189: `TruncationSelector` is now able to globally limit best selected individuals. This is used for (μ, λ) and (μ + λ) Evolution Strategies.
    * https://github.com/jenetics/jenetics/issues/197: Improve CPU utilization for long running fitness functions. The original concurrent fitness function evaluation where assumed to be quite *fast*.

Jenetics-3.7.0

- Improvements
    * https://github.com/jenetics/jenetics/issues/127: Change the maven group and artifact ID from `org.bitbucket:org.jenetics` to `io.jenetics:jenetics`.
    * https://github.com/jenetics/jenetics/issues/142: Jenetics now compiles without warnings with Java 9 EA.
    * https://github.com/jenetics/jenetics/issues/145: Add additional `Engine.stream(...)` and `Engine.iterator(...)` methods:
        * stream(Iterable<Genotype<G>> genotypes)
        * stream(Iterable<Genotype<G>> genotypes, long generation)
        * stream(EvolutionResult<G, C> result)
        * iterator(Iterable<Genotype<G>> genotypes, long generation)
        * iterator(Population<G, C> population)
        * iterator(EvolutionResult<G, C> result)
    * https://github.com/jenetics/jenetics/issues/150: Implement fitness convergence termination strategy.
    * https://github.com/jenetics/jenetics/issues/152: Remove `hashCode` and replace `equals` method with `sameState(T)` for mutable objects.
    * https://github.com/jenetics/jenetics/issues/156: Implementation of an UniformCrossover.
    * https://github.com/jenetics/jenetics/issues/162: Update and improve User's Manual.

- Bug fixes
    * https://github.com/jenetics/jenetics/issues/143: Fix serialization of `EvolutionResult` class.
    * https://github.com/jenetics/jenetics/issues/146: NPE in `EvolutionResult.toBestEvolutionResult()` when collecting empty `EvolutionStream`s.
    * https://github.com/jenetics/jenetics/issues/159: The _User's Manual_ build fails for [Lyx](http://www.lyx.org/) version 2.2.2.


Jenetics-3.6.0

- Improvements
    * https://github.com/jenetics/jenetics/issues/114: `Alterer` implementations are now able to handle `Chromosome`s of different length.
    * https://github.com/jenetics/jenetics/issues/103: Add `MSeq.sort` method.
    * https://github.com/jenetics/jenetics/issues/135: Add `Codec.decode(Genotype)` default method.

- Bug fixes
    * https://github.com/jenetics/jenetics/issues/129: Fix Javadoc encoding.

- Updates
    * https://github.com/jenetics/jenetics/issues/134: Update Gradle to 3.1.
    * https://github.com/jenetics/jenetics/issues/138: Update TestNG to 6.9.13.

Jenetics-3.5.1

- Bug fixes
    * https://github.com/jenetics/jenetics/issues/111: Dead lock for single-threaded executors.

Jenetics-3.5.0

- Improvement
    * https://github.com/jenetics/jenetics/issues/81: It is now easier to register user-defined JAXB marshallings -- `org.jenetics.util.IO.JAXB.register`
    * https://github.com/jenetics/jenetics/issues/90, [#91](https://github.com/jenetics/jenetics/issues/91): The manual contains now a section where the performance of the `MonteCarloSelector` and an evolutionary `Selector` is compared (fig. 6.8, page 52).
    * https://github.com/jenetics/jenetics/issues/96: Merge branch with incubation module `org.jenetix`, which contains experimental classes.
    * https://github.com/jenetics/jenetics/issues/101: Add manual example for solving the *Rastrigin* function.

- Bug fixes
    * https://github.com/jenetics/jenetics/issues/92: Fix example code in user manual.
    * https://github.com/jenetics/jenetics/issues/94: Inconsistent pre-condition check of `Engine.Builder.build` method.
    * https://github.com/jenetics/jenetics/issues/99: `EvolutionResult` was not completely immutable.

Jenetics-3.4.0

- Improvements
    * https://github.com/jenetics/jenetics/issues/68: Improve implementations of 'Seq' interfaces. Note: The changes of this issue changes the Java serialization of the 'Genes' and 'Chromosomes'. 'Gene'/'Chromosomes' which has been serialized with version 3.3 can't be loaded with version 3.4. As a workaround, it is still possible to write the 'Genes'/'Chromosomes' in XML format and load it with version 3.4.
    * https://github.com/jenetics/jenetics/issues/73: Add additional methods to 'Seq' interface: 'Seq.append' and 'Seq.prepend'.
    * https://github.com/jenetics/jenetics/issues/79: Improve evolution performance measuring. Code resides now in (experimental) 'org.jenetics.tool' module.
    * https://github.com/jenetics/jenetics/issues/85: Add support for fixed-sized subsets in 'PermutationChromosome' class.

Jenetics-3.3.0

- Improvements
    * https://github.com/jenetics/jenetics/issues/43: Add _Evolving images_ example.
    * https://github.com/jenetics/jenetics/issues/62: Two or more `Codec` interfaces can be combined into a single one.
    * https://github.com/jenetics/jenetics/issues/66: Add `AnyGene` and `AnyChromosome` for arbitrary allele types.

- Bug fixes
    * https://github.com/jenetics/jenetics/issues/52: Immutability of ISeq violated.
    * https://github.com/jenetics/jenetics/issues/55: Fixing example-run script for Mac.

Jenetics-3.2.0

- Improvements
    * https://github.com/jenetics/jenetics/issues/24: Stabilize statistical selector tests.
    * https://github.com/jenetics/jenetics/issues/25: Remove `testng.xml` file. The test classes are now determined automatically.
    * https://github.com/jenetics/jenetics/issues/40: Introduce `Codec` interface for defining problem encodings.
    * Add _Internal_ section in manual, which describes implementation details.

- Bug fixes
    * https://github.com/jenetics/jenetics/issues/33: Selectors must not change the input population. This occasionally caused `ConcurrentModificationException`.  Such selectors are now creating a defensive copy of the input population.
    * https://github.com/jenetics/jenetics/issues/34: `IndexOutOfBoundsException` when selecting populations which are too short.
    * https://github.com/jenetics/jenetics/issues/35: `IndexOutOfBoundsException` when altering populations which are too short.
    * https://github.com/jenetics/jenetics/issues/39: Numerical instabilities of `ProbabilitySelector`.
    * https://github.com/jenetics/jenetics/issues/47: `Engine` deadlock for long running fitness functions.

Jenetics-3.1.0

- Add 'combine' method to 'Quantile' object. This makes the class usable for (parallel) streams.
- Minor code streamlining and bug-fixing.
- Improve termination strategies.
- Add 'EvolutionStream.of' factory method as an alternative way for creating an evolution stream.
- https://github.com/jenetics/jenetics/issues/12: Fix typos in user manual.
- https://github.com/jenetics/jenetics/issues/13: Add link to Javadoc and manual to README file.
- https://github.com/jenetics/jenetics/issues/14: Remove `Serialize` interface from `Gene` and `Chromosome`.
- https://github.com/jenetics/jenetics/issues/16: Make code examples in Javadoc standard conform.
- https://github.com/jenetics/jenetics/issues/17: Improve recombination section in manual.
- https://github.com/jenetics/jenetics/issues/20: Advance `Genotype` validity checks.


Jenetics-3.0.1

- Fixes: * https://github.com/jenetics/jenetics/issues/2
         * https://github.com/jenetics/jenetics/issues/7

Jenetics-3.0.0

- Rewrite of *engine* classes to make use of Java 8 Stream API.

Jenetics-2.0.2

- Stabilization of ProbabilitySelector.probabilities method when minimizing the fitness function.

Jenetics-2.0.1
- Fix bug in ProbabilitySelector class. The inverted probabilities are not correctly calculated when minimizing the fitness function.

Jenetics-2.0.0
- Add IntegerGene/Chromosome classes.
- Remove all deprecated classes and methods.
- Remove dependency to the JScience library.
- All concurrency classes are now internal. GeneticAlgorithm class takes an Executor as additional parameter, which is used for parallelizable code.
- Library can now be downloaded via the maven central repository: `org.bitbucket.fwilhelm:org.jenetics:2.0.0`

Jenetics-1.6.0
- Add JAXB base XML serialization mechanism to the Gene/Chromosome/Genotype/Phenotype classes. Mark the XMLSerializable based XML serialization as deprecated. org.jenetics.util.IO.xml is now deprecated.
- Add Double/Long genes/chromosomes which will replace the Float64/Integer64 genes/chromosomes.
- Generalize the fitness function to 'Function<? super Genotype<G>, ? extends C>' and the fitness scaler to 'Function<? super C, ? extends C>'.

Jenetics-1.5.0
- Minor fixes in Gradle build script.
- Mark some 'arrays' class methods as deprecated.
- Fix/streamline BitChromosome constructors.
- Improve Gradle build scripts.
- Simplify statistics test classes.

Jenetics-1.4.1
- Fix bug in ListIterator implementation of the 'Seq' classes.

Jenetics-1.4.0
- Performance improvements of 'BitChromosome' class.
- Add method 'BitChromosome.bitCount()'.
- Mark 'arrays.subset' methods as deprecated; methods has been moved to 'org.jenetics.util.math' class.
- Improve Gradle build scripts.
- Change license from LGPL to Apache 2.0.

Jenetics-1.3.0
- Add abstract 'Random64' class, respectively make it public.
- Mark 'object.nonNull' methods as deprecated; functionality is now available in 'java.util.Objects.requireNonNull'.
- Mark 'arrays.indexWhere' methods as deprecated.
- Mark method 'object.str(Object)' as deprecated.
- Mark method 'object.str(byte[])' as deprecated; functionality has moved to 'bit.toString(byte[])'.
- Mark method 'math.min/max' as deprecated; functionality has moved to 'math.statistics' class.
- Mark method 'math.sum' as deprecated; functionality has moved to 'math.statistics' class.
- Mark 'arrays.foreach' method as deprecated. Replaced by 'arrays.forEach'.
- Mark 'Seq.forall' method as deprecated. Replaced by 'Seq.forAll'.
- Mark 'Seq.foreach' method as deprecated. Replaced by 'Seq.forEach'.
- Mark non-array methods in 'arrays' class as deprecated.
- Mark 'arrays.permutation' methods as deprecated.
- Add 'Array.shuffle()' method.
- Fix thread-safe version of the 'LCG64ShiftRandom' class.
- Implement 'Comparable' interface for 'EnumGene'.
- Add Array boxing/unboxing methods for short/Short.
- Needed Gradle version (for building the library) is now 1.6.

Jenetics-1.2.0
- Marking some Array constructors as deprecated.
- Add some additional random helper functions.
- Implement MultiplePointCrossover class.
- Some code streamlining.
- Prepare Selectors for parallelization.
- The 'org.jenetics' project is now an OSGi module.

Jenetics-1.1.1
- Fix bug in SinglePointCrossover, will just swap the whole Genotypes.

Jenetics-1.1.0
- Add 'LCG64ShiftRandom' PRNG.
- Speedup of 'IndexStream.Random' class. Uses internally now int values instead of doubles.
- Add 'IndexStream.foreach' method.
- Some minor code improvements.
- Preparation for converting Jenetics into OSGi modules.
- Switch build system from 'Ant' to 'Gradle'.
- Switch SCM from 'Subversion' to 'Mercurial'.
- Update documentation; describing new repository.

Jenetics-1.0.1
- Fix bug in RouletteWheelSelector. The selection probabilities was not
  correctly calculated: https://sourceforge.net/apps/trac/jenetics/ticket/50

Jenetics-1.0
- Rename 'RandomRegistry.setDefault()' method to 'RandomRegistry.reset()'.
- Rename 'MappableAccumulator' to 'MappedAccumulator'.
- Optimize ProbabilitySelector. The selection complexity is now O(n + log(n)),
  instead of O(n^2).
- Remove NumberGene.asFactory method; no longer needed.
- Rename method MSeq.fill(T[]) to MSeq.setAll(T[]).
- Rename method MSeq.fill(Iterator<T>) to MSeq.setAll(Iterator<T>).
- Rename method MSeq.fill(T) to MSeq.setAll(T).
- Add org.jenetics.util.Seq.forall(Function) method.
- Rename org.jenetics.util.Seq.indexOf(Function) to Seq.indexWhere(Function).
- Rename org.jenetics.util.Seq.lastIndexOf(Function) to Seq.lastIndexWhere(Function).
- Remove org.jenetics.util.CompositeFunction. Functionality moved to
  org.jenetics.util.functions object.
- Add Ant to build libraries.
- Rename org.jenetics.util.CharSet to org.jenetics.util.CharSeq.
- Some javadoc fixes.

Jenetics-0.9.0.0
- Rename org.jenetics.Until class to org.jenetics.termination.
- Remove ConstantFitnessFunction.
- Mark GeneticAlgorithm.addAlterer(Alterer<G>) method as deprecated.
- Add GeneticAlgorithm.setAlterers(final Alterer<G>) method.
- Add GeneticAlgorithm.setup(Collection<Genotype<G>>) method.
- Rename Recombinator.recombinate to Recombinator.recombine.
- Add IO.read methods without Class argument.
- Rename Recombination to Recombinator.
- Rename Array.append methods to Array.add.
- Add an 'IO' class with IO helper methods.
- Remove EnumGene, can be replaced by Integer64Gene.
- Update JScience library from 4.3 to 4.3.1.
- Simplify 'Accumulator' class hierarchy. Remove 'AdaptableAccumulator' and
  rename 'AbstractAccumulator' to 'MappableAccumulator'.
- Convert BitChromosome.valueOf() to constructors.
- Remove GeneticAlgorithm.valueOf methods. They are no longer needed due to the
  extended type inference capabilities of Java 7 (diamond operator <>).
- Move the static 'concurrency' methods from the 'GeneticAlgorithm' class to a
  new 'Concurrency' class.
- The new org.jenetics.util.Function interfaces replaces the FitnessFunction,
  Predicate and Converter interface.
- Convert source to Java 7.

Jenetics-0.8.1.0
- New name schema for 'utility' classes which only contains static methods. Such
  classes are now lower case.
- Cleanup utility classes is org.jenetics.util package.
- Remove org.jenetics.util.IOUtils class.
- Fix methods in 'org.jenetics.util.bit' class (former 'org.jenetics.util.BitUtils'
  class).
- Improve Population.sort() method
- Cleanup of 'org.jenetics.util' package.
- Improve 'isValid' implementation of Gene and Chromosomes
- Additional Selector tests.
- Simplify CharacterChromosome construction

Jenetics-0.8.0.0
- Fix PartiallyMatchedCrossover.crossover() method. The method doesn't perform
  any crossover.
- Add Array.sort() methods.
- Add performance tests.
- Rename the Array.seal() method to Array.toISeq() and remove the Array.isSealed()
  method.
- Add new TestNG version 6.0.
- The EvaluatorRegistry is no longer used. Only the GA directly was using it, so
  remove the registry and add the Evaluator as member to the GA.
- Rename Genotype.toArray to Genotype.toSeq and Chromosome.toArray to
  Chromosome.toSeq.
- Add interfaces Seq, ISeq and MSeq to make the (im)mutable state of the Array
  class more explicit.
- Making org.jenetics.Statisitcs.Builder constructor protected and add static
  factory method which creates an new builder instance.
- Change the signature of the Statistics.Calculator.evaluate method to work with
  'Iterable<? extends Phenotype<G, C>>' for the population, instead of a
  'List<? extends Phenotype<G, C>>'.
- Improved tests and fixes of found bugs.
- Making all gene implementations final (BitGene, CharacterGene, EnumGene,
  Float64Gene, Integer64Gene).
- Making the classes org.jenetics.Genotype and org.jenetics.Phenotype final.
- Remove deprecated field org.jenetics.Mutator._mutations.

Jenetics-0.7.0.0
- Change the signature of the org.jenetics.Statistics.Calculator.evaluate
  methods so that it returns a Statistics.Builder instead of a Statistics object.
- Add builder classes for Statistics and NumberStatistics classes.
- Rename org.jenetics.util.TransitiveConverter to
  org.jenetics.util.CompositeConverter.
- Fix documentation and behavior of org.jenetics.GaussianMutator class.
- Fix the org.jenetics.Mutator class. The mutation probability is (now) the
  probability that a given gene is mutated. (Should have been always the case.)
- Add org.jenetics.stat.NormalDistribution class for creating statistical tests
  for the org.jenetics.Mutator class.
- The org.jenetics.Alterer.alter method now returns the number of altered genes.
- Refactoring: Move Accumulators.Variance and Accumulators.Mean class to
  org.jenetics.stat package.
- Create org.jenetics.stat package.
- Change type signature from 'C extends Comparable<C>' to
  'C extends Comparable<? super C>' for all classes.
- Add histogram accumulator (org.jenetics.util.Accumulators.Histogram).
- Add the 'mixin' org.util.AdaptableAccumulator class.
- Remove Genotype.valueOf(Genotype) method since the Genotype class is is
  immutable and no copy factory method is needed.
- Remove ChromosomeFactory interface.
- Add 'toString' method for all classes.
- Remove deprecated methods in IOUtils class.

Jenetics-0.6.1.0
- Selectors and Alterers are no longer Serializable.
- Implement readObject and writeObject methods in gene and chromosome
  implementations.
- Making CharSet class final.
- Fixing bug in the ArrayUtils.sort(Array) method. This method doesn't sort
  Arrays created with Array.subArray not the right way.
- Fixing bug in SinglePointCrossover class. It was only a 'half' crossover
  performed.
- Add org.jenetics.util.Array.subArray(int) method.
- Add org.jenetics.util.Array.map(Converter) method.
- Change the method signature of the org.jenetics.utils.IOUtils.writeXXX methods.
  Now the parameter order is <object>, <target>.
- Add org.jenetics.utils.Array.toString(String, String, String) method.

Jenetics-0.6.0.0
- Change structure to Maven standard directory layout.
- BitChromosome implements now org.jscience.mathematics.number.Number<BitChromosome>
  instead of org.jscience.mathematics.number.Number<LargeInteger>.
- Add BitChromosome.invert() method.
- Fixing bug in CharSet class. The constructor CharSet(String) now creates
  a distinct CharSet.
- Fixing bug in Array.equals(Object) method.
- Add Array.fill(Factory) method.
- Jenetics now allows fitness minimization.

Jenetics-0.5.1.0
- Add org.jenetics.util.Predicates which contains some general purpose predicates
  like Not, And, Or, Nil.
- Add incremental Quantile class.
- Add ConverterAdapter class.
- Removed Genotype.chromosomes() method. Use Genotype.length() instead.
- Add Accumulator classes for statistics calculation.
- Rename org.jenetics.utils.Serializer to org.jenetics.utils.IOUtils.
- Change method signature from ArrayUtils.foreach(Collection) to
  ArrayUtils.foreach(Iterable).
- Add Array.toArray() and Array.toArray(Object[]) methods.
- Add 'divide' method to Float64Gene and Integer64Gene.
- Add factory methods CharSet.valueOf(CharSequence) and CharSet.valueOf(char, char).

Jenetics-0.5.0.0
- Rename Validator.notNull() to Validator.nonNull(). It's the same name as in the
  new Objects.nonNull() method in Java 1.7.
- Remove the org.jenetics.Propability class. It's not worth the effort.
- Refactoring of the Alterer class. The Alterer is now an interface with one
  "alter" method. To combine different alterers to one alterer you have to use
  the CompositeAlterer class.
- Rename Mutation to Mutator.
- Rename DoubleGene(Chromosome) to Float64Gene(Chromosome).
- Rename IntegerGene(Chromosome) to Integer64Gene(Chromosome).
- Rename org.jenetics.util.XMLSerializer to org.jenetics.util.Serializer.
- Move Mean class from org.jenetics to org.jenetics.util package.
- Rename PowerScaler to ExponentialScaler.
- Add new selector, MonteCarloSelector. This selector can be used to evaluate
  the performance of an other selector.
- Rename GeneticAlgorithm.getBestStatistic() method to
  GeneticAlgorithm.getBestStatistics()
- Change org.jenetics.util.Timer to nano second resolution.
- Rename method Statistics.getTimes() to Statistics.getTime().
- Replace the Statistics.Time properties with "final" javolution.lang.References.
  Instead of statistics.getTimes().getAlterTime() you write statistics.getTimes().alter.get().
- Adding fork-join library from Doug Lea and ForkJoinEvaluator.
- Adding UmlGraph for javadoc generation.
- Making the Array class cloneable.
- Fix external javadoc references in build script.
- The characters which are used by the CharacterGene can now be changed.
- Adding adapter class for jscience Function object.
- Adding method getParallelTasks to Evaluator interface.
- The GeneticAlgorithm.getLock() method now returns a fair lock.
- Make the static helper method ArrayUtils.asList() a member method of the Array
  class.
- Make the Array class Serializable.
- Making the StatisticsCalculator a static inner class of the Statistics.

Jenetics-0.4.0.1
- Fix bug in the GeneticAlgoritm.setPopulation/setGenotypes function. The
  fitness scaler was not set.
- The examples are packed in separate jar file (Jenetics-examples-<version>.jar).
- Some Fixing javadoc.

Jenetics-0.4.0.0
- Remove the survivor fraction probability from the GA. This can lead to
  inconsistencies with the offspring fraction. The survivor fraction is deduced
  from the offspring fraction (sf := 1 - of).
- Adding additional example.
- Removing the static factory methods from the Array class.
- Refactoring GA statistic classes.
- Adding TruncationSelector.
- Adding SwapMutation class, needed for TSP (and other combinatorial) problem.
- Rename NumberGene.getMinValue() to NumberGene.getMaxValue() to
  NumberGene.getMin() and NumberGene.getMax().
- Remove the mutation method from the Chromosomes interface. The mutation is
  solely done by the Mutation class. This requires a new method in the Gene
  interface, Gene.newInstance(). To not be forced to cast the newly generated
  gene to its concrete type, an additional type parameter has been added to the
  Gene interface. As side effect, no @SuppressWarnin annotation are needed.
- Adding GaussianMutation class.
- Fixing Mutation class. After an previous refactoring no mutation was performed.
- Fixing mutation probability calculation in Mutation class.
- Making mutation a little bit faster.
- The methods of the Array class throw an ArrayIndexOutOfBoundsException instead
  of an IndexOutOfBoundsException.
- Fixing again bugs in the Array(Utils) class concerning the sealed state.
- Adding ArrayUtils.sealedArray() method.
- Rename Chromosome.getGenes() to Chromosome.toArray().
- Making all method parameters final.

Jenetics-0.3.2.1
- Adding and extending javadoc comments.
- Finish NumericStatistic/Calculator implementation.
- Fixing minor flaws of the Arrays sealed state.
- Adding method Array.subArray(int, int).
- Generalize the method Array.clear() to Array.fill(T value).

Jenetics-0.3.2.0
- The PropabilitySelector no longer sorts the population before calling the
  ProbabilitySelector.probabilities() method. The subclass must sort the
  population if needed.
- Move Verifiable interface to util package.
- Change signature of the Alterer.alter(Population, int) method. Adding the
  generation of the altered phenotype.
- Add new abstract Alterer class Recombination.
- Move RandomRegistry into org.jenetics.util package.
- Add org.jenetics.util.EvaluatorRegistry class.
- Parallelize the recombination in the Recombination class.

Jenetics-0.3.1.0
- Deleting ConcurrentStatisticCalculator
- Adding concurrence support on the level of the fitness calculation of the
  phenotypes of the population. This will the job of the
  (Concurrent)Evaluator.
- CharacterChromosome implements java.lang.CharSequence interface.
- Adding method org.jenetics.util.Array.subArray(start, end).
- Adding timer which measures the time spend for selecting, altering and
  calculating the fitness of a population.

Jenetics-0.3.0.0
- Adding javadoc to exported zip file.
- Moving classes
     * Array
     * ArrayIterator
     * ArrayUtils
     * BitUtils
     * Probability
     * Validator
  into new org.jenetics.util package.
- Changing interface 'FitnessFunction'. It converts a given Genotyp<G> to an
  (more general) java.lang.Comparable instead of a double value. An additional
  generic parameter (C extends Comparable<C>) was therefor introduced in the
  FitnessScaler, Phenotype, Population, Selector and GeneticAlgorithm class.
- Adding NumericStatistic and NumericStatisticCalculator. Move functionality
  from old Statistic class into the new NumericStatistic class.
- Some additional helper methods in the ArrayUtils class.
- Remove method CharacterGene.getCharacter(), use CharacterGene.getAllele()
  instead.
- adding interface org.jenetics.util.Copyable.
- Streamline XML-Serialization.
- Streamline toString methods and examples.

Jenetics-0.2.0.0
- Removing Randomizable interface.
- Changing the template method return value of the
  ProbabilitySelector.probabilities(Population<T>,int) from
  Probabilities[] to double[].
- Replace array types (e.g. IntegerGene[]) with Array<T> class
  (e.g. Array<IntegerGene>). This moves all the 'unchecked' stuff in the new
  Array class.
- Only add valid phenotypes to surviving phenotypes.
- Caching the isValid value in AbstractChromosome and Genotype.
- Rename util class org.jenetics.Arrays to org.jenetics.ArrayUtils.
- Adding StatisticTest class.
- Adding the (shortcut)method Genotype.getGene()
- Adding the method Chromosome.getGene() to the Chromosome interface.
- Adding the ConcurrentStatisticCalculator class.
- Making the StatisticsCalculator class public.

Jenetics-0.1.0.4
- Adding @Override annotation where possible.
- The factory method IntegerGene.valueOf(long min, long max) and
  the DoubleGene.valueOf(double min, double max) now creates a Gene with a random value
  within the given range. Adding comments to this methods.

Jenetics-0.1.0.3
- Using javolution.context.LocalContext.Reference in RandomRegistry.
- New version of the private PermutationChromosome.randomize method.
- Adding private helper class Arrays.
<|MERGE_RESOLUTION|>--- conflicted
+++ resolved
@@ -1,4 +1,9 @@
-<<<<<<< HEAD
+Jenetics-4.2.1
+
+- Bug fixes
+    * https://github.com/jenetics/jenetics/issues/416: Method internal `comb.subset` doesn't create all possible combinations. The `PermutationChromosome` is therefore not able to create solutions for the whole search space.
+
+
 Jenetics-4.2.0
 
 - Improvements
@@ -13,12 +18,6 @@
     * https://github.com/jenetics/jenetics/issues/341: Error in internal 'bit.increment' method.
     * https://github.com/jenetics/jenetics/issues/345: Assumption for 'Genotype.newInstance(ISeq)' no longer holds.
 
-=======
-Jenetics-4.2.1
-
-- Bug fixes
-    * https://github.com/jenetics/jenetics/issues/416: Method internal `comb.subset` doesn't create all possible combinations. The `PermutationChromosome` is therefore not able to create solutions for the whole search space.
->>>>>>> 3f1b4e05
 
 Jenetics-4.1.0
 
