<<<<<<< HEAD
Jenetics-1.5.0
- Minor fixes in Gradle build script.
- Mark some 'arrays' class methods as deprecated.
- Fix/streamline BitChromosome constructors.
=======
Improve Gradle build scripts.
>>>>>>> 66c9a930

Jenetics-1.4.1
- Fix bug in ListIterator implementation of the 'Seq' classes.

Jenetics-1.4.0
- Performance improvements of 'BitChromosome' class.
- Add method 'BitChromosome.bitCount()'.
- Mark 'arrays.subset' methods as deprecated; methods has been moved to 'org.jenetics.util.math' class.
- Improve Gradle build scripts.
- Change license from LGPL to Apache 2.0.

Jenetics-1.3.0
- Add abstract 'Random64' class, respectively make it public.
- Mark 'object.nonNull' methods as deprecated; functionality is now available in 'java.util.Objects.requireNonNull'.
- Mark 'arrays.indexWhere' methods as deprecated.
- Mark method 'object.str(Object)' as deprecated.
- Mark method 'object.str(byte[])' as deprecated; functionality has moved to 'bit.toString(byte[])'.
- Mark method 'math.min/max' as deprecated; functionality has moved to 'math.statistics' class.
- Mark method 'math.sum' as deprecated; functionality has moved to 'math.statistics' class.
- Mark 'arrays.foreach' method as deprecated. Replaced by 'arrays.forEach'.
- Mark 'Seq.forall' method as deprecated. Replaced by 'Seq.forAll'.
- Mark 'Seq.foreach' method as deprecated. Replaced by 'Seq.forEach'.
- Mark non-array methods in 'arrays' class as deprecated.
- Mark 'arrays.permutation' methods as deprecated.
- Add 'Array.shuffle()' method.
- Fix thread-safe version of the 'LCG64ShiftRandom' class.
- Implement 'Comparable' interface for 'EnumGene'.
- Add Array boxing/unboxing methods for short/Short.
- Needed Gradle version (for building the library) is now 1.6.

Jenetics-1.2.0
- Marking some Array constructors as deprecated.
- Add some additional random helper functions.
- Implement MultiplePointCrossover class.
- Some code streamlining.
- Prepare Selectors for parallelization.
- The 'org.jenetics' project is now an OSGi module.

Jenetics-1.1.1
- Fix bug in SinglePointCrossover, will just swap the whole Genotypes.

Jenetics-1.1.0
- Add 'LCG64ShiftRandom' PRNG.
- Speedup of 'IndexStream.Random' class. Uses internally now int values instead of doubles.
- Add 'IndexStream.foreach' method.
- Some minor code improvements.
- Preparation for converting Jenetics into OSGi modules.
- Switch build system from 'Ant' to 'Gradle'.
- Switch SCM from 'Subversion' to 'Mercurial'.
- Update documentation; describing new repository.

Jenetics-1.0.1
- Fix bug in RouletteWheelSelector. The selection probabilities was not
  correctly calculated: https://sourceforge.net/apps/trac/jenetics/ticket/50

Jenetics-1.0
- Rename 'RandomRegistry.setDefault()' method to 'RandomRegistry.reset()'.
- Rename 'MappableAccumulator' to 'MappedAccumulator'.
- Optimize ProbabilitySelector. The selection complexity is now O(n + log(n)),
  instead of O(n^2).
- Remove NumberGene.asFactory method; no longer needed.
- Rename method MSeq.fill(T[]) to MSeq.setAll(T[]).
- Rename method MSeq.fill(Iterator<T>) to MSeq.setAll(Iterator<T>).
- Rename method MSeq.fill(T) to MSeq.setAll(T).
- Add org.jenetics.util.Seq.forall(Function) method.
- Rename org.jenetics.util.Seq.indexOf(Function) to Seq.indexWhere(Function).
- Rename org.jenetics.util.Seq.lastIndexOf(Function) to Seq.lastIndexWhere(Function).
- Remove org.jenetics.util.CompositeFunction. Functionality moved to
  org.jenetics.util.functions object.
- Add Ant to build libraries.
- Rename org.jenetics.util.CharSet to org.jenetics.util.CharSeq.
- Some javadoc fixes.

Jenetics-0.9.0.0
- Rename org.jenetics.Until class to org.jenetics.termination.
- Remove ConstantFitnessFunction.
- Mark GeneticAlgorithm.addAlterer(Alterer<G>) method as deprecated.
- Add GeneticAlgorithm.setAlterers(final Alterer<G>) method.
- Add GeneticAlgorithm.setup(Collection<Genotype<G>>) method.
- Rename Recombinator.recombinate to Recombinator.recombine.
- Add IO.read methods without Class argument.
- Rename Recombination to Recombinator.
- Rename Array.append methods to Array.add.
- Add an 'IO' class with IO helper methods.
- Remove EnumGene, can be replaced by Integer64Gene.
- Update JScience library from 4.3 to 4.3.1.
- Simplify 'Accumulator' class hierarchy. Remove 'AdaptableAccumulator' and
  rename 'AbstractAccumulator' to 'MappableAccumulator'.
- Convert BitChromosome.valueOf() to constructors.
- Remove GeneticAlgorithm.valueOf methods. They are no longer needed due to the
  extended type inference capabilities of Java 7 (diamond operator <>).
- Move the static 'concurrency' methods from the 'GeneticAlgorithm' class to a
  new 'Concurrency' class.
- The new org.jenetics.util.Function interfaces replaces the FitnessFunction,
  Predicate and Converter interface.
- Convert source to Java 7.

Jenetics-0.8.1.0
- New name schema for 'utility' classes which only contains static methods. Such
  classes are now lower case.
- Cleanup utility classes is org.jenetics.util package.
- Remove org.jenetics.util.IOUtils class.
- Fix methods in 'org.jenetics.util.bit' class (former 'org.jenetics.util.BitUtils'
  class).
- Improve Population.sort() method
- Cleanup of 'org.jenetics.util' package.
- Improve 'isValid' implementation of Gene and Chromosomes
- Additional Selector tests.
- Simplify CharacterChromosome construction

Jenetics-0.8.0.0
- Fix PartiallyMatchedCrossover.crossover() method. The method doesn't perform
  any crossover.
- Add Array.sort() methods.
- Add performance tests.
- Rename the Array.seal() method to Array.toISeq() and remove the Array.isSealed()
  method.
- Add new TestNG version 6.0.
- The EvaluatorRegistry is no longer used. Only the GA directly was using it, so
  remove the registry and add the Evaluator as member to the GA.
- Rename Genotype.toArray to Genotype.toSeq and Chromosome.toArray to
  Chromosome.toSeq.
- Add interfaces Seq, ISeq and MSeq to make the (im)mutable state of the Array
  class more explicit.
- Making org.jenetics.Statisitcs.Builder constructor protected and add static
  factory method which creates an new builder instance.
- Change the signature of the Statistics.Calculator.evaluate method to work with
  'Iterable<? extends Phenotype<G, C>>' for the population, instead of a
  'List<? extends Phenotype<G, C>>'.
- Improved tests and fixes of found bugs.
- Making all gene implementations final (BitGene, CharacterGene, EnumGene,
  Float64Gene, Integer64Gene).
- Making the classes org.jenetics.Genotype and org.jenetics.Phenotype final.
- Remove deprecated field org.jenetics.Mutator._mutations.

Jenetics-0.7.0.0
- Change the signature of the org.jenetics.Statistics.Calculator.evaluate
  methods so that it returns a Statistics.Builder instead of a Statistics object.
- Add builder classes for Statistics and NumberStatistics classes.
- Rename org.jenetics.util.TransitiveConverter to
  org.jenetics.util.CompositeConverter.
- Fix documentation and behavior of org.jenetics.GaussianMutator class.
- Fix the org.jenetics.Mutator class. The mutation probability is (now) the
  probability that a given gene is mutated. (Should have been always the case.)
- Add org.jenetics.stat.NormalDistribution class for creating statistical tests
  for the org.jenetics.Mutator class.
- The org.jenetics.Alterer.alter method now returns the number of altered genes.
- Refactoring: Move Accumulators.Variance and Accumulators.Mean class to
  org.jenetics.stat package.
- Create org.jenetics.stat package.
- Change type signature from 'C extends Comparable<C>' to
  'C extends Comparable<? super C>' for all classes.
- Add histogram accumulator (org.jenetics.util.Accumulators.Histogram).
- Add the 'mixin' org.util.AdaptableAccumulator class.
- Remove Genotype.valueOf(Genotype) method since the Genotype class is is
  immutable and no copy factory method is needed.
- Remove ChromosomeFactory interface.
- Add 'toString' method for all classes.
- Remove deprecated methods in IOUtils class.

Jenetics-0.6.1.0
- Selectors and Alterers are no longer Serializable.
- Implement readObject and writeObject methods in gene and chromosome
  implementations.
- Making CharSet class final.
- Fixing bug in the ArrayUtils.sort(Array) method. This method doesn't sort
  Arrays created with Array.subArray not the right way.
- Fixing bug in SinglePointCrossover class. It was only a 'half' crossover
  performed.
- Add org.jenetics.util.Array.subArray(int) method.
- Add org.jenetics.util.Array.map(Converter) method.
- Change the method signature of the org.jenetics.utils.IOUtils.writeXXX methods.
  Now the parameter order is <object>, <target>.
- Add org.jenetics.utils.Array.toString(String, String, String) method.

Jenetics-0.6.0.0
- Change structure to Maven standard directory layout.
- BitChromosome implements now org.jscience.mathematics.number.Number<BitChromosome>
  instead of org.jscience.mathematics.number.Number<LargeInteger>.
- Add BitChromosome.invert() method.
- Fixing bug in CharSet class. The constructor CharSet(String) now creates
  a distinct CharSet.
- Fixing bug in Array.equals(Object) method.
- Add Array.fill(Factory) method.
- Jenetics now allows fitness minimization.

Jenetics-0.5.1.0
- Add org.jenetics.util.Predicates which contains some general purpose predicates
  like Not, And, Or, Nil.
- Add incremental Quantile class.
- Add ConverterAdapter class.
- Removed Genotype.chromosomes() method. Use Genotype.length() instead.
- Add Accumulator classes for statistics calculation.
- Rename org.jenetics.utils.Serializer to org.jenetics.utils.IOUtils.
- Change method signature from ArrayUtils.foreach(Collection) to
  ArrayUtils.foreach(Iterable).
- Add Array.toArray() and Array.toArray(Object[]) methods.
- Add 'divide' method to Float64Gene and Integer64Gene.
- Add factory methods CharSet.valueOf(CharSequence) and CharSet.valueOf(char, char).

Jenetics-0.5.0.0
- Rename Validator.notNull() to Validator.nonNull(). It's the same name as in the
  new Objects.nonNull() method in Java 1.7.
- Remove the org.jenetics.Propability class. It's not worth the effort.
- Refactoring of the Alterer class. The Alterer is now an interface with one
  "alter" method. To combine different alterers to one alterer you have to use
  the CompositeAlterer class.
- Rename Mutation to Mutator.
- Rename DoubleGene(Chromosome) to Float64Gene(Chromosome).
- Rename IntegerGene(Chromosome) to Integer64Gene(Chromosome).
- Rename org.jenetics.util.XMLSerializer to org.jenetics.util.Serializer.
- Move Mean class from org.jenetics to org.jenetics.util package.
- Rename PowerScaler to ExponentialScaler.
- Add new selector, MonteCarloSelector. This selector can be used to evaluate
  the performance of an other selector.
- Rename GeneticAlgorithm.getBestStatistic() method to
  GeneticAlgorithm.getBestStatistics()
- Change org.jenetics.util.Timer to nano second resolution.
- Rename method Statistics.getTimes() to Statistics.getTime().
- Replace the Statistics.Time properties with "final" javolution.lang.References.
  Instead of statistics.getTimes().getAlterTime() you write statistics.getTimes().alter.get().
- Adding fork-join library from Doug Lea and ForkJoinEvaluator.
- Adding UmlGraph for javadoc generation.
- Making the Array class cloneable.
- Fix external javadoc references in build script.
- The characters which are used by the CharacterGene can now be changed.
- Adding adapter class for jscience Function object.
- Adding method getParallelTasks to Evaluator interface.
- The GeneticAlgorithm.getLock() method now returns a fair lock.
- Make the static helper method ArrayUtils.asList() a member method of the Array
  class.
- Make the Array class Serializable.
- Making the StatisticsCalculator a static inner class of the Statistics.

Jenetics-0.4.0.1
- Fix bug in the GeneticAlgoritm.setPopulation/setGenotypes function. The
  fitness scaler was not set.
- The examples are packed in separate jar file (Jenetics-examples-<version>.jar).
- Some Fixing javadoc.

Jenetics-0.4.0.0
- Remove the survivor fraction probability from the GA. This can lead to
  inconsistencies with the offspring fraction. The survivor fraction is deduced
  from the offspring fraction (sf := 1 - of).
- Adding additional example.
- Removing the static factory methods from the Array class.
- Refactoring GA statistic classes.
- Adding TruncationSelector.
- Adding SwapMutation class, needed for TSP (and other combinatorial) problem.
- Rename NumberGene.getMinValue() to NumberGene.getMaxValue() to
  NumberGene.getMin() and NumberGene.getMax().
- Remove the mutation method from the Chromosomes interface. The mutation is
  solely done by the Mutation class. This requires a new method in the Gene
  interface, Gene.newInstance(). To not be forced to cast the newly generated
  gene to its concrete type, an additional type parameter has been added to the
  Gene interface. As side effect, no @SuppressWarnin annotation are needed.
- Adding GaussianMutation class.
- Fixing Mutation class. After an previous refactoring no mutation was performed.
- Fixing mutation probability calculation in Mutation class.
- Making mutation a little bit faster.
- The methods of the Array class throw an ArrayIndexOutOfBoundsException instead
  of an IndexOutOfBoundsException.
- Fixing again bugs in the Array(Utils) class concerning the sealed state.
- Adding ArrayUtils.sealedArray() method.
- Rename Chromosome.getGenes() to Chromosome.toArray().
- Making all method parameters final.

Jenetics-0.3.2.1
- Adding and extending javadoc comments.
- Finish NumericStatistic/Calculator implementation.
- Fixing minor flaws of the Arrays sealed state.
- Adding method Array.subArray(int, int).
- Generalize the method Array.clear() to Array.fill(T value).

Jenetics-0.3.2.0
- The PropabilitySelector no longer sorts the population before calling the
  ProbabilitySelector.probabilities() method. The subclass must sort the
  population if needed.
- Move Verifiyble interface to util package.
- Change signature of the Alterer.alter(Population, int) method. Adding the
  generation of the altered phenotype.
- Add new abstract Alterer class Recombination.
- Move RandomRegistry into org.jenetics.util package.
- Add org.jenetics.util.EvaluatorRegistry class.
- Parallelize the recombination in the Recombination class.

Jenetics-0.3.1.0
- Deleting ConcurrentStatisticCalculator
- Adding concurrence support on the level of the fitness calculation of the
  phenotypes of the population. This will the job of the
  (Concurrent)Evaluator.
- CharacterChromosome implements java.lang.CharSequence interface.
- Adding method org.jenetics.util.Array.subArray(start, end).
- Adding timer which measures the time spend for selecting, altering and
  calculating the fitness of a population.

Jenetics-0.3.0.0
- Adding javadoc to exported zip file.
- Moving classes
     * Array
     * ArrayIterator
     * ArrayUtils
     * BitUtils
     * Probability
     * Validator
  into new org.jenetics.util package.
- Changing interface 'FitnessFunction'. It converts a given Genotyp<G> to an
  (more general) java.lang.Comparable instead of a double value. An additional
  generic parameter (C extends Comparable<C>) was therefor introduced in the
  FitnessScaler, Phenotype, Population, Selector and GeneticAlgorithm class.
- Adding NumericStatistic and NumericStatisticCalculator. Move functionality
  from old Statistic class into the new NumericStatistic class.
- Some additional helper methods in the ArrayUtils class.
- Remove method CharacterGene.getCharacter(), use CharacterGene.getAllele()
  instead.
- adding interface org.jenetics.util.Copyable.
- Streamline XML-Serialization.
- Streamline toString methods and examples.

Jenetics-0.2.0.0
- Removing Randomizable interface.
- Changing the template method return value of the
  ProbabilitySelector.probabilities(Population<T>,int) from
  Probabilities[] to double[].
- Replace array types (e.g. IntegerGene[]) with Array<T> class
  (e.g. Array<IntegerGene>). This moves all the 'unchecked' stuff in the new
  Array class.
- Only add valid phenotypes to surviving phenotypes.
- Caching the isValid value in AbstractChromosome and Genotype.
- Rename util class org.jenetics.Arrays to org.jenetics.ArrayUtils.
- Adding StatisticTest class.
- Adding the (shortcut)method Genotype.getGene()
- Adding the method Chromosome.getGene() to the Chromosome interface.
- Adding the ConcurrentStatisticCalculator class.
- Making the StatisticsCalculator class public.

Jenetics-0.1.0.4
- Adding @Override annotation where possible.
- The factory method IntegerGene.valueOf(long min, long max) and
  the DoubleGene.valueOf(double min, double max) now creates a Gene with a random value
  within the given range. Adding comments to this methods.

Jenetics-0.1.0.3
- Using javolution.context.LocalContext.Reference in RandomRegistry.
- New version of the private PermutationChromosome.randomize method.
- Adding private helper class Arrays.
<|MERGE_RESOLUTION|>--- conflicted
+++ resolved
@@ -1,11 +1,8 @@
-<<<<<<< HEAD
 Jenetics-1.5.0
 - Minor fixes in Gradle build script.
 - Mark some 'arrays' class methods as deprecated.
 - Fix/streamline BitChromosome constructors.
-=======
-Improve Gradle build scripts.
->>>>>>> 66c9a930
+- Improve Gradle build scripts.
 
 Jenetics-1.4.1
 - Fix bug in ListIterator implementation of the 'Seq' classes.
