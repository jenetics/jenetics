--- conflicted
+++ resolved
@@ -1,14 +1,12 @@
-<<<<<<< HEAD
 Jenetics-2.0.0
 - Remove deprecated methods in 'Gene' and 'Array' classes.
-=======
+
 Jenetics-1.4.0
 - Performance improvements of 'BitChromosome' class.
 - Add method 'BitChromosome.bitCount()'.
 - Mark 'arrays.subset' methods as deprecated; methods has been moved to 'org.jenetics.util.math' class.
 - Improve Gradle build scripts.
 - Change license from LGPL to Apache 2.0.
->>>>>>> 47dd6bec
 
 Jenetics-1.3.0
 - Add abstract 'Random64' class, respectively make it public.
