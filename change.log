--- conflicted
+++ resolved
@@ -1,12 +1,8 @@
-<<<<<<< HEAD
 Jenetics-3.1.0
 
 - Minor code streamlining and bug-fixing.
 - Improve termination strategies.
-=======
-
 - Add 'EvolutionStream.of' factory method as an alternative way for creating an evolution stream.
->>>>>>> dadfb5bb
 
 Jenetics-3.0.0
 
