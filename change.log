--- conflicted
+++ resolved
@@ -1,15 +1,13 @@
-<<<<<<< HEAD
 Jenetics-3.1.0
 - Add 'combine' method to 'Quantile' object. This makes the class usable for (parallel) streams.
 - Minor code streamlining and bug-fixing.
 - Improve termination strategies.
 - Add 'EvolutionStream.of' factory method as an alternative way for creating an evolution stream.
-=======
+
 Jenetics-3.0.1
 
 - Fixes: * https://github.com/jenetics/jenetics/issues/2
          * https://github.com/jenetics/jenetics/issues/7
->>>>>>> 078dbd19
 
 Jenetics-3.0.0
 
