#!/bin/bash

<<<<<<< HEAD
hg bookmark -f default
hg push github
hg bookmarks -d default
=======

#hg bookmark -f default
#hg push github
#hg bookmarks -d default

hg bookmark -r default master
hg push github
>>>>>>> 8e41e5ca
<|MERGE_RESOLUTION|>--- conflicted
+++ resolved
@@ -1,15 +1,9 @@
 #!/bin/bash
 
-<<<<<<< HEAD
-hg bookmark -f default
-hg push github
-hg bookmarks -d default
-=======
 
 #hg bookmark -f default
 #hg push github
 #hg bookmarks -d default
 
 hg bookmark -r default master
-hg push github
->>>>>>> 8e41e5ca
+hg push github