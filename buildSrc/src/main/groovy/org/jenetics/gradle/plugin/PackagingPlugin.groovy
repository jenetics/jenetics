/*
 * Java Genetic Algorithm Library (@__identifier__@).
 * Copyright (c) @__year__@ Franz Wilhelmstötter
 *
 * Licensed under the Apache License, Version 2.0 (the "License");
 * you may not use this file except in compliance with the License.
 * You may obtain a copy of the License at
 *
 *      http://www.apache.org/licenses/LICENSE-2.0
 *
 * Unless required by applicable law or agreed to in writing, software
 * distributed under the License is distributed on an "AS IS" BASIS,
 * WITHOUT WARRANTIES OR CONDITIONS OF ANY KIND, either express or implied.
 * See the License for the specific language governing permissions and
 * limitations under the License.
 *
 * Author:
 *    Franz Wilhelmstötter (franz.wilhelmstoetter@gmx.at)
 */
package org.jenetics.gradle.plugin

import org.apache.tools.ant.filters.ReplaceTokens
import org.gradle.api.Plugin
import org.gradle.api.Project
import org.gradle.api.tasks.bundling.Jar

/**
 * @author <a href="mailto:franz.wilhelmstoetter@gmx.at">Franz Wilhelmstötter</a>
 * @since 1.5
 * @version 3.4
 */
class PackagingPlugin implements Plugin<Project> {

	private static final String JARJAR = 'jarjar'
	private static final String PACKAGING = 'packaging'

	private final Calendar _now = Calendar.getInstance()
	private final int _year = _now.get(Calendar.YEAR)
	private final String _copyrightYear = "2007-${_year}"

	private Project _project = null
	private String _identifier = null
	private String _version = null

	private File _buildDir = null
	private File _exportDir = null
	private File _exportProjectDir = null
	private File _exportProjectLibDir = null
	private File _exportLibDir = null
	private File _exportJavadocDir = null
	private File _exportReportDir = null
	private File _exportScriptDir = null

	private def _textContentReplacements = [:]

	@Override
	void apply(final Project project) {
		_project = project
		_version = project.rootProject.version
		_identifier = "${project.rootProject.name}-${_version}"

		_buildDir = project.rootProject.buildDir
		_exportDir = new File("${_buildDir}/package/${_identifier}")
		_exportProjectDir = new File("${_exportDir}/project")
		_exportProjectLibDir = new File("${_exportProjectDir}/buildSrc/lib")
		_exportLibDir = new File("${_exportDir}/lib")
		_exportJavadocDir = new File("${_exportDir}/javadoc")
		_exportReportDir = new File("${_exportDir}/report")
		_exportScriptDir = new File("${_exportDir}/script")

		_textContentReplacements = [
			__identifier__: _identifier,
			__year__: _copyrightYear
		]

		// Packaging extension class.
		project.extensions.create(
			'packaging',
			PackagingPluginExtension,
			this
		)

		if (project.plugins.hasPlugin('java') &&
			_project.packaging.jarjar &&
			_project.name != 'buildSrc')
		{
			jarjar()
		}
		packaging()
	}

	private boolean isRootProject() {
		return _project == _project.rootProject
	}

	private void jarjar() {
		_project.task(JARJAR, type: Jar, dependsOn: 'jar') {
			appendix = 'jarjar'

			from _project.files(_project.sourceSets.main.output.classesDir)
			from {
				_project.configurations.compile.collect {
					it.isDirectory() ? it : _project.zipTree(it)
				}
			}

			doFirst {
				manifest {
					attributes(
						'Implementation-Title': "${_project.name}-${appendix}",
						'Implementation-Version': _project.version,
						'Implementation-URL': _project.packaging.url,
						'Implementation-Vendor': _project.packaging.author,
						'ProjectName': _project.packaging.name,
						'Version': _project.version,
						'Maintainer': _project.packaging.author
					)
				}
			}
		}
	}

	private void packaging() {
		def dependencies = []
		if (_project.tasks.findByPath(JARJAR) != null) {
			dependencies += JARJAR
		}
		if (_project.tasks.findByPath('build') != null) {
			dependencies += 'build'
		}
		if (_project.tasks.findByPath('testReport') != null) {
			dependencies += 'testReport'
		}
		if (_project.tasks.findByPath('javadoc') != null) {
			dependencies += 'javadoc'
		}

		_project.task(PACKAGING, dependsOn: dependencies) {
			ext {
				identifier = _identifier
				exportDir = _exportDir
				exportProjectDir = _exportProjectDir
				exportProjectLibDir = _exportProjectLibDir
				exportLibDir = _exportLibDir
				exportJavadocDir = _exportJavadocDir
				exportReportDir = _exportReportDir
				exportScriptDir = _exportScriptDir
			}

			doLast {
				if (isRootProject()) {
					copyRoot()
				} else {
					copy()
				}
			}
		}

		// Copy the test-reports
		if (_project.tasks.findByPath('testReport') != null) {
			_project.tasks.findByPath('testReport').doLast {
				copyDir(
					new File(_project.buildDir, 'reports'),
					_project.name,
					_exportReportDir
				)
<<<<<<< HEAD
				/*
				_project.copy {
					from("${_project.buildDir}/reports") {
						include 'tests/**'
						include 'jacoco/**'
						include '*.gradle'
						exclude '.gradle'
					}
					into _exportReportDir
				}*/
=======
>>>>>>> 336fef94
			}
		}

		// Copy the javadoc.
		if (_project.tasks.findByPath('javadoc') != null) {
			_project.tasks.findByPath('javadoc').doLast {
				if (_project.packaging.javadoc) {
					copyDir(
						new File(_project.buildDir, 'docs/javadoc'),
						_project.name,
						_exportJavadocDir
					)
				}
			}
		}

		// Copy the pdf manual.
		if (_project.tasks.findByPath('lyx') != null) {
			_project.tasks.findByPath('build').doLast {
				_project.copy {
					from("${_project.buildDir}/doc") {
						include '*.pdf'
					}
					into _exportDir
				}
			}
		}

		// Copy jar dependencies for java builds.
		if (_project.plugins.hasPlugin('java') && _project.name != 'buildSrc') {
			_project.tasks.findByPath('build').doLast {
				// Copy the external jar dependencies.
				_project.configurations.testRuntime.each { jar ->
					if (jar.name.endsWith('.jar') &&
						!jar.name.startsWith('org.jeneti'))
					{
						_project.copy {
							from jar
							into _exportProjectLibDir
						}
					}
				}
			}

			if (_project.tasks.findByPath('jarjar') != null) {
				_project.tasks.findByPath('jarjar').doLast {
					// Copy the build library
					_project.copy {
						from("${_project.buildDir}/libs")
						if (!_project.packaging.jarjar) {
							exclude '*-jarjar*.jar'
						}
						into _exportLibDir
					}
				}
			}
		}

	}

	private void copy() {
		copyDir(_project.projectDir, _exportProjectDir)
	}

	private void copyRoot() {
		// Copy the files in the root directory.
		_project.copy {
			from('.') {
				include '*'
				excludes = IGNORED_FILES
			}
			includeEmptyDirs = false
			into _exportProjectDir
			filter(ReplaceTokens, tokens: _textContentReplacements)
		}

		copyDir(new File('gradle'), _exportProjectDir)
		copyDir(new File('buildSrc'), _exportProjectDir)
	}

	private void copyDir(final File source, final File target) {
		copyDir(source, source.name, target)
	}

	private void copyDir(
		final File source,
		final String sinto,
		final File target
	) {
		// Copy the text files with text pattern replacement.
		_project.copy {
			from(source.absoluteFile) {
				includes = TEXT_FILE_PATTERN
				excludes = IGNORED_FILES
				exclude { details ->
					details.file.absolutePath.contains('src/main/results') ||
					details.file.absolutePath.contains('src/test/results')
				}
				into sinto
			}
			includeEmptyDirs = false
			into target
			filter(ReplaceTokens, tokens: _textContentReplacements)
		}

		// Copy the rest, without replacement.
		_project.copy {
			from(source.absoluteFile) {
				excludes = TEXT_FILE_PATTERN + IGNORED_FILES
				exclude { details ->
					details.file.absolutePath.contains('src/main/results') ||
					details.file.absolutePath.contains('src/test/results')
				}
				into sinto
			}
			includeEmptyDirs = false
			into target
		}
	}

	void doFirstPackaging(final Closure closure) {
		_project.tasks.findByPath(PACKAGING).doFirst(closure)
	}

	void doLastPackaging(final Closure closure) {
		_project.tasks.findByPath(PACKAGING).doLast(closure)
	}

	private static final def IGNORED_FILES = [
		'bin/**',
		'build/**',
		'build.xml',
		'.classpath',
		'*.dblite',
		'.gradle/**',
		'gradle-app.setting',
		'.groovy/*',
		'.hgrc',
		'*.iml',
		'*.ipr',
		'*.iws',
		'manifest.mf',
		'nbbuild/**',
		'.nb-gradle/**',
		'nbproject/**',
		'out/**',
		'.project',
		'random-x86_64',
		'.settings/**',
		'*.so',
		'test-output/**',
		'wiki/**'
	]

	private static final def TEXT_FILE_PATTERN = [
		'**/*.bat',
		'**/*.c',
		'**/*.cpp',
		'**/*.gradle',
		'**/*.groovy',
		'**/*.h',
		'**/*.hpp',
		'**/*.html',
		'**/*.java',
		'**/*.log',
		'**/*.lyx',
		'**/*.md',
		'**/*.properties',
		'**/*.sh',
		'**/*.txt',
		'**/*.xml'
	]

}

class PackagingPluginExtension {

	private final PackagingPlugin _plugin

	PackagingPluginExtension(final PackagingPlugin plugin) {
		_plugin = plugin
	}

	String name = 'Jenetics'
	String author = 'Franz Wilhelmstötter'
	String url = 'http://jenetics.sourceforge.net'
	Boolean jar = true
	Boolean jarjar = true
	Boolean javadoc = true

	void doFirst(final Closure closure) {
		_plugin.doFirstPackaging(closure)
	}

	void doLast(final Closure closure) {
		_plugin.doLastPackaging(closure)
	}
}<|MERGE_RESOLUTION|>--- conflicted
+++ resolved
@@ -164,19 +164,6 @@
 					_project.name,
 					_exportReportDir
 				)
-<<<<<<< HEAD
-				/*
-				_project.copy {
-					from("${_project.buildDir}/reports") {
-						include 'tests/**'
-						include 'jacoco/**'
-						include '*.gradle'
-						exclude '.gradle'
-					}
-					into _exportReportDir
-				}*/
-=======
->>>>>>> 336fef94
 			}
 		}
 
