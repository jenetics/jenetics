/*
 * Java Genetic Algorithm Library (@__identifier__@).
 * Copyright (c) @__year__@ Franz Wilhelmstötter
 *
 * Licensed under the Apache License, Version 2.0 (the "License");
 * you may not use this file except in compliance with the License.
 * You may obtain a copy of the License at
 *
 *      http://www.apache.org/licenses/LICENSE-2.0
 *
 * Unless required by applicable law or agreed to in writing, software
 * distributed under the License is distributed on an "AS IS" BASIS,
 * WITHOUT WARRANTIES OR CONDITIONS OF ANY KIND, either express or implied.
 * See the License for the specific language governing permissions and
 * limitations under the License.
 *
 * Author:
 *    Franz Wilhelmstötter (franz.wilhelmstoetter@gmx.at)
 */
package org.jenetics.gradle.plugin

import org.gradle.api.Project
import org.gradle.api.plugins.GroovyPlugin
import org.gradle.api.plugins.JavaPlugin
import org.gradle.api.plugins.osgi.OsgiPlugin
import org.gradle.api.plugins.scala.ScalaPlugin
import org.gradle.api.tasks.compile.JavaCompile
import org.gradle.plugins.ide.eclipse.EclipsePlugin
import org.gradle.plugins.ide.idea.IdeaPlugin
import org.gradle.testing.jacoco.plugins.JacocoPlugin
import org.jenetics.gradle.task.ColorizerTask

import java.text.SimpleDateFormat

/**
 * @author <a href="mailto:franz.wilhelmstoetter@gmx.at">Franz Wilhelmstötter</a>
 * @since 1.5
<<<<<<< HEAD
 * @version 1.5 &mdash; <em>$Date: 2014-02-04 $</em>
=======
 * @version 1.5 &mdash; <em>$Date: 2014-02-15 $</em>
>>>>>>> 8d1187c3
 */
class SetupPlugin extends JeneticsPlugin {

	private Calendar now = Calendar.getInstance()
	private int year = now.get(Calendar.YEAR)
	private String copyrightYear = "2007-${year}"
	private SimpleDateFormat dateformat = new SimpleDateFormat("yyyy-MM-dd HH:mm")

	@Override
	void apply(final Project project) {
		super.apply(project)

		if (hasScalaSources()) {
			project.plugins.apply(ScalaPlugin)
			applyJava()
		} else if (hasJavaSources()) {
			project.plugins.apply(JavaPlugin)
			applyJava()
		}
		if (hasGroovySources()) {
			project.plugins.apply(GroovyPlugin)
		}
		if (hasLyxSources()) {
			project.plugins.apply(LyxPlugin)
		}

		project.tasks.withType(JavaCompile) { JavaCompile compile ->
			compile.options.encoding = 'UTF-8'
		}
		project.tasks.withType(JavaCompile) { JavaCompile compile ->
			compile.options.compilerArgs = ["-Xlint:${XLINT_OPTIONS.join(',')}"]
		}
	}

	private void applyJava() {
		plugins.apply(EclipsePlugin)
		plugins.apply(IdeaPlugin)

		clean.doLast {
			file("${project.projectDir}/test-output").deleteDir()
		}

		if (!isBuildSrc()) {
			configureOsgi()
			configureTestReporting()
			configureJavadoc()
		}
	}

	private void configureOsgi() {
		plugins.apply(OsgiPlugin)
		project.jar {
			manifest {
				version = version
				symbolicName = project.name
				name = project.name
				instruction 'Bundle-Vendor', jenetics.author
				instruction 'Bundle-Description', jenetics.description
				instruction 'Bundle-DocURL', jenetics.url

				attributes(
					'Implementation-Title': name,
					'Implementation-Version': version,
					'Implementation-URL': jenetics.url,
					'Implementation-Vendor': jenetics.name,
					'ProjectName': project.jenetics.name,
					'Version': version,
					'Maintainer': jenetics.author
				)
			}
		}
	}

	private void configureTestReporting() {
		plugins.apply(JacocoPlugin)
		project.test {
			useTestNG {
				//parallel = 'tests' // 'methods'
				//threadCount = Runtime.runtime.availableProcessors() + 1
				//include '**/*Test.class'
				suites project.file(
                        "${project.projectDir}/src/test/resources/testng.xml"
                    )
			}
		}
		project.jacocoTestReport {
			reports {
				xml.enabled true
				csv.enabled true
			}
		}
		task('testReport', dependsOn: 'test') << {
			project.jacocoTestReport.execute()
		}
	}

	private void configureJavadoc() {
		project.javadoc {
			project.configure(options) {
				memberLevel = 'PROTECTED'
				version = true
				author = true
				docEncoding = 'UTF-8'
				charSet = 'UTF-8'
				linkSource = true
				links = [
					'http://download.oracle.com/javase/7/docs/api/',
					'http://jscience.org/api/',
					'http://javolution.org/target/site/apidocs/'
				]
				windowTitle = "Jenetics ${project.version}"
				docTitle = "<h1>Jenetics ${project.version}</h1>"
				bottom = "&copy; ${copyrightYear} Franz Wilhelmst&ouml;tter  &nbsp;<i>(${dateformat.format(now.time)})</i>"
				stylesheetFile = project.file("${rootDir}/buildSrc/resources/javadoc/stylesheet.css")

				exclude 'org/*/internal/**'

				//options.addStringOption('-subpackages', 'org.jenetics')
				//options.addStringOption('-exclude', 'org.jenetics.internal.util')

				//group('Core API', ['org.jenetics']).
				//group('Utilities', ['org.jenetics.util', 'org.jenetics.stat'])
			}

			// Copy the doc-files.
			doLast {
				copy {
					from('src/main/java') {
						include 'org/**/doc-files/*.*'
					}
					includeEmptyDirs = false
					into destinationDir.path
				}
			}
		}

		task('colorize', type: ColorizerTask) {
			directory = file(project.javadoc.destinationDir.path)
		}

		task('java2html') {
			ext {
				destination = project.javadoc.destinationDir.path
			}

			doLast {
				javaexec {
					main = 'de.java2html.Java2Html'
					args = [
						'-srcdir', 'src/main/java',
						'-targetdir', "${destination}/src-html"
					]
					classpath = files("${rootDir}/buildSrc/lib/java2html.jar")
				}

			}
		}

		project.javadoc.doLast {
			project.colorize.execute()
			project.java2html.execute()
		}
	}

	private static final List<String> XLINT_OPTIONS = [
		'cast',
		'classfile',
		//'deprecation',
		'dep-ann',
		'divzero',
		'finally',
		'overrides',
		'rawtypes',
		'serial',
		//'try',
		'unchecked'
	]

}<|MERGE_RESOLUTION|>--- conflicted
+++ resolved
@@ -35,11 +35,7 @@
 /**
  * @author <a href="mailto:franz.wilhelmstoetter@gmx.at">Franz Wilhelmstötter</a>
  * @since 1.5
-<<<<<<< HEAD
- * @version 1.5 &mdash; <em>$Date: 2014-02-04 $</em>
-=======
  * @version 1.5 &mdash; <em>$Date: 2014-02-15 $</em>
->>>>>>> 8d1187c3
  */
 class SetupPlugin extends JeneticsPlugin {
 
