--- conflicted
+++ resolved
@@ -81,11 +81,7 @@
 
 /**
  * @author <a href="mailto:franz.wilhelmstoetter@gmx.at">Franz Wilhelmstötter</a>
-<<<<<<< HEAD
- * @version <em>$Date: 2013-09-08 $</em>
-=======
- * @version <em>$Date: 2014-02-17 $</em>
->>>>>>> 8e41e5ca
+ * @version <em>$Date: 2014-03-07 $</em>
  */
 public class Geometry extends javax.swing.JFrame {
 	private static final long serialVersionUID = 1L;
@@ -654,11 +650,7 @@
 
 /**
  * @author <a href="mailto:franz.wilhelmstoetter@gmx.at">Franz Wilhelmstötter</a>
-<<<<<<< HEAD
- * @version <em>$Date: 2013-09-08 $</em>
-=======
- * @version <em>$Date: 2014-02-17 $</em>
->>>>>>> 8e41e5ca
+ * @version <em>$Date: 2014-03-07 $</em>
  */
 class GeometryController implements StepListener {
 	private final Geometry _geometry;
@@ -922,11 +914,7 @@
 
 /**
  * @author <a href="mailto:franz.wilhelmstoetter@gmx.at">Franz Wilhelmstötter</a>
-<<<<<<< HEAD
- * @version <em>$Date: 2013-09-08 $</em>
-=======
- * @version <em>$Date: 2014-02-17 $</em>
->>>>>>> 8e41e5ca
+ * @version <em>$Date: 2014-03-07 $</em>
  */
 class InitAction extends AbstractAction {
 	private static final long serialVersionUID = 1L;
@@ -947,11 +935,7 @@
 
 /**
  * @author <a href="mailto:franz.wilhelmstoetter@gmx.at">Franz Wilhelmstötter</a>
-<<<<<<< HEAD
- * @version <em>$Date: 2013-09-08 $</em>
-=======
- * @version <em>$Date: 2014-02-17 $</em>
->>>>>>> 8e41e5ca
+ * @version <em>$Date: 2014-03-07 $</em>
  */
 class StartAction extends AbstractAction {
 	private static final long serialVersionUID = 1L;
@@ -972,11 +956,7 @@
 
 /**
  * @author <a href="mailto:franz.wilhelmstoetter@gmx.at">Franz Wilhelmstötter</a>
-<<<<<<< HEAD
- * @version <em>$Date: 2013-09-08 $</em>
-=======
- * @version <em>$Date: 2014-02-17 $</em>
->>>>>>> 8e41e5ca
+ * @version <em>$Date: 2014-03-07 $</em>
  */
 class StopAction extends AbstractAction {
 	private static final long serialVersionUID = 1L;
@@ -997,11 +977,7 @@
 
 /**
  * @author <a href="mailto:franz.wilhelmstoetter@gmx.at">Franz Wilhelmstötter</a>
-<<<<<<< HEAD
- * @version <em>$Date: 2013-09-08 $</em>
-=======
- * @version <em>$Date: 2014-02-17 $</em>
->>>>>>> 8e41e5ca
+ * @version <em>$Date: 2014-03-07 $</em>
  */
 class PauseAction extends AbstractAction {
 	private static final long serialVersionUID = 1L;
@@ -1022,11 +998,7 @@
 
 /**
  * @author <a href="mailto:franz.wilhelmstoetter@gmx.at">Franz Wilhelmstötter</a>
-<<<<<<< HEAD
- * @version <em>$Date: 2013-09-08 $</em>
-=======
- * @version <em>$Date: 2014-02-17 $</em>
->>>>>>> 8e41e5ca
+ * @version <em>$Date: 2014-03-07 $</em>
  */
 class StepAction extends AbstractAction {
 	private static final long serialVersionUID = 1L;
@@ -1047,11 +1019,7 @@
 
 /**
  * @author <a href="mailto:franz.wilhelmstoetter@gmx.at">Franz Wilhelmstötter</a>
-<<<<<<< HEAD
- * @version <em>$Date: 2013-09-08 $</em>
-=======
- * @version <em>$Date: 2014-02-17 $</em>
->>>>>>> 8e41e5ca
+ * @version <em>$Date: 2014-03-07 $</em>
  */
 class PopulationSpinnerModel extends SpinnerNumberModel implements ChangeListener {
 	private static final long serialVersionUID = 1L;
@@ -1076,11 +1044,7 @@
 
 /**
  * @author <a href="mailto:franz.wilhelmstoetter@gmx.at">Franz Wilhelmstötter</a>
-<<<<<<< HEAD
- * @version <em>$Date: 2013-09-08 $</em>
-=======
- * @version <em>$Date: 2014-02-17 $</em>
->>>>>>> 8e41e5ca
+ * @version <em>$Date: 2014-03-07 $</em>
  */
 class MaximalPhenotypeAgeSpinnerModel extends SpinnerNumberModel
 	implements ChangeListener
@@ -1198,11 +1162,7 @@
 
 /**
  * @author <a href="mailto:franz.wilhelmstoetter@gmx.at">Franz Wilhelmstötter</a>
-<<<<<<< HEAD
- * @version <em>$Date: 2013-09-08 $</em>
-=======
- * @version <em>$Date: 2014-02-17 $</em>
->>>>>>> 8e41e5ca
+ * @version <em>$Date: 2014-03-07 $</em>
  */
 class TransformPanel extends javax.swing.JPanel {
 	private static final long serialVersionUID = 1L;
@@ -1308,11 +1268,7 @@
  * The panel which draws the polygons.
  *
  * @author <a href="mailto:franz.wilhelmstoetter@gmx.at">Franz Wilhelmstötter</a>
-<<<<<<< HEAD
- * @version <em>$Date: 2013-09-08 $</em>
-=======
- * @version <em>$Date: 2014-02-17 $</em>
->>>>>>> 8e41e5ca
+ * @version <em>$Date: 2014-03-07 $</em>
  */
 class DrawPanel extends JPanel {
 	private static final long serialVersionUID = 1L;
@@ -1443,11 +1399,7 @@
 
 /**
  * @author <a href="mailto:franz.wilhelmstoetter@gmx.at">Franz Wilhelmstötter</a>
-<<<<<<< HEAD
- * @version <em>$Date: 2013-09-08 $</em>
-=======
- * @version <em>$Date: 2014-02-17 $</em>
->>>>>>> 8e41e5ca
+ * @version <em>$Date: 2014-03-07 $</em>
  */
 class Stepable implements Runnable {
 	private final Lock _lock = new ReentrantLock();
@@ -1561,11 +1513,7 @@
 
 /**
  * @author <a href="mailto:franz.wilhelmstoetter@gmx.at">Franz Wilhelmstötter</a>
-<<<<<<< HEAD
- * @version <em>$Date: 2013-09-08 $</em>
-=======
- * @version <em>$Date: 2014-02-17 $</em>
->>>>>>> 8e41e5ca
+ * @version <em>$Date: 2014-03-07 $</em>
  */
 interface StepListener extends EventListener {
 
@@ -1579,11 +1527,7 @@
 
 /**
  * @author <a href="mailto:franz.wilhelmstoetter@gmx.at">Franz Wilhelmstötter</a>
-<<<<<<< HEAD
- * @version <em>$Date: 2013-09-08 $</em>
-=======
- * @version <em>$Date: 2014-02-17 $</em>
->>>>>>> 8e41e5ca
+ * @version <em>$Date: 2014-03-07 $</em>
  */
 class GA {
 
