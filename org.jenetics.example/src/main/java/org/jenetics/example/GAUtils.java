--- conflicted
+++ resolved
@@ -25,11 +25,7 @@
 
 /**
  * @author <a href="mailto:franz.wilhelmstoetter@gmx.at">Franz Wilhelmstötter</a>
-<<<<<<< HEAD
- * @version 1.0 &mdash; <em>$Date: 2013-04-27 $</em>
-=======
  * @version 1.0 &mdash; <em>$Date: 2013-08-29 $</em>
->>>>>>> 33bb45ce
  */
 final class GAUtils {
 
