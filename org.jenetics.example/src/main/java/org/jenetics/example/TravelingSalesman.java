/*
 * Java Genetic Algorithm Library (@__identifier__@).
 * Copyright (c) @__year__@ Franz Wilhelmstötter
 *
 * Licensed under the Apache License, Version 2.0 (the "License");
 * you may not use this file except in compliance with the License.
 * You may obtain a copy of the License at
 *
 *      http://www.apache.org/licenses/LICENSE-2.0
 *
 * Unless required by applicable law or agreed to in writing, software
 * distributed under the License is distributed on an "AS IS" BASIS,
 * WITHOUT WARRANTIES OR CONDITIONS OF ANY KIND, either express or implied.
 * See the License for the specific language governing permissions and
 * limitations under the License.
 *
 * Author:
 *    Franz Wilhelmstötter (franz.wilhelmstoetter@gmx.at)
 */
package org.jenetics.example;

import static java.lang.Math.PI;
import static java.lang.Math.abs;
import static java.lang.Math.sin;

import java.io.Serializable;
import java.util.function.Function;

import org.jenetics.Chromosome;
import org.jenetics.EnumGene;
import org.jenetics.GeneticAlgorithm;
import org.jenetics.Genotype;
import org.jenetics.NumberStatistics.Calculator;
import org.jenetics.Optimize;
import org.jenetics.PartiallyMatchedCrossover;
import org.jenetics.PermutationChromosome;
import org.jenetics.SwapMutator;
import org.jenetics.util.Factory;

<<<<<<< HEAD
/**
 * The classical <a href="http://en.wikipedia.org/wiki/Travelling_salesman_problem">TSP</a>.
 *
 * @author <a href="mailto:franz.wilhelmstoetter@gmx.at">Franz Wilhelmstötter</a>
 * @version 1.0 &mdash; <em>$Date: 2013-09-08 $</em>
 */
=======
>>>>>>> 8e41e5ca
public class TravelingSalesman {

	private static class FF
		implements Function<Genotype<EnumGene<Integer>>, Double>,
					Serializable
	{
		private static final long serialVersionUID = 1L;

		private final double[][] adjacence;

		public FF(final double[][] adjacence) {
			this.adjacence = adjacence;
		}

		@Override
		public Double apply(Genotype<EnumGene<Integer>> gt) {
			final Chromosome<EnumGene<Integer>>
				path = gt.getChromosome();

			double length = 0.0;
			for (int i = 0, n = path.length(); i < n; ++i) {
				final int from = path.getGene(i).getAllele();
				final int to = path.getGene((i + 1)%n).getAllele();
				length += adjacence[from][to];
			}
			return length;
		}

		@Override
		public String toString() {
			return "Point distance";
		}
	}

	public static void main(String[] args) {
		final int stops = 20;

		final Function<Genotype<EnumGene<Integer>>, Double> ff =
			new FF(adjacencyMatrix(stops));
		final Factory<Genotype<EnumGene<Integer>>> gtf = Genotype.of(
			PermutationChromosome.ofInteger(stops)
		);
		final GeneticAlgorithm<EnumGene<Integer>, Double>
			ga = new GeneticAlgorithm<>(gtf, ff, Optimize.MINIMUM);
		ga.setStatisticsCalculator(
				new Calculator<EnumGene<Integer>, Double>()
			);
		ga.setPopulationSize(500);
		ga.setAlterers(
			new SwapMutator<EnumGene<Integer>>(0.2),
			new PartiallyMatchedCrossover<Integer>(0.3)
		);

		ga.setup();
		ga.evolve(100);
		System.out.println(ga.getBestStatistics());
		System.out.println(ga.getBestPhenotype());
	}

	private static double[][] adjacencyMatrix(int stops) {
		double[][] matrix = new double[stops][stops];
		for (int i = 0; i < stops; ++i) {
			for (int j = 0; j < stops; ++j) {
				matrix[i][j] = chord(stops, abs(i - j), RADIUS);
			}
		}
		return matrix;
	}
	private static double chord(int stops, int i, double r) {
		return 2.0*r*abs(sin((PI*i)/stops));
	}
	private static double RADIUS = 10.0;
}<|MERGE_RESOLUTION|>--- conflicted
+++ resolved
@@ -37,15 +37,6 @@
 import org.jenetics.SwapMutator;
 import org.jenetics.util.Factory;
 
-<<<<<<< HEAD
-/**
- * The classical <a href="http://en.wikipedia.org/wiki/Travelling_salesman_problem">TSP</a>.
- *
- * @author <a href="mailto:franz.wilhelmstoetter@gmx.at">Franz Wilhelmstötter</a>
- * @version 1.0 &mdash; <em>$Date: 2013-09-08 $</em>
- */
-=======
->>>>>>> 8e41e5ca
 public class TravelingSalesman {
 
 	private static class FF
