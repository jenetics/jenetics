/*
 * Java Genetic Algorithm Library (@__identifier__@).
 * Copyright (c) @__year__@ Franz Wilhelmstötter
 *
 * Licensed under the Apache License, Version 2.0 (the "License");
 * you may not use this file except in compliance with the License.
 * You may obtain a copy of the License at
 *
 *      http://www.apache.org/licenses/LICENSE-2.0
 *
 * Unless required by applicable law or agreed to in writing, software
 * distributed under the License is distributed on an "AS IS" BASIS,
 * WITHOUT WARRANTIES OR CONDITIONS OF ANY KIND, either express or implied.
 * See the License for the specific language governing permissions and
 * limitations under the License.
 *
 * Author:
 *    Franz Wilhelmstötter (franz.wilhelmstoetter@gmx.at)
 */
package org.jenetics.example;

import static java.lang.Math.PI;
import static java.lang.Math.abs;
import static java.lang.Math.sin;

import java.io.Serializable;

import org.jenetics.Chromosome;
import org.jenetics.EnumGene;
import org.jenetics.GeneticAlgorithm;
import org.jenetics.Genotype;
import org.jenetics.NumberStatistics.Calculator;
import org.jenetics.Optimize;
import org.jenetics.PartiallyMatchedCrossover;
import org.jenetics.PermutationChromosome;
import org.jenetics.SwapMutator;
import org.jenetics.util.Factory;
import org.jenetics.util.Function;

/**
 * The classical <a href="http://en.wikipedia.org/wiki/Travelling_salesman_problem">TSP</a>.
 *
 * @author <a href="mailto:franz.wilhelmstoetter@gmx.at">Franz Wilhelmstötter</a>
<<<<<<< HEAD
 * @since 1.0
 * @version 2.0 &mdash; <em>$Date: 2013-05-25 $</em>
=======
 * @version 1.0 &mdash; <em>$Date: 2013-08-29 $</em>
>>>>>>> 0fa9d783
 */
public class TravelingSalesman {

	private static class FF
		implements Function<Genotype<EnumGene<Integer>>, Double>,
					Serializable
	{
		private static final long serialVersionUID = 1L;

		private final double[][] _adjacence;

		public FF(final double[][] adjacence) {
			_adjacence = adjacence;
		}

		@Override
		public Double apply(final Genotype<EnumGene<Integer>> genotype) {
			final Chromosome<EnumGene<Integer>> path = genotype.getChromosome();

			double length = 0.0;
			for (int i = 0, n = path.length(); i < n; ++i) {
				final int from = path.getGene(i).getAllele();
				final int to = path.getGene((i + 1)%n).getAllele();
				length += _adjacence[from][to];
			}
			return length;
		}

		@Override
		public String toString() {
			return "Point distance";
		}
	}

	public static void main(String[] args) {
		final int stops = 20;

		final Function<Genotype<EnumGene<Integer>>, Double> ff = new FF(adjacencyMatrix(stops));
		final Factory<Genotype<EnumGene<Integer>>> gtf = Genotype.valueOf(
			PermutationChromosome.ofInteger(stops)
		);
		final GeneticAlgorithm<EnumGene<Integer>, Double>
			ga = new GeneticAlgorithm<>(gtf, ff, Optimize.MINIMUM);
		ga.setStatisticsCalculator(
				new Calculator<EnumGene<Integer>, Double>()
			);
		ga.setPopulationSize(500);
		ga.setAlterers(
			new SwapMutator<EnumGene<Integer>>(0.2),
			new PartiallyMatchedCrossover<Integer>(0.3)
		);

		ga.setup();
		ga.evolve(100);
		System.out.println(ga.getBestStatistics());
		System.out.println(ga.getBestPhenotype());
	}

	/**
	 * All points in the created adjacency matrix lie on a circle. So it is easy
	 * to check the quality of the solution found by the GA.
	 */
	private static double[][] adjacencyMatrix(int stops) {
		double[][] matrix = new double[stops][stops];
		for (int i = 0; i < stops; ++i) {
			for (int j = 0; j < stops; ++j) {
				matrix[i][j] = chord(stops, abs(i - j), RADIUS);
			}
		}
		return matrix;
	}
	private static double chord(int stops, int i, double r) {
		return 2.0*r*abs(sin((PI*i)/stops));
	}
	private static double RADIUS = 10.0;
}




<|MERGE_RESOLUTION|>--- conflicted
+++ resolved
@@ -41,12 +41,8 @@
  * The classical <a href="http://en.wikipedia.org/wiki/Travelling_salesman_problem">TSP</a>.
  *
  * @author <a href="mailto:franz.wilhelmstoetter@gmx.at">Franz Wilhelmstötter</a>
-<<<<<<< HEAD
  * @since 1.0
- * @version 2.0 &mdash; <em>$Date: 2013-05-25 $</em>
-=======
- * @version 1.0 &mdash; <em>$Date: 2013-08-29 $</em>
->>>>>>> 0fa9d783
+ * @version 2.0 &mdash; <em>$Date: 2013-09-08 $</em>
  */
 public class TravelingSalesman {
 
