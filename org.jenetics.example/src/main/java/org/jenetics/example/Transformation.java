--- conflicted
+++ resolved
@@ -41,11 +41,7 @@
 
 /**
  * @author <a href="mailto:franz.wilhelmstoetter@gmx.at">Franz Wilhelmstötter</a>
-<<<<<<< HEAD
- * @version 1.0 &mdash; <em>$Date: 2013-07-04 $</em>
-=======
- * @version 1.0 &mdash; <em>$Date: 2013-08-29 $</em>
->>>>>>> 9ab6fe68
+ * @version 1.0 &mdash; <em>$Date: 2013-09-01 $</em>
  */
 public class Transformation {
 
