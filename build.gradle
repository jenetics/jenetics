--- conflicted
+++ resolved
@@ -73,11 +73,7 @@
 }
 
 task wrapper(type: Wrapper) {
-<<<<<<< HEAD
-	gradleVersion = '1.9-rc-1'
-=======
 	gradleVersion = '1.9-rc-4'
->>>>>>> 5198eda7
 }
 
 task alljavadoc(type: Javadoc) {
@@ -100,103 +96,6 @@
 	})
 }
 
-<<<<<<< HEAD
-task packaging(overwrite: true) {
-	inputs.dir file('.')
-	outputs.dir exportDir
-
-	// Create the directory structure.
-	doFirst {
-		exportDir.mkdirs()
-		exportProjectDir.mkdirs()
-		exportProjectLibDir.mkdirs()
-		exportLibDir.mkdirs()
-		exportReportDir.mkdirs()
-		exportJavadocDir.mkdirs()
-		exportScriptDir.mkdirs()
-	}
-
-	doLast  {
-		// Copy the files in the base directory.
-		copy {
-			from('.') {
-				include '*'
-				exclude 'org.*'
-				exclude '.gradle'
-				exclude '.hgignore'
-				exclude '.hgtags'
-				exclude '*.iml'
-				exclude '*.ipr'
-				exclude '*.iws'
-				exclude '.project'
-				exclude '.classpath'
-				exclude '.settings'
-				exclude 'build'
-				exclude 'out'
-			}
-			into exportProjectDir
-			filter(ReplaceTokens, tokens: [
-				__identifier__: identifier,
-				__year__: copyrightYear
-			])
-		}
-		copy {
-			from('.') {
-				include 'gradle/**/*'
-			}
-			into exportProjectDir
-		}
-		copy {
-			from('.') {
-				include 'gradle/**/*.gradle'
-			}
-			into exportProjectDir
-			filter(ReplaceTokens, tokens: [
-				__identifier__: identifier,
-				__year__: copyrightYear
-			])
-		}
-
-		// Copy 'buildSrc' files.
-		copy {
-			from(project('buildSrc').projectDir) {
-				include '*.gradle'
-				include 'src/**/*.java'
-				include 'src/**/*.gradle'
-				include 'src/**/*.xml'
-				include 'src/**/*.c'
-				include 'src/**/*.cpp'
-				include 'src/**/*.h'
-				include 'src/**/*.hpp'
-				exclude '.gradle'
-			}
-			into file("${exportProjectDir}/buildSrc")
-			filter(ReplaceTokens, tokens: [
-				__identifier__: identifier,
-				__year__: copyrightYear
-			])
-		}
-		copy {
-			from(project('buildSrc').projectDir) {
-				include 'src/**/*.*'
-				include 'lib/**/*'
-				include 'tool/**/*'
-				include 'resources/**/*'
-				exclude 'src/**/*.java'
-				exclude 'src/**/*.gradle'
-				exclude 'src/**/*.xml'
-				exclude 'src/**/*.c'
-				exclude 'src/**/*.cpp'
-				exclude 'src/**/*.h'
-				exclude 'src/**/*.hpp'
-			}
-			into file("${exportProjectDir}/buildSrc")
-		}
-	}
-}
-
-=======
->>>>>>> 5198eda7
 // Create a zip file from the export directory.
 task zip(type: Zip) {
 	from("build/package/${identifier}") {
