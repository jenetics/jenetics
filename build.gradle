/*
 * Java Genetic Algorithm Library (@__identifier__@).
 * Copyright (c) @__year__@ Franz Wilhelmstötter
 *
 * Licensed under the Apache License, Version 2.0 (the "License");
 * you may not use this file except in compliance with the License.
 * You may obtain a copy of the License at
 *
 *      http://www.apache.org/licenses/LICENSE-2.0
 *
 * Unless required by applicable law or agreed to in writing, software
 * distributed under the License is distributed on an "AS IS" BASIS,
 * WITHOUT WARRANTIES OR CONDITIONS OF ANY KIND, either express or implied.
 * See the License for the specific language governing permissions and
 * limitations under the License.
 *
 * Author:
 *    Franz Wilhelmstötter (franz.wilhelmstoetter@gmx.at)
 */


import org.jenetics.gradle.PropertiesLoader
import org.jenetics.gradle.Version
import org.jenetics.gradle.plugin.SetupPlugin
import org.jenetics.gradle.task.FixJavadocCodeBlockTask
import org.jenetics.gradle.task.TrimLineFeedTask

import java.text.SimpleDateFormat

/**
 * @author <a href="mailto:franz.wilhelmstoetter@gmx.at">Franz Wilhelmstötter</a>
 * @since 1.2
<<<<<<< HEAD
 * @version 1.5 &mdash; <em>$Date: 2014-04-16 $</em>
=======
 * @version 1.5 &mdash; <em>$Date: 2014-07-01 $</em>
>>>>>>> 67e61c7c
 */
new PropertiesLoader(ext).load(file('project.properties'))
new PropertiesLoader(ext).load(file('include.properties'))
rootProject.version = Version.parse(jenetics.version)

apply plugin: 'signing'
apply plugin: 'packaging'

ext {
    javaVersion = '1.8'

	now = Calendar.getInstance()
	year = now.get(Calendar.YEAR);
	copyrightYear = "2007-${year}".toString()
	identifier = "${rootProject.name}-${version}".toString()
	manualDate = (new SimpleDateFormat("yyyy/MM/dd")).format(now.time)
	manualIdentifier = "${version}---${manualDate}".toString()
	dateformat = new SimpleDateFormat("yyyy-MM-dd HH:mm")
}

allprojects {
	group = 'org.bitbucket.fwilhelm'
	version = jenetics.version

	repositories {
		flatDir(dir: "${rootDir}/buildSrc/lib")
		mavenCentral()
	}
}

subprojects { Project prj ->
	prj.plugins.apply(SetupPlugin.class)
}

allprojects { Project prj ->
	if (prj.plugins.hasPlugin('java')) {
		sourceCompatibility = javaVersion
		targetCompatibility = javaVersion
	}
}

task wrapper(type: Wrapper) {
	gradleVersion = '2.0'
}

task trimLineFeed(type: TrimLineFeedTask) {
    directory = project.rootDir
    outputs.upToDateWhen {
        false
    }
}

task fixCodeBlock(type: FixJavadocCodeBlockTask) {
    directory = project.rootDir
    outputs.upToDateWhen {
        false
    }
}

task alljavadoc(type: Javadoc) {
	def jeneticsProjects = subprojects.findAll { project ->
		project.name.startsWith('org.jeneti') &&
		project.name != 'org.jenetics.doc'
	}
	configure(jeneticsProjects) {
		apply plugin: 'java'
	}

	source jeneticsProjects.collect { p ->
		p.sourceSets.main.allJava
	}
	destinationDir = file("${buildDir}/alljavadoc")

	// Might need a classpath
	classpath = files(jeneticsProjects.collect { project ->
		project.sourceSets.main.compileClasspath
	})
}

// Create a zip file from the export directory.
task zip(type: Zip) {
	from("build/package/${identifier}") {
		into identifier
	}

	baseName = rootProject.name
	version = jenetics.version

	doLast {
		def zip = file("${identifier}.zip")
		zip.renameTo(new File('build/package', zip.getName()))
	}
}

/*
task sha256(type: ChecksumTask) {
	algorithm = 'SHA-256'
	inputFile = file("build/distributions/${identifier}.zip")
}

task md5(type: ChecksumTask) {
	inputFile = file("build/distributions/${identifier}.zip")
}

zip.finalizedBy([sha256, md5])

signing {
	//gpg --armor --detach-sign jenetics-1.4.0.zip
	//gpg --verify jenetics-1.4.0.zip.asc jenetics-1.4.0.zip
	sign zip
}
*/

<|MERGE_RESOLUTION|>--- conflicted
+++ resolved
@@ -30,11 +30,7 @@
 /**
  * @author <a href="mailto:franz.wilhelmstoetter@gmx.at">Franz Wilhelmstötter</a>
  * @since 1.2
-<<<<<<< HEAD
- * @version 1.5 &mdash; <em>$Date: 2014-04-16 $</em>
-=======
- * @version 1.5 &mdash; <em>$Date: 2014-07-01 $</em>
->>>>>>> 67e61c7c
+ * @version 1.5 &mdash; <em>$Date: 2014-07-11 $</em>
  */
 new PropertiesLoader(ext).load(file('project.properties'))
 new PropertiesLoader(ext).load(file('include.properties'))
