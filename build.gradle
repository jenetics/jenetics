--- conflicted
+++ resolved
@@ -29,7 +29,7 @@
 /**
  * @author <a href="mailto:franz.wilhelmstoetter@gmx.at">Franz Wilhelmstötter</a>
  * @since 1.2
- * @version 1.4 &mdash; <em>$Date: 2013-09-07 $</em>
+ * @version 1.4 &mdash; <em>$Date: 2013-09-08 $</em>
  */
 
 apply plugin: 'signing'
@@ -61,17 +61,9 @@
 	exportScriptDir = file("${exportDir}/script")
 }
 
-<<<<<<< HEAD
-subprojects { subproj ->
-	version = jeneticsVersion
-	if (plugins.hasPlugin("java")) {
-		sourceCompatibility = 1.8
-		targetCompatibility = 1.8
-=======
 allprojects {
 	group = 'org.jenetics'
 	version = jenetics.version
->>>>>>> 0fa9d783
 
 	repositories {
 		flatDir(dir: "${rootDir}/buildSrc/lib")
