--- conflicted
+++ resolved
@@ -29,11 +29,7 @@
 /**
  * @author <a href="mailto:franz.wilhelmstoetter@gmx.at">Franz Wilhelmstötter</a>
  * @since 1.2
-<<<<<<< HEAD
  * @version 1.4 &mdash; <em>$Date: 2013-09-24 $</em>
-=======
- * @version 1.4 &mdash; <em>$Date: 2013-09-23 $</em>
->>>>>>> e4152e6a
  */
 
 apply plugin: 'signing'
