/*
 * Java Genetic Algorithm Library (@__identifier__@).
 * Copyright (c) @__year__@ Franz Wilhelmstötter
 *
 * Licensed under the Apache License, Version 2.0 (the "License");
 * you may not use this file except in compliance with the License.
 * You may obtain a copy of the License at
 *
 *      http://www.apache.org/licenses/LICENSE-2.0
 *
 * Unless required by applicable law or agreed to in writing, software
 * distributed under the License is distributed on an "AS IS" BASIS,
 * WITHOUT WARRANTIES OR CONDITIONS OF ANY KIND, either express or implied.
 * See the License for the specific language governing permissions and
 * limitations under the License.
 *
 * Author:
 *    Franz Wilhelmstötter (franz.wilhelmstoetter@gmx.at)
 */

import java.text.SimpleDateFormat
import java.util.Date
import org.apache.tools.ant.filters.ReplaceTokens

import org.jenetics.gradle.PropertiesLoader
import org.jenetics.gradle.Version
import org.jenetics.gradle.task.ChecksumTask

/**
 * @author <a href="mailto:franz.wilhelmstoetter@gmx.at">Franz Wilhelmstötter</a>
 * @since 1.2
<<<<<<< HEAD
 * @version 1.4 &mdash; <em>$Date: 2013-09-08 $</em>
=======
 * @version 1.4 &mdash; <em>$Date: 2013-09-10 $</em>
>>>>>>> 29d01f68
 */

apply plugin: 'signing'

apply from: "${rootDir}/gradle/commons.gradle"
apply from: "${rootDir}/gradle/packaging.gradle"


new PropertiesLoader(ext).load(file('project.properties'))
new PropertiesLoader(ext).load(file('include.properties'))
rootProject.version = Version.parse(jenetics.version)

ext {
	now = Calendar.getInstance()
	year = now.get(Calendar.YEAR);
	copyrightYear = "2007-${year}".toString()
	identifier = "${rootProject.name}-${version}".toString()
	manualDate = (new SimpleDateFormat("yyyy/MM/dd")).format(now.time)
	manualIdentifier = "${version}---${manualDate}".toString()
	dateformat = new SimpleDateFormat("yyyy-MM-dd HH:mm")
	
	// Define some 'global' path variables.
	exportDir = file("${buildDir}/package/${identifier}")
	exportProjectDir = file("${exportDir}/project")
	exportProjectLibDir = file("${exportProjectDir}/buildSrc/lib")
	exportLibDir = file("${exportDir}/lib")
	exportJavadocDir = file("${exportDir}/javadoc")
	exportReportDir = file("${exportDir}/report")
	exportScriptDir = file("${exportDir}/script")
}

allprojects {
	group = 'org.jenetics'
	version = jenetics.version

	repositories {
		flatDir(dir: "${rootDir}/buildSrc/lib")
		mavenCentral()
	}
}

subprojects { project ->
	if (project.plugins.hasPlugin('java')) {
		sourceCompatibility = javaVersion
		targetCompatibility = javaVersion
	}
}

task wrapper(type: Wrapper) {
	gradleVersion = '1.8-rc-1'
}

task alljavadoc(type: Javadoc) {
	def jeneticsProjects = subprojects.findAll { project -> 
		project.name.startsWith('org.jeneti') &&
		project.name != 'org.jenetics.doc'
	}
	configure(jeneticsProjects) {
		apply plugin: 'java'
	}
	
	source jeneticsProjects.collect { p ->
		p.sourceSets.main.allJava
	}
	destinationDir = file("${buildDir}/alljavadoc")
	
	// Might need a classpath
	classpath = files(jeneticsProjects.collect { project ->
		project.sourceSets.main.compileClasspath
	})
}

task packaging(overwrite: true) {
	inputs.dir file('.')
	outputs.dir exportDir

	// Create the directory structure.
	doFirst {
		exportDir.mkdirs()
		exportProjectDir.mkdirs()
		exportProjectLibDir.mkdirs()
		exportLibDir.mkdirs()
		exportReportDir.mkdirs()
		exportJavadocDir.mkdirs()
		exportScriptDir.mkdirs()
	}

	doLast  {
		// Copy the files in the base directory.
		copy {
			from('.') {
				include '*'
				exclude 'org.*'
				exclude '.gradle'
				exclude '.hgignore'
				exclude '.hgtags'
				exclude '*.iml'
				exclude '*.ipr'
				exclude '*.iws'
				exclude '.project'
				exclude '.classpath'
				exclude 'build'
			}
			into exportProjectDir
			filter(ReplaceTokens, tokens: [
				__identifier__: identifier,
				__year__: copyrightYear
			])
		}
		copy {
			from('.') {
				include 'gradle/**/*'
			}
			into exportProjectDir
		}
		
		// Copy 'buildSrc' files.
		copy {
			from(project('buildSrc').projectDir) {
				include '*.gradle'
				include 'src/**/*.java'
				include 'src/**/*.gradle'
				include 'src/**/*.xml'
				include 'src/**/*.c'
				include 'src/**/*.cpp'
				include 'src/**/*.h'
				include 'src/**/*.hpp'
			}
			into file("${exportProjectDir}/buildSrc")
			filter(ReplaceTokens, tokens: [
				__identifier__: identifier,
				__year__: copyrightYear
			])
		}
		copy {
			from(project('buildSrc').projectDir) {
				include 'src/**/*.*'
				include 'lib/**/*'
				include 'tool/**/*'
				include 'resources/**/*'
				exclude 'src/**/*.java'
				exclude 'src/**/*.gradle'
				exclude 'src/**/*.xml'
				exclude 'src/**/*.c'
				exclude 'src/**/*.cpp'
				exclude 'src/**/*.h'
				exclude 'src/**/*.hpp'
			}
			into file("${exportProjectDir}/buildSrc")
		}
	}
}

// Create a zip file from the export directory.
task zip(type: Zip) {
	from("build/package/${identifier}") {
		into identifier
	}

	baseName = rootProject.name
	version = jenetics.version

	doLast {
		def zip = file("${identifier}.zip")
		zip.renameTo(new File('build/package', zip.getName()))
	}
}

task sha256(type: ChecksumTask) {
	algorithm = 'SHA-256'
	inputFile = file("build/distributions/${identifier}.zip")
}

task md5(type: ChecksumTask) {
	inputFile = file("build/distributions/${identifier}.zip")
}

zip.finalizedBy([sha256, md5])

signing {
	//gpg --armor --detach-sign jenetics-1.4.0.zip
	//gpg --verify jenetics-1.4.0.zip.asc jenetics-1.4.0.zip
	sign zip
}

<|MERGE_RESOLUTION|>--- conflicted
+++ resolved
@@ -29,11 +29,7 @@
 /**
  * @author <a href="mailto:franz.wilhelmstoetter@gmx.at">Franz Wilhelmstötter</a>
  * @since 1.2
-<<<<<<< HEAD
- * @version 1.4 &mdash; <em>$Date: 2013-09-08 $</em>
-=======
  * @version 1.4 &mdash; <em>$Date: 2013-09-10 $</em>
->>>>>>> 29d01f68
  */
 
 apply plugin: 'signing'
