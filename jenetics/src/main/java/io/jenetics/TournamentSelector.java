/*
 * Java Genetic Algorithm Library (@__identifier__@).
 * Copyright (c) @__year__@ Franz Wilhelmstötter
 *
 * Licensed under the Apache License, Version 2.0 (the "License");
 * you may not use this file except in compliance with the License.
 * You may obtain a copy of the License at
 *
 *      http://www.apache.org/licenses/LICENSE-2.0
 *
 * Unless required by applicable law or agreed to in writing, software
 * distributed under the License is distributed on an "AS IS" BASIS,
 * WITHOUT WARRANTIES OR CONDITIONS OF ANY KIND, either express or implied.
 * See the License for the specific language governing permissions and
 * limitations under the License.
 *
 * Author:
 *    Franz Wilhelmstötter (franz.wilhelmstoetter@gmail.com)
 */
package io.jenetics;

import static java.lang.String.format;
import static java.util.Objects.requireNonNull;

import java.io.Serializable;
import java.util.Random;
import java.util.stream.Stream;

import io.jenetics.util.ISeq;
import io.jenetics.util.MSeq;
import io.jenetics.util.RandomRegistry;
import io.jenetics.util.Seq;

/**
 * In tournament selection the best individual from a random sample of <i>s</i>
 * individuals is chosen from the population <i>P<sub>g</sub></i>. The samples
 * are drawn with replacement. An individual will win a tournament only if its
 * fitness is greater than the fitness of the other <i>s-1</i>  competitors.
 * Note that the worst individual never survives, and the best individual wins
 * in all the tournaments it participates. The selection pressure can be varied
 * by changing the tournament size <i>s</i> . For large values of <i>s</i>, weak
 * individuals have less chance being selected.
 *
 * @see <a href="http://en.wikipedia.org/wiki/Tournament_selection">Tournament selection</a>
 *
 * @author <a href="mailto:franz.wilhelmstoetter@gmail.com">Franz Wilhelmstötter</a>
 * @since 1.0
<<<<<<< HEAD
 * @version !__version__!
=======
 * @version 5.0
>>>>>>> 79faa072
 */
public class TournamentSelector<
	G extends Gene<?, G>,
	C extends Comparable<? super C>
>
	implements Selector<G, C>, Serializable
{

	private static final long serialVersionUID = 1L;

	private final int _sampleSize;

	/**
	 * Create a tournament selector with the give sample size. The sample size
	 * must be greater than one.
	 *
	 * @param sampleSize the number of individuals involved in one tournament
	 * @throws IllegalArgumentException if the sample size is smaller than two.
	 */
	public TournamentSelector(final int sampleSize) {
		if (sampleSize < 2) {
			throw new IllegalArgumentException(
				"Sample size must be greater than one, but was " + sampleSize
			);
		}
		_sampleSize = sampleSize;
	}

	/**
	 * Create a tournament selector with sample size two.
	 */
	public TournamentSelector() {
		this(2);
	}

	/**
	 * Return the sample size of the tournament selector.
	 *
	 * @return the sample size of the tournament selector
	 */
	public int getSampleSize() {
		return _sampleSize;
	}

	@Override
	public ISeq<Phenotype<G, C>> select(
		final Seq<Phenotype<G, C>> population,
		final int count,
		final Optimize opt
	) {
		requireNonNull(population, "Population");
		requireNonNull(opt, "Optimization");
		if (count < 0) {
			throw new IllegalArgumentException(format(
				"Selection count must be greater or equal then zero, but was %s",
				count
			));
		}

		final Random random = RandomRegistry.getRandom();
		return population.isEmpty()
			? ISeq.empty()
			: MSeq.<Phenotype<G, C>>ofLength(count)
				.fill(() -> select(population, opt, _sampleSize, random))
				.toISeq();
	}

	private Phenotype<G, C> select(
		final Seq<Phenotype<G, C>> population,
		final Optimize opt,
		final int sampleSize,
		final Random random
	) {
		final int N = population.size();
		return Stream.generate(() -> population.get(random.nextInt(N)))
			.limit(sampleSize)
			.max(opt.ascending())
			.orElseThrow(IllegalStateException::new);
	}

	@Override
	public String toString() {
		return format("%s[s=%d]", getClass().getSimpleName(), _sampleSize);
	}

}<|MERGE_RESOLUTION|>--- conflicted
+++ resolved
@@ -22,7 +22,6 @@
 import static java.lang.String.format;
 import static java.util.Objects.requireNonNull;
 
-import java.io.Serializable;
 import java.util.Random;
 import java.util.stream.Stream;
 
@@ -45,20 +44,14 @@
  *
  * @author <a href="mailto:franz.wilhelmstoetter@gmail.com">Franz Wilhelmstötter</a>
  * @since 1.0
-<<<<<<< HEAD
- * @version !__version__!
-=======
  * @version 5.0
->>>>>>> 79faa072
  */
 public class TournamentSelector<
 	G extends Gene<?, G>,
 	C extends Comparable<? super C>
 >
-	implements Selector<G, C>, Serializable
+	implements Selector<G, C>
 {
-
-	private static final long serialVersionUID = 1L;
 
 	private final int _sampleSize;
 
