/*
 * Java Genetic Algorithm Library (@__identifier__@).
 * Copyright (c) @__year__@ Franz Wilhelmstötter
 *
 * Licensed under the Apache License, Version 2.0 (the "License");
 * you may not use this file except in compliance with the License.
 * You may obtain a copy of the License at
 *
 *      http://www.apache.org/licenses/LICENSE-2.0
 *
 * Unless required by applicable law or agreed to in writing, software
 * distributed under the License is distributed on an "AS IS" BASIS,
 * WITHOUT WARRANTIES OR CONDITIONS OF ANY KIND, either express or implied.
 * See the License for the specific language governing permissions and
 * limitations under the License.
 *
 * Author:
 *    Franz Wilhelmstötter (franz.wilhelmstoetter@gmail.com)
 */
package io.jenetics.stat;

import static java.lang.String.format;
import static java.util.Objects.requireNonNull;

import java.util.Comparator;
import java.util.Objects;
import java.util.function.Consumer;
import java.util.function.Function;
import java.util.stream.Collector;
import java.util.stream.Stream;

import io.jenetics.util.Streams;

/**
 * This <i>consumer</i> class is used for calculating the min and max value
 * according to the given {@code Comparator}.
 * <p>
 * This class is designed to work with (though does not require) streams. For
 * example, you can compute minimum and maximum values with:
 * <pre>{@code
 * final Stream<Integer> stream = ...
 * final MinMax<Integer> minMax = stream.collect(
 *         MinMax::of,
 *         MinMax::accept,
 *         MinMax::combine
 *     );
 * }</pre>
 *
 * @implNote
 * This implementation is not thread safe. However, it is safe to use on a
 * parallel stream, because the parallel implementation of
 * {@link java.util.stream.Stream#collect Stream.collect()}provides the
 * necessary partitioning, isolation, and merging of results for safe and
 * efficient parallel execution.
 *
 * @author <a href="mailto:franz.wilhelmstoetter@gmail.com">Franz Wilhelmstötter</a>
 * @since 3.0
 * @version 6.0
 */
public final class MinMax<C> implements Consumer<C> {

	private final Comparator<? super C> _comparator;

	private C _min;
	private C _max;
	private long _count = 0L;

	private MinMax(final Comparator<? super C> comparator) {
		_comparator = requireNonNull(comparator);
	}

	/**
	 * Accept the element for min-max calculation.
	 *
	 * @param object the element to use for min-max calculation
	 */
	@Override
	public void accept(final C object) {
		_min = min(_comparator, _min, object);
		_max = max(_comparator, _max, object);
		++_count;
	}

	/**
	 * Combine two {@code MinMax} objects.
	 *
	 * @param other the other {@code MinMax} object to combine
	 * @return {@code this}
	 * @throws java.lang.NullPointerException if the {@code other} object is
	 *         {@code null}.
	 */
	public MinMax<C> combine(final MinMax<C> other) {
		_min = min(_comparator, _min, other._min);
		_max = max(_comparator, _max, other._max);
		_count += other._count;

		return this;
	}

	/**
	 * Returns the count of values recorded.
	 *
	 * @return the count of recorded values
	 */
	public long count() {
		return _count;
	}

	/**
	 * Return the current minimal object or {@code null} if no element has been
	 * accepted yet.
	 *
	 * @return the current minimal object
	 */
	public C min() {
		return _min;
	}

	/**
	 * Return the current maximal object or {@code null} if no element has been
	 * accepted yet.
	 *
	 * @return the current maximal object
	 */
	public C max() {
		return _max;
	}

	/**
	 * Compares the state of two {@code LongMomentStatistics} objects. This is
	 * a replacement for the {@link #equals(Object)} which is not advisable to
	 * implement for this mutable object. If two object have the same state, it
	 * has still the same state when updated with the same value.
	 * <pre>{@code
	 * final MinMax mm1 = ...;
	 * final MinMax mm2 = ...;
	 *
	 * if (mm1.sameState(mm2)) {
	 *     final long value = random.nextInt(1_000_000);
	 *     mm1.accept(value);
	 *     mm2.accept(value);
	 *
	 *     assert mm1.sameState(mm2);
	 *     assert mm2.sameState(mm1);
	 *     assert mm1.sameState(mm1);
	 * }
	 * }</pre>
	 *
	 * @since 3.7
	 *
	 * @param other the other object for the test
	 * @return {@code true} the {@code this} and the {@code other} objects have
	 *         the same state, {@code false} otherwise
	 */
	public boolean sameState(final MinMax<C> other) {
		return this == other ||
			Objects.equals(_min, other._min) &&
			Objects.equals(_max, other._max);
	}

	@Override
	public String toString() {
		return format("MinMax[count=%d, min=%s, max=%s]", _count, _min, _max);
	}

	/* *************************************************************************
	 *  Some static helper methods.
	 * ************************************************************************/

	/**
	 * Return the minimum of two values, according the given comparator.
	 * {@code null} values are allowed.
	 *
	 * @param comp the comparator used for determining the min value
	 * @param a the first value to compare
	 * @param b the second value to compare
	 * @param <T> the type of the compared objects
	 * @return the minimum value, or {@code null} if both values are {@code null}.
	 *         If only one value is {@code null}, the non {@code null} values is
	 *         returned.
	 */
	public static <T> T
	min(final Comparator<? super T> comp, final T a, final T b) {
		return a != null ? b != null ? comp.compare(a, b) <= 0 ? a : b : a : b;
	}

	/**
	 * Return the maximum of two values, according the given comparator.
	 * {@code null} values are allowed.
	 *
	 * @param comp the comparator used for determining the max value
	 * @param a the first value to compare
	 * @param b the second value to compare
	 * @param <T> the type of the compared objects
	 * @return the maximum value, or {@code null} if both values are {@code null}.
	 *         If only one value is {@code null}, the non {@code null} values is
	 *         returned.
	 */
	public static <T> T
	max(final Comparator<? super T> comp, final T a, final T b) {
		return a != null ? b != null ? comp.compare(a, b) >= 0 ? a : b : a : b;
	}


	/* *************************************************************************
	 *  Some static factory methods.
	 * ************************************************************************/

	/**
	 * Return a {@code Collector} which calculates the minimum and maximum value.
	 * The given {@code comparator} is used for comparing two objects.
	 *
	 * <pre>{@code
	 * final Comparator<SomeObject> comparator = ...
	 * final Stream<SomeObject> stream = ...
	 * final MinMax<SomeObject> moments = stream
	 *     .collect(doubleMoments.toMinMax(comparator));
	 * }</pre>
	 *
	 * @param comparator the {@code Comparator} to use
	 * @param <T> the type of the input elements
	 * @return a {@code Collector} implementing the min-max reduction
	 * @throws java.lang.NullPointerException if the given {@code mapper} is
	 *         {@code null}
	 */
	public static <T> Collector<T, ?, MinMax<T>>
	toMinMax(final Comparator<? super T> comparator) {
		requireNonNull(comparator);
		return Collector.of(
			() -> MinMax.of(comparator),
			MinMax::accept,
			MinMax::combine
		);
	}

	/**
	 * Return a {@code Collector} which calculates the minimum and maximum value.
	 * The <i>reducing</i> objects must be comparable.
	 *
	 * <pre>{@code
	 * final Stream<SomeObject> stream = ...
	 * final MinMax<SomeObject> moments = stream
	 *     .collect(doubleMoments.toMinMax(comparator));
	 * }</pre>
	 *
	 * @param <C> the type of the input elements
	 * @return a {@code Collector} implementing the min-max reduction
	 * @throws java.lang.NullPointerException if the given {@code mapper} is
	 *         {@code null}
	 */
	public static <C extends Comparable<? super C>>
	Collector<C, ?, MinMax<C>> toMinMax() {
		return toMinMax(Comparator.naturalOrder());
	}

	/**
	 * Create a new {@code MinMax} <i>consumer</i> with the given
	 * {@link java.util.Comparator}.
	 *
	 * @param comparator the comparator used for comparing two elements
	 * @param <T> the element type
	 * @return a new {@code MinMax} <i>consumer</i>
	 * @throws java.lang.NullPointerException if the {@code comparator} is
	 *         {@code null}.
	 */
	public static <T> MinMax<T> of(final Comparator<? super T> comparator) {
		return new MinMax<>(comparator);
	}

	/**
	 * Create a new {@code MinMax} <i>consumer</i>.
	 *
	 * @param <C> the element type
	 * @return a new {@code MinMax} <i>consumer</i>
	 */
	public static <C extends Comparable<? super C>> MinMax<C> of() {
		return of(Comparator.naturalOrder());
	}


	/* *************************************************************************
	 *  Some "flat" mapper functions.
	 * ************************************************************************/

	/**
	 * Return a new flat-mapper function, which guarantees a strictly increasing
	 * stream, from an arbitrarily ordered source stream. Note that this
	 * function doesn't sort the stream. It <em>just</em> skips the <em>out of
	 * order</em> elements.
	 *
	 * <pre>{@code
	 * final ISeq<Integer> values = new Random().ints(0, 100)
	 *     .boxed()
	 *     .limit(100)
	 *     .flatMap(MinMax.toStrictlyIncreasing())
	 *     .collect(ISeq.toISeq());
	 *
	 * System.out.println(values);
	 * // [6,47,65,78,96,96,99]
	 * }</pre>
	 *
	 * @since 5.0
	 *
	 * @param <C> the comparable type
	 * @return a new flat-mapper function
	 */
	public static <C extends Comparable<? super C>>
	Function<C, Stream<C>> toStrictlyIncreasing() {
		return Streams.toStrictlyIncreasing();
	}

	/**
	 * Return a new flat-mapper function, which guarantees a strictly decreasing
	 * stream, from an arbitrarily ordered source stream. Note that this
	 * function doesn't sort the stream. It <em>just</em> skips the <em>out of
	 * order</em> elements.
	 *
	 * <pre>{@code
	 * final ISeq<Integer> values = new Random().ints(0, 100)
	 *     .boxed()
	 *     .limit(100)
	 *     .flatMap(MinMax.toStrictlyDecreasing())
	 *     .collect(ISeq.toISeq());
	 *
	 * System.out.println(values);
	 * // [45,32,15,12,3,1]
	 * }</pre>
	 *
	 * @since 5.0
	 *
	 * @param <C> the comparable type
	 * @return a new flat-mapper function
	 */
	public static <C extends Comparable<? super C>>
	Function<C, Stream<C>> toStrictlyDecreasing() {
		return Streams.toStrictlyDecreasing();
	}

<<<<<<< HEAD
	private static <C> Function<C, Stream<C>>
	toStrictly(final BinaryOperator<C> comp) {
		return new Function<>() {
			private C _best;

			@Override
			public Stream<C> apply(final C result) {
				final C best = comp.apply(_best, result);

				final Stream<C> stream = best == _best
					? Stream.empty()
					: Stream.of(best);

				_best = best;

				return stream;
			}
		};
	}

	private static <T extends Comparable<? super T>> T max(final T a, final T b) {
		if (a == null && b == null) return null;
		if (a == null) return b;
		if (b == null) return a;
		return a.compareTo(b) >= 0 ? a : b;
	}

	private static <T extends Comparable<? super T>> T min(final T a, final T b) {
		if (a == null && b == null) return null;
		if (a == null) return b;
		if (b == null) return a;
		return a.compareTo(b) <= 0 ? a : b;
=======
	/**
	 * Return a new flat-mapper function, which guarantees a strictly improving
	 * stream, from an arbitrarily ordered source stream. Note that this
	 * function doesn't sort the stream. It <em>just</em> skips the <em>out of
	 * order</em> elements.
	 *
	 * <pre>{@code
	 * final ISeq<Integer> values = new Random().ints(0, 100)
	 *     .boxed()
	 *     .limit(100)
	 *     .flatMap(MinMax.toStrictlyImproving(Comparator.naturalOrder()))
	 *     .collect(ISeq.toISeq());
	 *
	 * System.out.println(values);
	 * // [6,47,65,78,96,96,99]
	 * }</pre>
	 *
	 * @since 6.0
	 *
	 * @see #toStrictlyIncreasing()
	 * @see #toStrictlyDecreasing()
	 *
	 * @param <T> the element type
	 * @param comparator the comparator used for testing the elements
	 * @return a new flat-mapper function
	 */
	public static <T> Function<T, Stream<T>>
	toStrictlyImproving(final Comparator<? super T> comparator) {
		return Streams.toStrictlyImproving(comparator);
>>>>>>> a27c5ed3
	}

}<|MERGE_RESOLUTION|>--- conflicted
+++ resolved
@@ -336,40 +336,6 @@
 		return Streams.toStrictlyDecreasing();
 	}
 
-<<<<<<< HEAD
-	private static <C> Function<C, Stream<C>>
-	toStrictly(final BinaryOperator<C> comp) {
-		return new Function<>() {
-			private C _best;
-
-			@Override
-			public Stream<C> apply(final C result) {
-				final C best = comp.apply(_best, result);
-
-				final Stream<C> stream = best == _best
-					? Stream.empty()
-					: Stream.of(best);
-
-				_best = best;
-
-				return stream;
-			}
-		};
-	}
-
-	private static <T extends Comparable<? super T>> T max(final T a, final T b) {
-		if (a == null && b == null) return null;
-		if (a == null) return b;
-		if (b == null) return a;
-		return a.compareTo(b) >= 0 ? a : b;
-	}
-
-	private static <T extends Comparable<? super T>> T min(final T a, final T b) {
-		if (a == null && b == null) return null;
-		if (a == null) return b;
-		if (b == null) return a;
-		return a.compareTo(b) <= 0 ? a : b;
-=======
 	/**
 	 * Return a new flat-mapper function, which guarantees a strictly improving
 	 * stream, from an arbitrarily ordered source stream. Note that this
@@ -399,7 +365,6 @@
 	public static <T> Function<T, Stream<T>>
 	toStrictlyImproving(final Comparator<? super T> comparator) {
 		return Streams.toStrictlyImproving(comparator);
->>>>>>> a27c5ed3
 	}
 
 }