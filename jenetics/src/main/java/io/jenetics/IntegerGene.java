/*
 * Java Genetic Algorithm Library (@__identifier__@).
 * Copyright (c) @__year__@ Franz Wilhelmstötter
 *
 * Licensed under the Apache License, Version 2.0 (the "License");
 * you may not use this file except in compliance with the License.
 * You may obtain a copy of the License at
 *
 *      http://www.apache.org/licenses/LICENSE-2.0
 *
 * Unless required by applicable law or agreed to in writing, software
 * distributed under the License is distributed on an "AS IS" BASIS,
 * WITHOUT WARRANTIES OR CONDITIONS OF ANY KIND, either express or implied.
 * See the License for the specific language governing permissions and
 * limitations under the License.
 *
 * Author:
 *    Franz Wilhelmstötter (franz.wilhelmstoetter@gmail.com)
 */
package io.jenetics;

import static java.lang.String.format;
<<<<<<< HEAD
import static io.jenetics.internal.util.SerialIO.readInt;
import static io.jenetics.internal.util.SerialIO.writeInt;
=======
import static io.jenetics.internal.util.Hashes.hash;
>>>>>>> 67a6e96b
import static io.jenetics.util.RandomRegistry.getRandom;

import java.io.DataInput;
import java.io.DataOutput;
import java.io.IOException;
import java.io.InvalidObjectException;
import java.io.ObjectInputStream;
import java.io.Serializable;
import java.util.Random;

import io.jenetics.internal.math.random;
import io.jenetics.util.ISeq;
import io.jenetics.util.IntRange;
import io.jenetics.util.MSeq;
import io.jenetics.util.Mean;

/**
 * NumericGene implementation which holds a 32 bit integer number.
 *
 * <p>This is a <a href="https://docs.oracle.com/javase/8/docs/api/java/lang/doc-files/ValueBased.html">
 * value-based</a> class; use of identity-sensitive operations (including
 * reference equality ({@code ==}), identity hash code, or synchronization) on
 * instances of {@code IntegerGene} may have unpredictable results and should
 * be avoided.
 *
 * @see IntegerChromosome
 *
 * @implNote
 * This class is immutable and thread-safe.
 *
 * @author <a href="mailto:franz.wilhelmstoetter@gmail.com">Franz Wilhelmstötter</a>
 * @since 2.0
<<<<<<< HEAD
 * @version !__version__!
=======
 * @version 4.3
>>>>>>> 67a6e96b
 */
public final class IntegerGene
	implements
		NumericGene<Integer, IntegerGene>,
		Mean<IntegerGene>,
		Comparable<IntegerGene>,
		Serializable
{

	private static final long serialVersionUID = 2L;

	private final int _value;
	private final int _min;
	private final int _max;

	/**
	 * Create a new random {@code IntegerGene} with the given value and the
	 * given range. If the {@code value} isn't within the interval [min, max],
	 * no exception is thrown. In this case the method
	 * {@link IntegerGene#isValid()} returns {@code false}.
	 *
	 * @param value the value of the gene.
	 * @param min the minimal valid value of this gene (inclusively).
	 * @param max the maximal valid value of this gene (inclusively).
	 */
	private IntegerGene(final int value, final int min, final int max) {
		_value = value;
		_min = min;
		_max = max;
	}

	@Override
	public Integer getAllele() {
		return _value;
	}

	@Override
	public Integer getMin() {
		return _min;
	}

	@Override
	public Integer getMax() {
		return _max;
	}

<<<<<<< HEAD
=======
	/**
	 * Return the range of {@code this} gene.
	 *
	 * @since 4.4
	 *
	 * @return the range of {@code this} gene
	 */
	public IntRange range() {
		return IntRange.of(_min, _max);
	}

	@Override
	public byte byteValue() {
		return (byte)_value;
	}

	@Override
	public short shortValue() {
		return (short)_value;
	}

	@Override
	public int intValue() {
		return _value;
	}

	@Override
	public long longValue() {
		return _value;
	}

	@Override
	public float floatValue() {
		return (float)_value;
	}

	@Override
	public double doubleValue() {
		return _value;
	}

>>>>>>> 67a6e96b
	@Override
	public boolean isValid() {
		return _value >= _min && _value <= _max;
	}

	@Override
	public int compareTo(final IntegerGene other) {
		return Integer.compare(_value, other._value);
<<<<<<< HEAD
	}

	@Override
	public int hashCode() {
		int hash = 17;
		hash += 31*_value + 37;
		hash += 31*_min + 37;
		hash += 31*_max + 37;
		return hash;
	}

	@Override
	public boolean equals(final Object obj) {
		return obj == this ||
			obj instanceof IntegerGene &&
			((IntegerGene)obj)._value == _value &&
			((IntegerGene)obj)._min == _min &&
			((IntegerGene)obj)._max == _max;
	}

	@Override
	public String toString() {
		return String.format("[%s]", _value);
=======
>>>>>>> 67a6e96b
	}

	@Override
	public IntegerGene newInstance(final Integer number) {
		return IntegerGene.of(number, _min, _max);
	}

	@Override
	public IntegerGene newInstance(final Number number) {
		return IntegerGene.of(number.intValue(), _min, _max);
	}

	@Override
	public IntegerGene newInstance() {
		return IntegerGene.of(nextInt(getRandom(), _min, _max), _min, _max);
	}

	@Override
	public IntegerGene mean(final IntegerGene that) {
		return IntegerGene.of(_value + (that._value - _value)/2, _min, _max);
	}

	@Override
	public int hashCode() {
		return hash(_value, hash(_min, hash(_max, hash(getClass()))));
	}

	@Override
	public boolean equals(final Object obj) {
		return obj == this ||
			obj instanceof IntegerGene &&
			((IntegerGene)obj)._value == _value &&
			((IntegerGene)obj)._min == _min &&
			((IntegerGene)obj)._max == _max;
	}

	@Override
	public String toString() {
		return String.format("[%s]", _value);
	}

	/* *************************************************************************
	 * Static factory methods.
	 * ************************************************************************/

	/**
	 * Create a new random {@code IntegerGene} with the given value and the
	 * given range. If the {@code value} isn't within the interval [min, max],
	 * no exception is thrown. In this case the method
	 * {@link IntegerGene#isValid()} returns {@code false}.
	 *
	 * @param value the value of the gene.
	 * @param min the minimal valid value of this gene (inclusively).
	 * @param max the maximal valid value of this gene (inclusively).
	 * @return a new {@code IntegerGene} with the given {@code value}
	 */
	public static IntegerGene of(final int value, final int min, final int max) {
		return new IntegerGene(value, min, max);
	}

	/**
	 * Create a new random {@code IntegerGene} with the given value and the
	 * given range. If the {@code value} isn't within the interval [min, max],
	 * no exception is thrown. In this case the method
	 * {@link IntegerGene#isValid()} returns {@code false}.
	 *
	 * @since 3.2
	 *
	 * @param value the value of the gene.
	 * @param range the integer range to use
	 * @return a new {@code IntegerGene} with the give {@code value}
	 * @throws NullPointerException if the given {@code range} is {@code null}.
	 */
	public static IntegerGene of(final int value, final IntRange range) {
		return IntegerGene.of(value, range.getMin(), range.getMax());
	}

	/**
	 * Create a new random {@code IntegerGene}. It is guaranteed that the value of
	 * the {@code IntegerGene} lies in the interval [min, max].
	 *
	 * @param min the minimal valid value of this gene (inclusively).
	 * @param max the maximal valid value of this gene (inclusively).
	 * @return a new random {@code IntegerGene}
	 */
	public static IntegerGene of(final int min, final int max) {
		return of(nextInt(getRandom(), min, max), min, max);
	}

	/**
	 * Create a new random {@code IntegerGene}. It is guaranteed that the value of
	 * the {@code IntegerGene} lies in the interval [min, max].
	 *
	 * @since 3.2
	 *
	 * @param range the integer range to use
	 * @return a new random {@code IntegerGene}
	 * @throws NullPointerException if the given {@code range} is {@code null}.
	 */
	public static IntegerGene of(final IntRange range) {
		return of(nextInt(getRandom(), range.getMin(), range.getMax()), range);
	}

	static ISeq<IntegerGene> seq(
		final int min,
		final int max,
		final IntRange lengthRange
	) {
		final Random r = getRandom();
		return MSeq.<IntegerGene>ofLength(random.nextInt(lengthRange, r))
			.fill(() -> new IntegerGene(nextInt(r, min, max), min, max))
			.toISeq();
	}

<<<<<<< HEAD
	/**
	 * Create a new gene from the given {@code value} and the gene context.
	 *
	 * @since !__version__!
	 * @param value the value of the new gene.
	 * @return a new gene with the given value.
	 */
	public IntegerGene newInstance(final int value) {
		return new IntegerGene(value, _min, _max);
	}

	@Override
	public IntegerGene newInstance(final Integer value) {
		return newInstance(value.intValue());
	}

	@Override
	public IntegerGene newInstance(final Number value) {
		return newInstance(value.intValue());
	}

	@Override
	public IntegerGene newInstance() {
		return new IntegerGene(nextInt(getRandom(), _min, _max), _min, _max);
	}

	@Override
	public IntegerGene mean(final IntegerGene that) {
		return new IntegerGene(_value + (that._value - _value)/2, _min, _max);
	}

=======
>>>>>>> 67a6e96b
	/**
	 * Returns a pseudo-random, uniformly distributed int value between min and
	 * max (min and max included).
	 *
	 * @param random the random engine to use for calculating the random int
	 *        value
	 * @param min lower bound for generated integer
	 * @param max upper bound for generated integer
	 * @return a random integer greater than or equal to {@code min} and
	 *         less than or equal to {@code max}
	 * @throws IllegalArgumentException if {@code min > max}
	 * @throws NullPointerException if the given {@code random}
	 *         engine is {@code null}.
	 */
	static int nextInt(
		final Random random,
		final int min, final int max
	) {
		if (min > max) {
			throw new IllegalArgumentException(format(
				"Min >= max: %d >= %d", min, max
			));
		}

		final int diff = max - min + 1;
		int result = 0;

		if (diff <= 0) {
			do {
				result = random.nextInt();
			} while (result < min || result > max);
		} else {
			result = random.nextInt(diff) + min;
		}

		return result;
	}


	/* *************************************************************************
	 *  Java object serialization
	 * ************************************************************************/

	private Object writeReplace() {
		return new Serial(Serial.INTEGER_GENE, this);
	}

	private void readObject(final ObjectInputStream stream)
		throws InvalidObjectException
	{
		throw new InvalidObjectException("Serialization proxy required.");
	}

	void write(final DataOutput out) throws IOException {
		writeInt(_value, out);
		writeInt(_min, out);
		writeInt(_max, out);
	}

	static IntegerGene read(final DataInput in) throws IOException {
		return of(readInt(in), readInt(in), readInt(in));
	}

}<|MERGE_RESOLUTION|>--- conflicted
+++ resolved
@@ -20,12 +20,9 @@
 package io.jenetics;
 
 import static java.lang.String.format;
-<<<<<<< HEAD
+import static io.jenetics.internal.util.Hashes.hash;
 import static io.jenetics.internal.util.SerialIO.readInt;
 import static io.jenetics.internal.util.SerialIO.writeInt;
-=======
-import static io.jenetics.internal.util.Hashes.hash;
->>>>>>> 67a6e96b
 import static io.jenetics.util.RandomRegistry.getRandom;
 
 import java.io.DataInput;
@@ -58,11 +55,7 @@
  *
  * @author <a href="mailto:franz.wilhelmstoetter@gmail.com">Franz Wilhelmstötter</a>
  * @since 2.0
-<<<<<<< HEAD
  * @version !__version__!
-=======
- * @version 4.3
->>>>>>> 67a6e96b
  */
 public final class IntegerGene
 	implements
@@ -109,8 +102,6 @@
 		return _max;
 	}
 
-<<<<<<< HEAD
-=======
 	/**
 	 * Return the range of {@code this} gene.
 	 *
@@ -152,7 +143,6 @@
 		return _value;
 	}
 
->>>>>>> 67a6e96b
 	@Override
 	public boolean isValid() {
 		return _value >= _min && _value <= _max;
@@ -161,32 +151,22 @@
 	@Override
 	public int compareTo(final IntegerGene other) {
 		return Integer.compare(_value, other._value);
-<<<<<<< HEAD
-	}
-
-	@Override
-	public int hashCode() {
-		int hash = 17;
-		hash += 31*_value + 37;
-		hash += 31*_min + 37;
-		hash += 31*_max + 37;
-		return hash;
-	}
-
-	@Override
-	public boolean equals(final Object obj) {
-		return obj == this ||
-			obj instanceof IntegerGene &&
-			((IntegerGene)obj)._value == _value &&
-			((IntegerGene)obj)._min == _min &&
-			((IntegerGene)obj)._max == _max;
-	}
-
-	@Override
-	public String toString() {
-		return String.format("[%s]", _value);
-=======
->>>>>>> 67a6e96b
+	}
+
+	@Override
+	public IntegerGene mean(final IntegerGene that) {
+		return IntegerGene.of(_value + (that._value - _value)/2, _min, _max);
+	}
+
+	/**
+	 * Create a new gene from the given {@code value} and the gene context.
+	 *
+	 * @since !__version__!
+	 * @param value the value of the new gene.
+	 * @return a new gene with the given value.
+	 */
+	public IntegerGene newInstance(final int value) {
+		return IntegerGene.of(value, _min, _max);
 	}
 
 	@Override
@@ -202,11 +182,6 @@
 	@Override
 	public IntegerGene newInstance() {
 		return IntegerGene.of(nextInt(getRandom(), _min, _max), _min, _max);
-	}
-
-	@Override
-	public IntegerGene mean(final IntegerGene that) {
-		return IntegerGene.of(_value + (that._value - _value)/2, _min, _max);
 	}
 
 	@Override
@@ -301,40 +276,6 @@
 			.toISeq();
 	}
 
-<<<<<<< HEAD
-	/**
-	 * Create a new gene from the given {@code value} and the gene context.
-	 *
-	 * @since !__version__!
-	 * @param value the value of the new gene.
-	 * @return a new gene with the given value.
-	 */
-	public IntegerGene newInstance(final int value) {
-		return new IntegerGene(value, _min, _max);
-	}
-
-	@Override
-	public IntegerGene newInstance(final Integer value) {
-		return newInstance(value.intValue());
-	}
-
-	@Override
-	public IntegerGene newInstance(final Number value) {
-		return newInstance(value.intValue());
-	}
-
-	@Override
-	public IntegerGene newInstance() {
-		return new IntegerGene(nextInt(getRandom(), _min, _max), _min, _max);
-	}
-
-	@Override
-	public IntegerGene mean(final IntegerGene that) {
-		return new IntegerGene(_value + (that._value - _value)/2, _min, _max);
-	}
-
-=======
->>>>>>> 67a6e96b
 	/**
 	 * Returns a pseudo-random, uniformly distributed int value between min and
 	 * max (min and max included).
