--- conflicted
+++ resolved
@@ -69,34 +69,20 @@
 		final long generation
 	) {
 		assert individuals.length == 2 : "Required order of 2";
-		final var random = RandomRegistry.getRandom();
+		final Random random = RandomRegistry.getRandom();
 
-<<<<<<< HEAD
-		final var pt1 = population.get(individuals[0]);
-		final var pt2 = population.get(individuals[1]);
-		final var gt1 = pt1.getGenotype();
-		final var gt2 = pt2.getGenotype();
-=======
 		final Phenotype<G, C> pt1 = population.get(individuals[0]);
 		final Phenotype<G, C> pt2 = population.get(individuals[1]);
 		final Genotype<G> gt1 = pt1.genotype();
 		final Genotype<G> gt2 = pt2.genotype();
->>>>>>> 963c29ff
 
 		//Choosing the Chromosome index for crossover.
 		final int chIndex = random.nextInt(min(gt1.length(), gt2.length()));
 
-<<<<<<< HEAD
-		final var c1 = gt1.toSeq().copy();
-		final var c2 = gt2.toSeq().copy();
-		final var genes1 = c1.get(chIndex).toSeq().copy();
-		final var genes2 = c2.get(chIndex).toSeq().copy();
-=======
 		final MSeq<Chromosome<G>> c1 = MSeq.of(gt1);
 		final MSeq<Chromosome<G>> c2 = MSeq.of(gt2);
 		final MSeq<G> genes1 = MSeq.of(c1.get(chIndex));
 		final MSeq<G> genes2 = MSeq.of(c2.get(chIndex));
->>>>>>> 963c29ff
 
 		crossover(genes1, genes2);
 
