/*
 * Java Genetic Algorithm Library (@__identifier__@).
 * Copyright (c) @__year__@ Franz Wilhelmstötter
 *
 * Licensed under the Apache License, Version 2.0 (the "License");
 * you may not use this file except in compliance with the License.
 * You may obtain a copy of the License at
 *
 *      http://www.apache.org/licenses/LICENSE-2.0
 *
 * Unless required by applicable law or agreed to in writing, software
 * distributed under the License is distributed on an "AS IS" BASIS,
 * WITHOUT WARRANTIES OR CONDITIONS OF ANY KIND, either express or implied.
 * See the License for the specific language governing permissions and
 * limitations under the License.
 *
 * Author:
 *    Franz Wilhelmstötter (franz.wilhelmstoetter@gmail.com)
 */
package io.jenetics;

import static java.lang.String.format;
<<<<<<< HEAD
import static io.jenetics.internal.util.SerialIO.readLong;
import static io.jenetics.internal.util.SerialIO.writeLong;
=======
import static io.jenetics.internal.util.Hashes.hash;
>>>>>>> 67a6e96b
import static io.jenetics.util.RandomRegistry.getRandom;

import java.io.DataInput;
import java.io.DataOutput;
import java.io.IOException;
import java.io.InvalidObjectException;
import java.io.ObjectInputStream;
import java.io.Serializable;
import java.util.Random;

import io.jenetics.internal.math.random;
import io.jenetics.util.ISeq;
import io.jenetics.util.IntRange;
import io.jenetics.util.LongRange;
import io.jenetics.util.MSeq;
import io.jenetics.util.Mean;

/**
 * NumericGene implementation which holds a 64 bit integer number.
 *
 * <p>This is a <a href="https://docs.oracle.com/javase/8/docs/api/java/lang/doc-files/ValueBased.html">
 * value-based</a> class; use of identity-sensitive operations (including
 * reference equality ({@code ==}), identity hash code, or synchronization) on
 * instances of {@code LongGene} may have unpredictable results and should
 * be avoided.
 *
 * @see LongChromosome
 *
 * @implNote
 * This class is immutable and thread-safe.
 *
 * @author <a href="mailto:franz.wilhelmstoetter@gmail.com">Franz Wilhelmstötter</a>
 * @since 1.6
<<<<<<< HEAD
 * @version !__version__!
=======
 * @version 4.3
>>>>>>> 67a6e96b
 */
public final class LongGene
	implements
		NumericGene<Long, LongGene>,
		Mean<LongGene>,
		Comparable<LongGene>,
		Serializable
{

	private static final long serialVersionUID = 2L;

	private final long _value;
	private final long _min;
	private final long _max;

	/**
	 * Create a new random {@code LongGene} with the given value and the
	 * given range. If the {@code value} isn't within the interval [min, max],
	 * no exception is thrown. In this case the method
	 * {@link LongGene#isValid()} returns {@code false}.
	 *
	 * @param value the value of the gene.
	 * @param min the minimal valid value of this gene (inclusively).
	 * @param max the maximal valid value of this gene (inclusively).
	 */
	private LongGene(final long value, final long min, final long max) {
		_value = value;
		_min = min;
		_max = max;
	}

	@Override
	public Long getAllele() {
		return _value;
	}

	@Override
	public Long getMin() {
		return _min;
	}

	@Override
	public Long getMax() {
		return _max;
	}

<<<<<<< HEAD
=======
	/**
	 * Return the range of {@code this} gene.
	 *
	 * @since 4.4
	 *
	 * @return the range of {@code this} gene
	 */
	public LongRange range() {
		return LongRange.of(_min, _max);
	}

	@Override
	public byte byteValue() {
		return (byte)_value;
	}

	@Override
	public short shortValue() {
		return (short)_value;
	}

	@Override
	public int intValue() {
		return (int)_value;
	}

	@Override
	public long longValue() {
		return _value;
	}

	@Override
	public float floatValue() {
		return (float)_value;
	}

	@Override
	public double doubleValue() {
		return _value;
	}

>>>>>>> 67a6e96b
	@Override
	public boolean isValid() {
		return _value >= _min && _value <= _max;
	}

	@Override
	public int compareTo(final LongGene other) {
		return Long.compare(_value, other._value);
<<<<<<< HEAD
	}

	@Override
	public int hashCode() {
		int hash = 17;
		hash += 31*_value + 37;
		hash += 31*_min + 37;
		hash += 31*_max + 37;
		return hash;
	}

	@Override
	public boolean equals(final Object obj) {
		return obj == this ||
			obj instanceof LongGene &&
			((LongGene)obj)._value == _value &&
			((LongGene)obj)._min == _min &&
			((LongGene)obj)._max == _max;
	}

	@Override
	public String toString() {
		return String.format("[%s]", _value);
=======
>>>>>>> 67a6e96b
	}

	@Override
	public LongGene newInstance(final Long number) {
		return LongGene.of(number, _min, _max);
	}

	@Override
	public LongGene newInstance(final Number number) {
		return LongGene.of(number.longValue(), _min, _max);
	}

	@Override
	public LongGene newInstance() {
		return LongGene.of(nextLong(getRandom(), _min, _max), _min, _max);
	}

	@Override
	public LongGene mean(final LongGene that) {
		return LongGene.of(_value + (that._value - _value)/2, _min, _max);
	}

	@Override
	public int hashCode() {
		return hash(_value, hash(_min, hash(_max, hash(getClass()))));
	}

	@Override
	public boolean equals(final Object obj) {
		return obj == this ||
			obj instanceof LongGene &&
			((LongGene)obj)._value == _value &&
			((LongGene)obj)._min == _min &&
			((LongGene)obj)._max == _max;
	}

	@Override
	public String toString() {
		return String.format("[%s]", _value);
	}

	/* *************************************************************************
	 * Static factory methods.
	 * ************************************************************************/

	/**
	 * Create a new random {@code LongGene} with the given value and the
	 * given range. If the {@code value} isn't within the interval [min, max],
	 * no exception is thrown. In this case the method
	 * {@link LongGene#isValid()} returns {@code false}.
	 *
	 * @param value the value of the gene.
	 * @param min the minimal valid value of this gene (inclusively).
	 * @param max the maximal valid value of this gene (inclusively).
	 * @return a new {@code LongGene} with the given parameters.
	 */
	public static LongGene of(final long value, final long min, final long max) {
		return new LongGene(value, min, max);
	}

	/**
	 * Create a new random {@code LongGene} with the given value and the
	 * given range. If the {@code value} isn't within the interval [min, max],
	 * no exception is thrown. In this case the method
	 * {@link LongGene#isValid()} returns {@code false}.
	 *
	 * @since 3.2
	 *
	 * @param value the value of the gene.
	 * @param range the long range to use
	 * @return a new random {@code LongGene}
	 * @throws NullPointerException if the given {@code range} is {@code null}.
	 */
	public static LongGene of(final long value, final LongRange range) {
		return LongGene.of(value, range.getMin(), range.getMax());
	}

	/**
	 * Create a new random {@code LongGene}. It is guaranteed that the value of
	 * the {@code LongGene} lies in the interval [min, max].
	 *
	 * @param min the minimal valid value of this gene (inclusively).
	 * @param max the maximal valid value of this gene (inclusively).
	 * @return a new {@code LongGene} with the given parameters.
	 */
	public static LongGene of(final long min, final long max) {
		return of(nextLong(getRandom(), min, max), min, max);
	}

	/**
	 * Create a new random {@code LongGene}. It is guaranteed that the value of
	 * the {@code LongGene} lies in the interval [min, max].
	 *
	 * @since 3.2
	 *
	 * @param range the long range to use
	 * @return a new random {@code LongGene}
	 * @throws NullPointerException if the given {@code range} is {@code null}.
	 */
	public static LongGene of(final LongRange range) {
		return of(nextLong(getRandom(), range.getMin(), range.getMax()), range);
	}

	static ISeq<LongGene> seq(
		final long min,
		final long max,
		final IntRange lengthRange
	) {
		final Random r = getRandom();
		return MSeq.<LongGene>ofLength(random.nextInt(lengthRange, r))
<<<<<<< HEAD
			.fill(() -> new LongGene(nextLong(r, min, max), min, max))
			.toISeq();
	}

	/**
	 * Create a new gene from the given {@code value} and the gene context.
	 *
	 * @since !__version__!
	 * @param value the value of the new gene.
	 * @return a new gene with the given value.
	 */
	public LongGene newInstance(final long value) {
		return new LongGene(value, _min, _max);
	}

	@Override
	public LongGene newInstance(final Long value) {
		return newInstance(value.longValue());
	}

	@Override
	public LongGene newInstance(final Number value) {
		return newInstance(value.longValue());
	}

	@Override
	public LongGene newInstance() {
		return new LongGene(nextLong(getRandom(), _min, _max), _min, _max);
	}

	@Override
	public LongGene mean(final LongGene that) {
		return new LongGene(_value + (that._value - _value)/2, _min, _max);
	}

=======
			.fill(() -> LongGene.of(nextLong(r, min, max), min, max))
			.toISeq();
	}

>>>>>>> 67a6e96b
	/**
	 * Returns a pseudo-random, uniformly distributed int value between min
	 * and max (min and max included).
	 *
	 * @param random the random engine to use for calculating the random
	 *        long value
	 * @param min lower bound for generated long integer
	 * @param max upper bound for generated long integer
	 * @return a random long integer greater than or equal to {@code min}
	 *         and less than or equal to {@code max}
	 * @throws IllegalArgumentException if {@code min > max}
	 * @throws NullPointerException if the given {@code random}
	 *         engine is {@code null}.
	 */
	static long nextLong(
		final Random random,
		final long min, final long max
	) {
		if (min > max) {
			throw new IllegalArgumentException(format(
				"min >= max: %d >= %d.", min, max
			));
		}

		final long diff = (max - min) + 1;
		long result = 0;

		if (diff <= 0) {
			do {
				result = random.nextLong();
			} while (result < min || result > max);
		} else if (diff < Integer.MAX_VALUE) {
			result = random.nextInt((int)diff) + min;
		} else {
			result = nextLong(random, diff) + min;
		}

		return result;
	}

	/**
	 * Returns a pseudo-random, uniformly distributed int value between 0
	 * (inclusive) and the specified value (exclusive), drawn from the given
	 * random number generator's sequence.
	 *
	 * @param random the random engine used for creating the random number.
	 * @param n the bound on the random number to be returned. Must be
	 *        positive.
	 * @return the next pseudo-random, uniformly distributed int value
	 *         between 0 (inclusive) and n (exclusive) from the given random
	 *         number generator's sequence
	 * @throws IllegalArgumentException if n is smaller than 1.
	 * @throws NullPointerException if the given {@code random}
	 *         engine is {@code null}.
	 */
	static long nextLong(final Random random, final long n) {
		if (n <= 0) {
			throw new IllegalArgumentException(format(
				"n is smaller than one: %d", n
			));
		}

		long bits;
		long result;
		do {
			bits = random.nextLong() & 0x7fffffffffffffffL;
			result = bits%n;
		} while (bits - result + (n - 1) < 0);

		return result;
	}


	/* *************************************************************************
	 *  Java object serialization
	 * ************************************************************************/

	private Object writeReplace() {
		return new Serial(Serial.LONG_GENE, this);
	}

	private void readObject(final ObjectInputStream stream)
		throws InvalidObjectException
	{
		throw new InvalidObjectException("Serialization proxy required.");
	}

	void write(final DataOutput out) throws IOException {
		writeLong(_value, out);
		writeLong(_min, out);
		writeLong(_max, out);
	}

	static LongGene read(final DataInput in) throws IOException {
		return of(readLong(in), readLong(in), readLong(in));
	}

}<|MERGE_RESOLUTION|>--- conflicted
+++ resolved
@@ -20,12 +20,9 @@
 package io.jenetics;
 
 import static java.lang.String.format;
-<<<<<<< HEAD
+import static io.jenetics.internal.util.Hashes.hash;
 import static io.jenetics.internal.util.SerialIO.readLong;
 import static io.jenetics.internal.util.SerialIO.writeLong;
-=======
-import static io.jenetics.internal.util.Hashes.hash;
->>>>>>> 67a6e96b
 import static io.jenetics.util.RandomRegistry.getRandom;
 
 import java.io.DataInput;
@@ -59,11 +56,7 @@
  *
  * @author <a href="mailto:franz.wilhelmstoetter@gmail.com">Franz Wilhelmstötter</a>
  * @since 1.6
-<<<<<<< HEAD
  * @version !__version__!
-=======
- * @version 4.3
->>>>>>> 67a6e96b
  */
 public final class LongGene
 	implements
@@ -110,8 +103,6 @@
 		return _max;
 	}
 
-<<<<<<< HEAD
-=======
 	/**
 	 * Return the range of {@code this} gene.
 	 *
@@ -153,7 +144,6 @@
 		return _value;
 	}
 
->>>>>>> 67a6e96b
 	@Override
 	public boolean isValid() {
 		return _value >= _min && _value <= _max;
@@ -162,32 +152,22 @@
 	@Override
 	public int compareTo(final LongGene other) {
 		return Long.compare(_value, other._value);
-<<<<<<< HEAD
-	}
-
-	@Override
-	public int hashCode() {
-		int hash = 17;
-		hash += 31*_value + 37;
-		hash += 31*_min + 37;
-		hash += 31*_max + 37;
-		return hash;
-	}
-
-	@Override
-	public boolean equals(final Object obj) {
-		return obj == this ||
-			obj instanceof LongGene &&
-			((LongGene)obj)._value == _value &&
-			((LongGene)obj)._min == _min &&
-			((LongGene)obj)._max == _max;
-	}
-
-	@Override
-	public String toString() {
-		return String.format("[%s]", _value);
-=======
->>>>>>> 67a6e96b
+	}
+
+	@Override
+	public LongGene mean(final LongGene that) {
+		return LongGene.of(_value + (that._value - _value)/2, _min, _max);
+	}
+
+	/**
+	 * Create a new gene from the given {@code value} and the gene context.
+	 *
+	 * @since !__version__!
+	 * @param value the value of the new gene.
+	 * @return a new gene with the given value.
+	 */
+	public LongGene newInstance(final long value) {
+		return LongGene.of(value, _min, _max);
 	}
 
 	@Override
@@ -203,11 +183,6 @@
 	@Override
 	public LongGene newInstance() {
 		return LongGene.of(nextLong(getRandom(), _min, _max), _min, _max);
-	}
-
-	@Override
-	public LongGene mean(final LongGene that) {
-		return LongGene.of(_value + (that._value - _value)/2, _min, _max);
 	}
 
 	@Override
@@ -298,48 +273,10 @@
 	) {
 		final Random r = getRandom();
 		return MSeq.<LongGene>ofLength(random.nextInt(lengthRange, r))
-<<<<<<< HEAD
-			.fill(() -> new LongGene(nextLong(r, min, max), min, max))
-			.toISeq();
-	}
-
-	/**
-	 * Create a new gene from the given {@code value} and the gene context.
-	 *
-	 * @since !__version__!
-	 * @param value the value of the new gene.
-	 * @return a new gene with the given value.
-	 */
-	public LongGene newInstance(final long value) {
-		return new LongGene(value, _min, _max);
-	}
-
-	@Override
-	public LongGene newInstance(final Long value) {
-		return newInstance(value.longValue());
-	}
-
-	@Override
-	public LongGene newInstance(final Number value) {
-		return newInstance(value.longValue());
-	}
-
-	@Override
-	public LongGene newInstance() {
-		return new LongGene(nextLong(getRandom(), _min, _max), _min, _max);
-	}
-
-	@Override
-	public LongGene mean(final LongGene that) {
-		return new LongGene(_value + (that._value - _value)/2, _min, _max);
-	}
-
-=======
 			.fill(() -> LongGene.of(nextLong(r, min, max), min, max))
 			.toISeq();
 	}
 
->>>>>>> 67a6e96b
 	/**
 	 * Returns a pseudo-random, uniformly distributed int value between min
 	 * and max (min and max included).
