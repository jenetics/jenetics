--- conflicted
+++ resolved
@@ -54,11 +54,7 @@
  *
  * @author <a href="mailto:franz.wilhelmstoetter@gmail.com">Franz Wilhelmstötter</a>
  * @since 1.6
-<<<<<<< HEAD
  * @version !__version__!
-=======
- * @version 4.3
->>>>>>> 67a6e96b
  */
 public final class DoubleGene
 	implements
@@ -105,8 +101,6 @@
 		return _max;
 	}
 
-<<<<<<< HEAD
-=======
 	/**
 	 * Return the range of {@code this} gene.
 	 *
@@ -148,7 +142,6 @@
 		 return _value;
 	}
 
->>>>>>> 67a6e96b
 	@Override
 	public boolean isValid() {
 		return Double.compare(_value, _min) >= 0 &&
@@ -161,18 +154,21 @@
 	}
 
 	@Override
-<<<<<<< HEAD
-	public int hashCode() {
-		int hash = 17;
-		hash += 31*Double.hashCode(_value) + 37;
-		hash += 31*Double.hashCode(_min) + 37;
-		hash += 31*Double.hashCode(_max) + 37;
-		return hash;
-=======
 	public DoubleGene mean(final DoubleGene that) {
 		return of(_value + (that._value - _value)/2.0, _min, _max);
 	}
 
+	/**
+	 * Create a new gene from the given {@code value} and the gene context.
+	 *
+	 * @since !__version__!
+	 * @param value the value of the new gene.
+	 * @return a new gene with the given value.
+	 */
+	public DoubleGene newInstance(final double value) {
+		return DoubleGene.of(value, _min, _max);
+	}
+
 	@Override
 	public DoubleGene newInstance(final Double value) {
 		return of(value, _min, _max);
@@ -191,7 +187,6 @@
 	@Override
 	public int hashCode() {
 		return hash(_value, hash(_min, hash(_max, hash(getClass()))));
->>>>>>> 67a6e96b
 	}
 
 	@Override
@@ -201,14 +196,6 @@
 			Double.compare(((DoubleGene)obj)._value, _value) == 0 &&
 			Double.compare(((DoubleGene)obj)._min, _min) == 0 &&
 			Double.compare(((DoubleGene)obj)._max, _max) == 0;
-<<<<<<< HEAD
-	}
-
-	@Override
-	public String toString() {
-		return String.format("[%s]", _value);
-=======
->>>>>>> 67a6e96b
 	}
 
 	@Override
@@ -290,40 +277,8 @@
 	) {
 		final Random r = getRandom();
 		return MSeq.<DoubleGene>ofLength(random.nextInt(lengthRange, r))
-<<<<<<< HEAD
 			.fill(() -> new DoubleGene(nextDouble(min, max, r), min, max))
 			.toISeq();
-	}
-
-	/**
-	 * Create a new gene from the given {@code value} and the gene context.
-	 *
-	 * @since !__version__!
-	 * @param value the value of the new gene.
-	 * @return a new gene with the given value.
-	 */
-	public DoubleGene newInstance(final double value) {
-		return new DoubleGene(value, _min, _max);
-	}
-
-	@Override
-	public DoubleGene newInstance(final Double value) {
-		return newInstance(value.doubleValue());
-	}
-
-	@Override
-	public DoubleGene newInstance(final Number value) {
-		return newInstance(value.doubleValue());
-	}
-
-	@Override
-	public DoubleGene newInstance() {
-		return new DoubleGene(nextDouble(_min, _max, getRandom()), _min, _max);
-	}
-
-	@Override
-	public DoubleGene mean(final DoubleGene that) {
-		return new DoubleGene(_value + (that._value - _value)/2.0, _min, _max);
 	}
 
 
@@ -351,10 +306,4 @@
 		return of(in.readDouble(), in.readDouble(), in.readDouble());
 	}
 
-=======
-			.fill(() -> of(nextDouble(min, max, r), min, max))
-			.toISeq();
-	}
-
->>>>>>> 67a6e96b
 }