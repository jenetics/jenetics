/*
 * Java Genetic Algorithm Library (@__identifier__@).
 * Copyright (c) @__year__@ Franz Wilhelmstötter
 *
 * Licensed under the Apache License, Version 2.0 (the "License");
 * you may not use this file except in compliance with the License.
 * You may obtain a copy of the License at
 *
 *      http://www.apache.org/licenses/LICENSE-2.0
 *
 * Unless required by applicable law or agreed to in writing, software
 * distributed under the License is distributed on an "AS IS" BASIS,
 * WITHOUT WARRANTIES OR CONDITIONS OF ANY KIND, either express or implied.
 * See the License for the specific language governing permissions and
 * limitations under the License.
 *
 * Author:
 *    Franz Wilhelmstötter (franz.wilhelmstoetter@gmail.com)
 */
package io.jenetics;

import static io.jenetics.internal.math.random.nextDouble;
import static io.jenetics.internal.util.Hashes.hash;
import static io.jenetics.util.RandomRegistry.getRandom;

import java.io.DataInput;
import java.io.DataOutput;
import java.io.IOException;
import java.io.InvalidObjectException;
import java.io.ObjectInputStream;
import java.io.Serializable;
import java.util.Random;

import io.jenetics.internal.math.random;
import io.jenetics.util.DoubleRange;
import io.jenetics.util.ISeq;
import io.jenetics.util.IntRange;
import io.jenetics.util.MSeq;
import io.jenetics.util.Mean;

/**
 * Implementation of the NumericGene which holds a 64 bit floating point number.
 *
 * <p>This is a <a href="https://docs.oracle.com/javase/8/docs/api/java/lang/doc-files/ValueBased.html">
 * value-based</a> class; use of identity-sensitive operations (including
 * reference equality ({@code ==}), identity hash code, or synchronization) on
 * instances of {@code DoubleGene} may have unpredictable results and should
 * be avoided.
 *
 * @see DoubleChromosome
 *
 * @implNote
 * This class is immutable and thread-safe.
 *
 * @author <a href="mailto:franz.wilhelmstoetter@gmail.com">Franz Wilhelmstötter</a>
 * @since 1.6
 * @version 5.0
 */
public final class DoubleGene
	implements
		NumericGene<Double, DoubleGene>,
		Mean<DoubleGene>,
		Comparable<DoubleGene>,
		Serializable
{

	private static final long serialVersionUID = 2L;

	private final double _value;
	private final double _min;
	private final double _max;

	/**
	 * Create a new random {@code DoubleGene} with the given value and the
	 * given range. If the {@code value} isn't within the interval [min, max),
	 * no exception is thrown. In this case the method
	 * {@link DoubleGene#isValid()} returns {@code false}.
	 *
	 * @param value the value of the gene.
	 * @param min the minimal valid value of this gene (inclusively).
	 * @param max the maximal valid value of this gene (exclusively).
	 */
	private DoubleGene(final double value, final double min, final double max) {
		_value = value;
		_min = min;
		_max = max;
	}

	@Override
	public Double getAllele() {
		return _value;
	}

	@Override
	public Double getMin() {
		return _min;
	}

	@Override
	public Double getMax() {
		return _max;
	}

	/**
	 * Return the range of {@code this} gene.
	 *
	 * @since 4.4
	 *
	 * @return the range of {@code this} gene
	 */
	public DoubleRange range() {
		return DoubleRange.of(_min, _max);
	}

	@Override
	public byte byteValue() {
		return (byte)_value;
	}

	@Override
	public short shortValue() {
		return (short)_value;
	}

	@Override
	public int intValue() {
		return (int)_value;
	}

	@Override
	public long longValue() {
		return (long)_value;
	}

	@Override
	public float floatValue() {
		return (float)_value;
	}

	@Override
	public double doubleValue() {
		 return _value;
	}

	@Override
	public boolean isValid() {
		return Double.compare(_value, _min) >= 0 &&
			Double.compare(_value, _max) <= 0;
	}

	@Override
	public int compareTo(final DoubleGene other) {
		return Double.compare(_value, other._value);
	}

	@Override
	public DoubleGene mean(final DoubleGene that) {
		return of(_value + (that._value - _value)/2.0, _min, _max);
	}

	/**
	 * Create a new gene from the given {@code value} and the gene context.
	 *
	 * @since 5.0
	 * @param value the value of the new gene.
	 * @return a new gene with the given value.
	 */
	public DoubleGene newInstance(final double value) {
		return DoubleGene.of(value, _min, _max);
	}

	@Override
	public DoubleGene newInstance(final Double value) {
		return of(value, _min, _max);
	}

	@Override
	public DoubleGene newInstance(final Number number) {
		return of(number.doubleValue(), _min, _max);
	}

	@Override
	public DoubleGene newInstance() {
		return of(nextDouble(_min, _max, getRandom()), _min, _max);
	}

	@Override
	public int hashCode() {
		return hash(_value, hash(_min, hash(_max)));
	}

	@Override
	public boolean equals(final Object obj) {
		return obj == this ||
			obj instanceof DoubleGene &&
			Double.compare(((DoubleGene)obj)._value, _value) == 0 &&
			Double.compare(((DoubleGene)obj)._min, _min) == 0 &&
			Double.compare(((DoubleGene)obj)._max, _max) == 0;
	}

	@Override
	public String toString() {
		return String.format("[%s]", _value);
	}


	/* *************************************************************************
	 * Static factory methods.
	 * ************************************************************************/

	/**
	 * Create a new random {@code DoubleGene} with the given value and the
	 * given range. If the {@code value} isn't within the interval [min, max),
	 * no exception is thrown. In this case the method
	 * {@link DoubleGene#isValid()} returns {@code false}.
	 *
	 * @param value the value of the gene.
	 * @param min the minimal valid value of this gene (inclusively).
	 * @param max the maximal valid value of this gene (exclusively).
	 * @return a new {@code DoubleGene} with the given parameter
	 */
	public static DoubleGene of(
		final double value,
		final double min,
		final double max
	) {
		return new DoubleGene(value, min, max);
	}

	/**
	 * Create a new random {@code DoubleGene} with the given value and the
	 * given range. If the {@code value} isn't within the interval [min, max),
	 * no exception is thrown. In this case the method
	 * {@link DoubleGene#isValid()} returns {@code false}.
	 *
	 * @since 3.2
	 *
	 * @param value the value of the gene.
	 * @param range the double range to use
	 * @return a new random {@code DoubleGene}
	 * @throws NullPointerException if the given {@code range} is {@code null}.
	 */
	public static DoubleGene of(final double value, final DoubleRange range) {
		return of(value, range.getMin(), range.getMax());
	}

	/**
	 * Create a new random {@code DoubleGene}. It is guaranteed that the value
	 * of the {@code DoubleGene} lies in the interval [min, max).
	 *
	 * @param min the minimal valid value of this gene (inclusively).
	 * @param max the maximal valid value of this gene (exclusively).
	 * @return a new {@code DoubleGene} with the given parameter
	 */
	public static DoubleGene of(final double min, final double max) {
		return of(nextDouble(min, max, getRandom()), min, max);
	}

	/**
	 * Create a new random {@code DoubleGene}. It is guaranteed that the value
	 * of the {@code DoubleGene} lies in the interval [min, max).
	 *
	 * @since 3.2
	 *
	 * @param range the double range to use
	 * @return a new {@code DoubleGene} with the given parameter
	 * @throws NullPointerException if the given {@code range} is {@code null}.
	 */
	public static DoubleGene of(final DoubleRange range) {
		return of(nextDouble(range.getMin(), range.getMax(), getRandom()), range);
	}

	static ISeq<DoubleGene> seq(
		final double min,
		final double max,
		final IntRange lengthRange
	) {
		final Random r = getRandom();
<<<<<<< HEAD

		final double[] values = new double[random.nextInt(lengthRange, r)];
		for (int i = 0; i < values.length; ++i) {
			values[i] = nextDouble(min, max, r);
		}

		return DoubleGeneISeq.of(values, min, max);
=======
		return MSeq.<DoubleGene>ofLength(random.nextInt(lengthRange, r))
			.fill(() -> new DoubleGene(nextDouble(min, max, r), min, max))
			.toISeq();
>>>>>>> 511f8731
	}


	/* *************************************************************************
	 *  Java object serialization
	 * ************************************************************************/

	private Object writeReplace() {
		return new Serial(Serial.DOUBLE_GENE, this);
	}

	private void readObject(final ObjectInputStream stream)
		throws InvalidObjectException
	{
		throw new InvalidObjectException("Serialization proxy required.");
	}

	void write(final DataOutput out) throws IOException {
		out.writeDouble(_value);
		out.writeDouble(_min);
		out.writeDouble(_max);
	}

	static DoubleGene read(final DataInput in) throws IOException {
		return of(in.readDouble(), in.readDouble(), in.readDouble());
	}

}<|MERGE_RESOLUTION|>--- conflicted
+++ resolved
@@ -276,19 +276,9 @@
 		final IntRange lengthRange
 	) {
 		final Random r = getRandom();
-<<<<<<< HEAD
-
-		final double[] values = new double[random.nextInt(lengthRange, r)];
-		for (int i = 0; i < values.length; ++i) {
-			values[i] = nextDouble(min, max, r);
-		}
-
-		return DoubleGeneISeq.of(values, min, max);
-=======
 		return MSeq.<DoubleGene>ofLength(random.nextInt(lengthRange, r))
 			.fill(() -> new DoubleGene(nextDouble(min, max, r), min, max))
 			.toISeq();
->>>>>>> 511f8731
 	}
 
 
