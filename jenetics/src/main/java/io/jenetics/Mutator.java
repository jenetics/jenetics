--- conflicted
+++ resolved
@@ -113,15 +113,9 @@
 	) {
 		assert population != null : "Not null is guaranteed from base class.";
 
-<<<<<<< HEAD
-		final var random = RandomRegistry.getRandom();
-		final var p = pow(_probability, 1.0/3.0);
-		final var P = probability.toInt(p);
-=======
 		final Random random = RandomRegistry.getRandom();
 		final double p = pow(_probability, 1.0/3.0);
 		final int P = Probabilities.toInt(p);
->>>>>>> 963c29ff
 
 		final Seq<MutatorResult<Phenotype<G, C>>> result = population
 			.map(pt -> random.nextInt() < P
