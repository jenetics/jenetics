--- conflicted
+++ resolved
@@ -22,7 +22,6 @@
 import static io.jenetics.internal.util.Hashes.hash;
 import static io.jenetics.stat.DoubleSummary.min;
 
-import java.io.Serializable;
 import java.util.Arrays;
 
 import io.jenetics.internal.math.DoubleAdder;
@@ -40,21 +39,14 @@
  *
  * @author <a href="mailto:franz.wilhelmstoetter@gmail.com">Franz Wilhelmstötter</a>
  * @since 1.0
-<<<<<<< HEAD
- * @version  !__version__!
-=======
  * @version 5.0
->>>>>>> 79faa072
  */
 public class RouletteWheelSelector<
 	G extends Gene<?, G>,
 	N extends Number & Comparable<? super N>
 >
 	extends ProbabilitySelector<G, N>
-	implements Serializable
 {
-
-	private static final long serialVersionUID = 1L;
 
 	public RouletteWheelSelector() {
 		this(false);
