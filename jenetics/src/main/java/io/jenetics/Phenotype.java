/*
 * Java Genetic Algorithm Library (@__identifier__@).
 * Copyright (c) @__year__@ Franz Wilhelmstötter
 *
 * Licensed under the Apache License, Version 2.0 (the "License");
 * you may not use this file except in compliance with the License.
 * You may obtain a copy of the License at
 *
 *      http://www.apache.org/licenses/LICENSE-2.0
 *
 * Unless required by applicable law or agreed to in writing, software
 * distributed under the License is distributed on an "AS IS" BASIS,
 * WITHOUT WARRANTIES OR CONDITIONS OF ANY KIND, either express or implied.
 * See the License for the specific language governing permissions and
 * limitations under the License.
 *
 * Author:
 *    Franz Wilhelmstötter (franz.wilhelmstoetter@gmail.com)
 */
package io.jenetics;

import static java.lang.String.format;
import static java.util.Objects.requireNonNull;
import static io.jenetics.internal.util.Hashes.hash;
import static io.jenetics.internal.util.SerialIO.readLong;
import static io.jenetics.internal.util.SerialIO.writeLong;

import java.io.IOException;
import java.io.InvalidObjectException;
import java.io.ObjectInput;
import java.io.ObjectInputStream;
import java.io.ObjectOutput;
import java.io.Serializable;
import java.util.NoSuchElementException;
import java.util.Objects;
import java.util.Optional;
import java.util.function.Function;

import io.jenetics.util.Verifiable;

/**
 * The {@code Phenotype} consists of a {@link Genotype}, the current generation
 * and an optional fitness value. Once the fitness has been evaluated, a new
 * {@code Phenotype} instance, with the calculated fitness, can be created with
 * the {@link #withFitness(Comparable)}.
 *
 * @see Genotype
 *
 * @implNote
 * This class is immutable and thread-safe.
 *
 * @author <a href="mailto:franz.wilhelmstoetter@gmail.com">Franz Wilhelmstötter</a>
 * @since 1.0
<<<<<<< HEAD
 * @version !__version__!
=======
 * @version 6.0
>>>>>>> c1ba9c0b
 */
public final class Phenotype<
	G extends Gene<?, G>,
	C extends Comparable<? super C>
>
	implements
		Comparable<Phenotype<G, C>>,
		Verifiable,
		Serializable
{
	private static final long serialVersionUID = 6L;

	private final Genotype<G> _genotype;
	private final long _generation;
	private final C _fitness;

	/**
	 * Create a new phenotype from the given arguments.
	 *
	 * @param genotype the genotype of this phenotype.
	 * @param generation the current generation of the generated phenotype.
	 * @param fitness the known fitness of the phenotype, maybe {@code null}
	 * @throws NullPointerException if the genotype is {@code null}.
	 * @throws IllegalArgumentException if the given {@code generation} is
	 *         {@code < 0}.
	 */
	private Phenotype(
		final Genotype<G> genotype,
		final long generation,
		final C fitness
	) {
		if (generation < 0) {
			throw new IllegalArgumentException(format(
				"Generation must not < 0 and was %s.", generation
			));
		}

		_genotype = requireNonNull(genotype, "Genotype");
		_generation = generation;
		_fitness = fitness;
	}

	/**
	 * Applies the given fitness function to the underlying genotype and return
	 * a new phenotype with the (newly) evaluated fitness function, if not
	 * already evaluated. If the fitness value is already set {@code this}
	 * phenotype is returned.
	 *
	 * @since 5.0
	 *
	 * @param ff the fitness function
	 * @return a evaluated phenotype or {@code this} if the fitness value is
	 *         already set
	 * @throws NullPointerException if the given fitness function is {@code null}
	 */
	public Phenotype<G, C>
	eval(final Function<? super Genotype<G>, ? extends C> ff) {
		requireNonNull(ff);
		return _fitness == null ? withFitness(ff.apply(_genotype)) : this;
	}

	/**
	 * This method returns a copy of the {@code Genotype}, to guarantee a
	 * immutable class.
	 *
	 * @return the {@code Genotype} of {@code this} phenotype
	 */
	public Genotype<G> genotype() {
		return _genotype;
	}

	/**
	 * A phenotype instance can be created with or without fitness value.
	 * Initially, the phenotype is created without fitness value. The
	 * fitness evaluation strategy is responsible for creating phenotypes with
	 * fitness value assigned.
	 *
	 * @since 4.2
	 *
	 * @see #nonEvaluated()
	 *
	 * @return {@code true} is this phenotype has an fitness value assigned,
	 *         {@code false} otherwise
	 */
	public boolean isEvaluated() {
		return _fitness != null;
	}

	/**
	 * A phenotype instance can be created with or without fitness value.
	 * Initially, the phenotype is created without fitness value. The
	 * fitness evaluation strategy is responsible for creating phenotypes with
	 * fitness value assigned.
	 *
	 * @since 5.0
	 *
	 * @see #isEvaluated()
	 *
	 * @return {@code false} is this phenotype has an fitness value assigned,
	 *         {@code true} otherwise
	 */
	public boolean nonEvaluated() {
		return _fitness == null;
	}

	/**
	 * Return the fitness value of this {@code Phenotype}.
	 *
	 * @see #fitnessOptional()
	 *
	 * @return The fitness value of this {@code Phenotype}.
	 * @throws NoSuchElementException if {@link #isEvaluated()} returns
	 *         {@code false}
	 */
	public C fitness() {
		if (_fitness == null) {
			throw new NoSuchElementException(
				"Phenotype has no assigned fitness value."
			);
		}

		return _fitness;
	}

	/**
	 * Return the fitness value of {@code this} phenotype, or
	 * {@link Optional#empty()} if not evaluated yet.
	 *
	 * @since 5.0
	 *
	 * @see #fitness()
	 *
	 * @return the fitness value
	 */
	public Optional<C> fitnessOptional() {
		return Optional.ofNullable(_fitness);
	}

	/**
	 * Return the generation this {@link Phenotype} was created.
	 *
	 * @see #age(long)
	 *
	 * @return The generation this {@link Phenotype} was created.
	 */
	public long generation() {
		return _generation;
	}

	/**
	 * Return the age of this phenotype depending on the given current generation.
	 *
	 * @see #generation()
	 *
	 * @param currentGeneration the current generation evaluated by the GA.
	 * @return the age of this phenotype:
	 *          {@code currentGeneration - this.getGeneration()}.
	 */
	public long age(final long currentGeneration) {
		return currentGeneration - _generation;
	}

	/**
	 * Test whether this phenotype is valid. The phenotype is valid if its
	 * {@link Genotype} is valid.
	 *
	 * @return true if this phenotype is valid, false otherwise.
	 */
	@Override
	public boolean isValid() {
		return _genotype.isValid();
	}

	@Override
	public int compareTo(final Phenotype<G, C> pt) {
		if (isEvaluated()) {
			return pt.isEvaluated() ? fitness().compareTo(pt.fitness()) : 1;
		} else {
			return pt.isEvaluated() ? -1 : 0;
		}
	}

	@Override
	public int hashCode() {
		return hash(_generation, hash(_fitness, hash(_genotype)));
	}

	@Override
	public boolean equals(final Object obj) {
		return obj == this ||
			obj instanceof Phenotype &&
			_generation == ((Phenotype)obj)._generation &&
			Objects.equals(_fitness, ((Phenotype)obj)._fitness) &&
			Objects.equals(_genotype, ((Phenotype)obj)._genotype);
	}

	@Override
	public String toString() {
		return _genotype + " -> " + _fitness;
	}

	/**
	 * Resets the fitness value of {@code this} phenotype and returns a new
	 * phenotype instance if this phenotype has already been evaluated. If the
	 * phenotype is not evaluated, {@code this} instance is returned.
	 *
	 * @since !__version__!
	 *
	 * @return a (new) phenotype with an unset fitness value
	 */
	public Phenotype<G, C> withoutFitness() {
		return isEvaluated()
			? Phenotype.of(_genotype, _generation)
			: this;
	}

	/**
	 * Return a new {@code Phenotype} object with the given <em>raw</em> fitness
	 * value. The returned phenotype is automatically <em>evaluated</em>:
	 * {@code isEvaluated() == true}
	 *
	 * @since 4.2
	 *
	 * @param fitness the phenotypes fitness value
	 * @throws NullPointerException if the given {@code fitness} value is
	 *         {@code null}
	 * @return a new phenotype with the given fitness value
	 */
	public Phenotype<G, C> withFitness(final C fitness) {
		return Phenotype.of(
			_genotype,
			_generation,
			requireNonNull(fitness)
		);
	}

	/**
	 * Return a new {@code Phenotype} object with the given generation.
	 *
	 * @since 5.0
	 *
	 * @param generation the generation of the newly created phenotype
	 * @return a new phenotype with the given generation
	 */
	public Phenotype<G, C> withGeneration(final long generation) {
		return Phenotype.of(
			_genotype,
			generation,
			_fitness
		);
	}


	/* *************************************************************************
	 *  Static factory methods.
	 * ************************************************************************/

	/**
	 * Create a new phenotype from the given arguments. The phenotype is created
	 * with a non assigned fitness function and the call of {@link #isEvaluated()}
	 * will return {@code false}.
	 *
	 * @param <G> the gene type of the chromosome
	 * @param <C> the fitness value type
	 * @param genotype the genotype of this phenotype.
	 * @param generation the current generation of the generated phenotype.
	 * @return a new phenotype object
	 * @throws NullPointerException if one of the arguments is {@code null}.
	 * @throws IllegalArgumentException if the given {@code generation} is
	 *         {@code < 0}.
	 */
	public static <G extends Gene<?, G>, C extends Comparable<? super C>>
	Phenotype<G, C> of(final Genotype<G> genotype, final long generation) {
		return new Phenotype<>(
			genotype,
			generation,
			null
		);
	}

	/**
	 * Create a new phenotype from the given arguments.
	 *
	 * @param <G> the gene type of the chromosome
	 * @param <C> the fitness value type
	 * @param genotype the genotype of this phenotype.
	 * @param generation the current generation of the generated phenotype.
	 * @param fitness the known fitness of the phenotype.
	 * @return a new phenotype object
	 * @throws NullPointerException if one of the arguments is {@code null}.
	 * @throws IllegalArgumentException if the given {@code generation} is
	 *         {@code < 0}.
	 */
	public static <G extends Gene<?, G>, C extends Comparable<? super C>>
	Phenotype<G, C> of(
		final Genotype<G> genotype,
		final long generation,
		final C fitness
	) {
		return new Phenotype<>(
			genotype,
			generation,
			requireNonNull(fitness)
		);
	}


	/* *************************************************************************
	 *  Java object serialization
	 * ************************************************************************/

	private Object writeReplace() {
		return new Serial(Serial.PHENOTYPE, this);
	}

	private void readObject(final ObjectInputStream stream)
		throws InvalidObjectException
	{
		throw new InvalidObjectException("Serialization proxy required.");
	}

	void write(final ObjectOutput out) throws IOException {
		writeLong(_generation, out);
		out.writeObject(_genotype);
		out.writeObject(_fitness);
	}

	@SuppressWarnings({"unchecked", "rawtypes"})
	static Object read(final ObjectInput in)
		throws IOException, ClassNotFoundException
	{
		final var generation = readLong(in);
		final var genotype = (Genotype)in.readObject();
		final var fitness = (Comparable)in.readObject();

		return new Phenotype(
			genotype,
			generation,
			fitness
		);
	}

}<|MERGE_RESOLUTION|>--- conflicted
+++ resolved
@@ -51,11 +51,7 @@
  *
  * @author <a href="mailto:franz.wilhelmstoetter@gmail.com">Franz Wilhelmstötter</a>
  * @since 1.0
-<<<<<<< HEAD
  * @version !__version__!
-=======
- * @version 6.0
->>>>>>> c1ba9c0b
  */
 public final class Phenotype<
 	G extends Gene<?, G>,
