--- conflicted
+++ resolved
@@ -272,56 +272,7 @@
 	 */
 	@Deprecated
 	public Phenotype<G, C> newInstance(final Genotype<G> genotype) {
-<<<<<<< HEAD
 		return of(genotype, _generation);
-=======
-		return of(genotype, _generation, _function, _scaler);
-	}
-
-	/**
-	 * Factory method for creating a new {@link Phenotype} with the same
-	 * {@link Function} and age as this {@link Phenotype}.
-	 *
-	 * @since 3.5
-	 *
-	 * @param genotype the new genotype of the new phenotype.
-	 * @param generation date of birth (generation) of the new phenotype.
-	 * @return New {@link Phenotype} with the same fitness {@link Function}.
-	 * @throws NullPointerException if the {@code genotype} is {@code null}.
-	 *
-	 * @deprecated Will be removed without replacement. No longer needed in the
-	 *             next major release (5.0).
-	 */
-	@Deprecated
-	public Phenotype<G, C> newInstance(
-		final Genotype<G> genotype,
-		final long generation
-	) {
-		return of(genotype, generation, _function, _scaler);
-	}
-
-	/**
-	 * Return a new phenotype with the the genotype of this and with new
-	 * fitness function, fitness scaler and generation.
-	 *
-	 * @param generation the generation of the new phenotype.
-	 * @param function the (new) fitness scaler of the created phenotype.
-	 * @param scaler the (new) fitness scaler of the created phenotype
-	 * @return a new phenotype with the given values.
-	 * @throws NullPointerException if one of the values is {@code null}.
-	 * @throws IllegalArgumentException if the given {@code generation} is
-	 *         {@code < 0}.
-	 *
-	 * @deprecated Will be removed in a later version
-	 */
-	@Deprecated
-	public Phenotype<G, C> newInstance(
-		final long generation,
-		final Function<? super Genotype<G>, ? extends C> function,
-		final Function<? super C, ? extends C> scaler
-	) {
-		return of(_genotype, generation, function, scaler);
->>>>>>> 29fd80f6
 	}
 
 
