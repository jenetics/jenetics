/*
 * Java Genetic Algorithm Library (@__identifier__@).
 * Copyright (c) @__year__@ Franz Wilhelmstötter
 *
 * Licensed under the Apache License, Version 2.0 (the "License");
 * you may not use this file except in compliance with the License.
 * You may obtain a copy of the License at
 *
 *      http://www.apache.org/licenses/LICENSE-2.0
 *
 * Unless required by applicable law or agreed to in writing, software
 * distributed under the License is distributed on an "AS IS" BASIS,
 * WITHOUT WARRANTIES OR CONDITIONS OF ANY KIND, either express or implied.
 * See the License for the specific language governing permissions and
 * limitations under the License.
 *
 * Author:
 *    Franz Wilhelmstötter (franz.wilhelmstoetter@gmail.com)
 */
package io.jenetics;

import static java.lang.String.format;
import static java.util.Objects.requireNonNull;
<<<<<<< HEAD
import static io.jenetics.internal.util.SerialIO.readLong;
import static io.jenetics.internal.util.SerialIO.writeLong;
=======
import static io.jenetics.internal.util.Hashes.hash;
>>>>>>> 67a6e96b

import java.io.IOException;
import java.io.InvalidObjectException;
import java.io.ObjectInput;
import java.io.ObjectInputStream;
import java.io.ObjectOutput;
import java.io.Serializable;
import java.util.NoSuchElementException;
import java.util.Objects;
import java.util.Optional;
import java.util.function.Function;

<<<<<<< HEAD
import io.jenetics.internal.util.Lazy;
=======
import io.jenetics.internal.util.reflect;
>>>>>>> 67a6e96b
import io.jenetics.util.Verifiable;

/**
 * The {@code Phenotype} consists of a {@link Genotype}, the current generation
 * and an optional fitness value. Once the fitness has been evaluated, a new
 * {@code Phenotype} instance, with the calculated fitness, can be created with
 * the {@link #withFitness(Comparable)}.
 *
 * @see Genotype
 *
 * @implNote
 * This class is immutable and thread-safe.
 *
 * @author <a href="mailto:franz.wilhelmstoetter@gmail.com">Franz Wilhelmstötter</a>
 * @since 1.0
 * @version 5.0
 */
public final class Phenotype<
	G extends Gene<?, G>,
	C extends Comparable<? super C>
>
	implements
		Comparable<Phenotype<G, C>>,
		Verifiable,
		Serializable
{
	private static final long serialVersionUID = 6L;

	private final Genotype<G> _genotype;
	private final long _generation;
	private final C _fitness;

	/**
	 * Create a new phenotype from the given arguments.
	 *
	 * @param genotype the genotype of this phenotype.
	 * @param generation the current generation of the generated phenotype.
	 * @param fitness the known fitness of the phenotype, maybe {@code null}
	 * @throws NullPointerException if the genotype is {@code null}.
	 * @throws IllegalArgumentException if the given {@code generation} is
	 *         {@code < 0}.
	 */
	private Phenotype(
		final Genotype<G> genotype,
		final long generation,
		final C fitness
	) {
		if (generation < 0) {
			throw new IllegalArgumentException(format(
				"Generation must not < 0 and was %s.", generation
			));
		}

		_genotype = requireNonNull(genotype, "Genotype");
		_generation = generation;
		_fitness = fitness;
	}

	/**
	 * Applies the given fitness function to the underlying genotype and return
	 * a new phenotype with the (newly) evaluated fitness function, if not
	 * already evaluated. If the fitness value is already set {@code this}
	 * phenotype is returned.
	 *
	 * @since 5.0
	 *
	 * @param ff the fitness function
	 * @return a evaluated phenotype or {@code this} if the fitness value is
	 *         already set
	 * @throws NullPointerException if the given fitness function is {@code null}
	 */
	public Phenotype<G, C>
	eval(final Function<? super Genotype<G>, ? extends C> ff) {
		requireNonNull(ff);
		return _fitness == null ? withFitness(ff.apply(_genotype)) : this;
	}

	/**
	 * This method returns a copy of the {@code Genotype}, to guarantee a
	 * immutable class.
	 *
	 * @return the cloned {@code Genotype} of this {@code Phenotype}.
	 * @throws NullPointerException if one of the arguments is {@code null}.
	 */
	public Genotype<G> getGenotype() {
		return _genotype;
	}

	/**
	 * A phenotype instance can be created with or without fitness value.
	 * Initially, the phenotype is created without fitness value. The
	 * fitness evaluation strategy is responsible for creating phenotypes with
	 * fitness value assigned.
	 *
	 * @since 4.2
	 *
	 * @return {@code true} is this phenotype has an fitness value assigned,
	 *         {@code false} otherwise
	 */
	public boolean isEvaluated() {
		return _fitness != null;
	}

	/**
	 * A phenotype instance can be created with or without fitness value.
	 * Initially, the phenotype is created without fitness value. The
	 * fitness evaluation strategy is responsible for creating phenotypes with
	 * fitness value assigned.
	 *
	 * @since 5.0
	 *
	 * @return {@code false} is this phenotype has an fitness value assigned,
	 *         {@code true} otherwise
	 */
	public boolean nonEvaluated() {
		return _fitness == null;
	}

	/**
	 * Return the fitness value of this {@code Phenotype}.
	 *
	 * @return The fitness value of this {@code Phenotype}.
	 * @throws NoSuchElementException if {@link #isEvaluated()} returns
	 *         {@code false}
	 */
	public C getFitness() {
		if (_fitness == null) {
			throw new NoSuchElementException(
				"Phenotype has no assigned fitness value."
			);
		}

		return _fitness;
	}

	/**
	 * Return the fitness value of {@code this} phenotype, or
	 * {@link Optional#empty()} if not evaluated yet.
	 *
	 * @return the fitness value
	 */
	public Optional<C> fitnessOptional() {
		return Optional.ofNullable(_fitness);
	}

	/**
	 * Return the generation this {@link Phenotype} was created.
	 *
	 * @return The generation this {@link Phenotype} was created.
	 */
	public long getGeneration() {
		return _generation;
	}

	/**
	 * Return the age of this phenotype depending on the given current generation.
	 *
	 * @param currentGeneration the current generation evaluated by the GA.
	 * @return the age of this phenotype:
	 *          {@code currentGeneration - this.getGeneration()}.
	 */
	public long getAge(final long currentGeneration) {
		return currentGeneration - _generation;
	}

	/**
	 * Test whether this phenotype is valid. The phenotype is valid if its
	 * {@link Genotype} is valid.
	 *
	 * @return true if this phenotype is valid, false otherwise.
	 */
	@Override
	public boolean isValid() {
		return _genotype.isValid();
	}

	@Override
	public int compareTo(final Phenotype<G, C> pt) {
		if (isEvaluated()) {
			return pt.isEvaluated() ? getFitness().compareTo(pt.getFitness()) : 1;
		} else {
			return pt.isEvaluated() ? -1 : 0;
		}
	}

	@Override
	public int hashCode() {
		return hash(_generation, hash(_fitness, hash(_genotype)));
	}

	@Override
	public boolean equals(final Object obj) {
		return obj == this ||
			obj instanceof Phenotype &&
			_generation == ((Phenotype)obj)._generation &&
			Objects.equals(_fitness, ((Phenotype)obj)._fitness) &&
			Objects.equals(_genotype, ((Phenotype)obj)._genotype);
	}

	@Override
	public String toString() {
		return _genotype + " --> " + _fitness;
	}

	/**
	 * Return a new {@code Phenotype} object with the given <em>raw</em> fitness
	 * value. The returned phenotype is automatically <em>evaluated</em>:
	 * {@code isEvaluated() == true}
	 *
	 * @since 4.2
	 *
	 * @param fitness the phenotypes fitness value
	 * @throws NullPointerException if the given {@code fitness} value is
	 *         {@code null}
	 * @return a new phenotype with the given fitness value
	 */
	public Phenotype<G, C> withFitness(final C fitness) {
		return Phenotype.of(
			_genotype,
			_generation,
			requireNonNull(fitness)
		);
	}


	/* *************************************************************************
	 *  Static factory methods.
	 * ************************************************************************/

	/**
	 * Create a new phenotype from the given arguments. The phenotype is created
	 * with a non assigned fitness function and the call of {@link #isEvaluated()}
	 * will return {@code false}.
	 *
	 * @param <G> the gene type of the chromosome
	 * @param <C> the fitness value type
	 * @param genotype the genotype of this phenotype.
	 * @param generation the current generation of the generated phenotype.
	 * @return a new phenotype object
	 * @throws NullPointerException if one of the arguments is {@code null}.
	 * @throws IllegalArgumentException if the given {@code generation} is
	 *         {@code < 0}.
	 */
	public static <G extends Gene<?, G>, C extends Comparable<? super C>>
	Phenotype<G, C> of(final Genotype<G> genotype, final long generation) {
		return new Phenotype<>(
			genotype,
			generation,
			null
		);
	}

	/**
	 * Create a new phenotype from the given arguments.
	 *
	 * @param <G> the gene type of the chromosome
	 * @param <C> the fitness value type
	 * @param genotype the genotype of this phenotype.
	 * @param generation the current generation of the generated phenotype.
	 * @param fitness the known fitness of the phenotype.
	 * @return a new phenotype object
	 * @throws NullPointerException if one of the arguments is {@code null}.
	 * @throws IllegalArgumentException if the given {@code generation} is
	 *         {@code < 0}.
	 */
	public static <G extends Gene<?, G>, C extends Comparable<? super C>>
	Phenotype<G, C> of(
		final Genotype<G> genotype,
		final long generation,
		final C fitness
	) {
		return new Phenotype<>(
			genotype,
			generation,
			requireNonNull(fitness)
		);
	}


	/* *************************************************************************
	 *  Java object serialization
	 * ************************************************************************/

	private Object writeReplace() {
		return new Serial(Serial.PHENOTYPE, this);
	}

	private void readObject(final ObjectInputStream stream)
		throws InvalidObjectException
	{
		throw new InvalidObjectException("Serialization proxy required.");
	}

	void write(final ObjectOutput out) throws IOException {
		writeLong(getGeneration(), out);
		out.writeObject(getGenotype());
<<<<<<< HEAD
		out.writeObject(getRawFitness());
	}

	@SuppressWarnings({"unchecked", "rawtypes"})
	static Phenotype read(final ObjectInput in)
		throws IOException, ClassNotFoundException
	{
		final long generation = readLong(in);
		final Genotype genotype = (Genotype)in.readObject();
		final Comparable rawFitness = (Comparable)in.readObject();

		return new Phenotype(
			genotype,
			generation,
			Function.identity(),
			Function.identity(),
			rawFitness
		);
=======
		out.writeObject(_fitness);
	}

	private void readObject(final ObjectInputStream in)
		throws IOException, ClassNotFoundException
	{
		in.defaultReadObject();
		reflect.setField(this, "_generation", in.readLong());
		reflect.setField(this, "_genotype", in.readObject());
		reflect.setField(this, "_fitness", in.readObject());
>>>>>>> 67a6e96b
	}

}<|MERGE_RESOLUTION|>--- conflicted
+++ resolved
@@ -21,12 +21,9 @@
 
 import static java.lang.String.format;
 import static java.util.Objects.requireNonNull;
-<<<<<<< HEAD
+import static io.jenetics.internal.util.Hashes.hash;
 import static io.jenetics.internal.util.SerialIO.readLong;
 import static io.jenetics.internal.util.SerialIO.writeLong;
-=======
-import static io.jenetics.internal.util.Hashes.hash;
->>>>>>> 67a6e96b
 
 import java.io.IOException;
 import java.io.InvalidObjectException;
@@ -39,11 +36,6 @@
 import java.util.Optional;
 import java.util.function.Function;
 
-<<<<<<< HEAD
-import io.jenetics.internal.util.Lazy;
-=======
-import io.jenetics.internal.util.reflect;
->>>>>>> 67a6e96b
 import io.jenetics.util.Verifiable;
 
 /**
@@ -338,10 +330,9 @@
 	}
 
 	void write(final ObjectOutput out) throws IOException {
-		writeLong(getGeneration(), out);
-		out.writeObject(getGenotype());
-<<<<<<< HEAD
-		out.writeObject(getRawFitness());
+		writeLong(_generation, out);
+		out.writeObject(_genotype);
+		out.writeObject(_fitness);
 	}
 
 	@SuppressWarnings({"unchecked", "rawtypes"})
@@ -350,27 +341,13 @@
 	{
 		final long generation = readLong(in);
 		final Genotype genotype = (Genotype)in.readObject();
-		final Comparable rawFitness = (Comparable)in.readObject();
+		final Comparable fitness = (Comparable)in.readObject();
 
 		return new Phenotype(
 			genotype,
 			generation,
-			Function.identity(),
-			Function.identity(),
-			rawFitness
+			fitness
 		);
-=======
-		out.writeObject(_fitness);
-	}
-
-	private void readObject(final ObjectInputStream in)
-		throws IOException, ClassNotFoundException
-	{
-		in.defaultReadObject();
-		reflect.setField(this, "_generation", in.readLong());
-		reflect.setField(this, "_genotype", in.readObject());
-		reflect.setField(this, "_fitness", in.readObject());
->>>>>>> 67a6e96b
 	}
 
 }