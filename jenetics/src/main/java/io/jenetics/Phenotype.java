--- conflicted
+++ resolved
@@ -51,11 +51,7 @@
  *
  * @author <a href="mailto:franz.wilhelmstoetter@gmail.com">Franz Wilhelmstötter</a>
  * @since 1.0
-<<<<<<< HEAD
  * @version !__version__!
-=======
- * @version 5.2
->>>>>>> ce9e29a6
  */
 public final class Phenotype<
 	G extends Gene<?, G>,
