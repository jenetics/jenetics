--- conflicted
+++ resolved
@@ -22,7 +22,6 @@
 import static java.lang.Math.min;
 import static java.lang.String.format;
 
-import java.io.Serializable;
 import java.util.Random;
 
 import io.jenetics.util.ISeq;
@@ -38,21 +37,14 @@
  *
  * @author <a href="mailto:franz.wilhelmstoetter@gmail.com">Franz Wilhelmstötter</a>
  * @since 1.0
-<<<<<<< HEAD
- * @version !__version__!
-=======
  * @version 4.4
->>>>>>> 79faa072
  */
 public class MeanAlterer<
 	G extends Gene<?, G> & Mean<G>,
 	C extends Comparable<? super C>
 >
 	extends Recombinator<G, C>
-	implements Serializable
 {
-
-	private static final long serialVersionUID = 1L;
 
 	/**
 	 * Constructs an alterer with a given recombination probability.
