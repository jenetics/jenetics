--- conflicted
+++ resolved
@@ -19,13 +19,9 @@
  */
 package io.jenetics;
 
-import static java.lang.Double.compare;
-import static java.lang.Double.doubleToLongBits;
-import static java.lang.Double.longBitsToDouble;
 import static java.lang.String.format;
 import static io.jenetics.internal.math.base.clamp;
 
-import java.io.Serializable;
 import java.util.Random;
 
 /**
@@ -44,21 +40,14 @@
  *
  * @author <a href="mailto:franz.wilhelmstoetter@gmail.com">Franz Wilhelmstötter</a>
  * @since 1.0
-<<<<<<< HEAD
- * @version !__version__!
-=======
  * @version 4.4
->>>>>>> 79faa072
  */
 public class GaussianMutator<
 	G extends NumericGene<?, G>,
 	C extends Comparable<? super C>
 >
 	extends Mutator<G, C>
-	implements Serializable
 {
-
-	private static final long serialVersionUID = 1L;
 
 	public GaussianMutator(final double probability) {
 		super(probability);
