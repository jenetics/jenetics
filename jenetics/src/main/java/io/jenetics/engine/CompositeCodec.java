/*
 * Java Genetic Algorithm Library (@__identifier__@).
 * Copyright (c) @__year__@ Franz Wilhelmstötter
 *
 * Licensed under the Apache License, Version 2.0 (the "License");
 * you may not use this file except in compliance with the License.
 * You may obtain a copy of the License at
 *
 *      http://www.apache.org/licenses/LICENSE-2.0
 *
 * Unless required by applicable law or agreed to in writing, software
 * distributed under the License is distributed on an "AS IS" BASIS,
 * WITHOUT WARRANTIES OR CONDITIONS OF ANY KIND, either express or implied.
 * See the License for the specific language governing permissions and
 * limitations under the License.
 *
 * Author:
 *    Franz Wilhelmstötter (franz.wilhelmstoetter@gmail.com)
 */
package io.jenetics.engine;

import static java.util.Objects.requireNonNull;

import java.util.Objects;
import java.util.function.Function;
import java.util.stream.Collectors;

import io.jenetics.Chromosome;
import io.jenetics.Gene;
import io.jenetics.Genotype;
import io.jenetics.util.Factory;
import io.jenetics.util.ISeq;

/**
 * Composites a list of codecs into one {@code Codec} class.
 *
 * @param <G> the gene type
 * @param <T> the argument type of the compound codec
 *
 * @author <a href="mailto:franz.wilhelmstoetter@gmail.com">Franz Wilhelmstötter</a>
 * @version 3.3
 * @since 3.3
 */
final class CompositeCodec<T, G extends Gene<?, G>> implements Codec<T, G> {

	private final ISeq<? extends Codec<?, G>> _codecs;
	private final Function<? super Object[], ? extends T> _decoder;

	private final int[] _lengths;
	private final Genotype<G> _encoding;

	/**
	 * Combines the given {@code codecs} into one codec. This lets you divide
	 * a problem into sub problems and combine them again.
	 *
	 * @param codecs the {@code Codec} sequence of the sub-problems
	 * @param decoder the decoder which combines the argument types from the
	 *        given given codecs, to the argument type of the resulting codec.
	 * @throws NullPointerException if one of the arguments is {@code null}
	 */
	CompositeCodec(
		final ISeq<? extends Codec<?, G>> codecs,
		final Function<? super Object[], ? extends T> decoder
	) {
		_codecs = requireNonNull(codecs);
		_decoder = requireNonNull(decoder);

		final ISeq<Genotype<G>> genotypes = _codecs
			.map(c -> c.encoding() instanceof Genotype
				? (Genotype<G>)c.encoding()
				: c.encoding().newInstance());

		_lengths = genotypes.stream()
			.mapToInt(Genotype::length)
			.toArray();

		_encoding = Genotype.of(
				genotypes.stream()
					.flatMap(Genotype::stream)
					.collect(ISeq.toISeq())
			);
	}

	@Override
	public Factory<Genotype<G>> encoding() {
		return _encoding;
	}

	@Override
	public Function<Genotype<G>, T> decoder() {
		return gt -> _decoder.apply(groups(gt));
	}

	private Object[] groups(final Genotype<G> genotype) {
<<<<<<< HEAD
		final var groups = new Object[_codecs.length()];
		final var chromosomes = genotype.toSeq();
=======
		final Object[] groups = new Object[_codecs.length()];
		final ISeq<Chromosome<G>> chromosomes = ISeq.of(genotype);
>>>>>>> 963c29ff

		int start = 0;
		for (int i = 0; i < _codecs.length(); ++i) {
			final int end = start + _lengths[i];
			final Genotype<G> gt = Genotype.of(chromosomes.subSeq(start, end));

			groups[i] = _codecs.get(i).decoder().apply(gt);
			start = end;
		}

		return groups;
	}

	@Override
	public String toString() {
		return _codecs.stream()
			.map(Objects::toString)
			.collect(Collectors.joining(",", "CompositeCodec[", "]"));
	}

}<|MERGE_RESOLUTION|>--- conflicted
+++ resolved
@@ -92,13 +92,8 @@
 	}
 
 	private Object[] groups(final Genotype<G> genotype) {
-<<<<<<< HEAD
-		final var groups = new Object[_codecs.length()];
-		final var chromosomes = genotype.toSeq();
-=======
 		final Object[] groups = new Object[_codecs.length()];
 		final ISeq<Chromosome<G>> chromosomes = ISeq.of(genotype);
->>>>>>> 963c29ff
 
 		int start = 0;
 		for (int i = 0; i < _codecs.length(); ++i) {
