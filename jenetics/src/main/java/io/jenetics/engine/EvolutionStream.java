/*
 * Java Genetic Algorithm Library (@__identifier__@).
 * Copyright (c) @__year__@ Franz Wilhelmstötter
 *
 * Licensed under the Apache License, Version 2.0 (the "License");
 * you may not use this file except in compliance with the License.
 * You may obtain a copy of the License at
 *
 *      http://www.apache.org/licenses/LICENSE-2.0
 *
 * Unless required by applicable law or agreed to in writing, software
 * distributed under the License is distributed on an "AS IS" BASIS,
 * WITHOUT WARRANTIES OR CONDITIONS OF ANY KIND, either express or implied.
 * See the License for the specific language governing permissions and
 * limitations under the License.
 *
 * Author:
 *    Franz Wilhelmstötter (franz.wilhelmstoetter@gmail.com)
 */
package io.jenetics.engine;

import java.util.function.Function;
import java.util.function.Predicate;
import java.util.function.Supplier;
import java.util.stream.Stream;

import io.jenetics.Gene;
import io.jenetics.internal.engine.EvolutionStreamImpl;

/**
 * The {@code EvolutionStream} class extends the Java {@link Stream} and adds a
 * method for limiting the evolution by a given predicate.
 *
 * @implNote Collecting an <em>empty</em> {@code EvolutionStream} will return
 *           {@code null}.
 * <pre>{@code
 * final EvolutionResult<DoubleGene, Double> result = engine.stream()
 *     .limit(0)
 *     .collect(toBestEvolutionResult());
 *
 * assert result == null;
 * }</pre>
 *
 * @see java.util.stream.Stream
 * @see Engine
 * @see EvolutionStreamable
 *
 * @author <a href="mailto:franz.wilhelmstoetter@gmail.com">Franz Wilhelmstötter</a>
 * @since 3.0
 * @version 5.1
 */
public interface EvolutionStream<
	G extends Gene<?, G>,
	C extends Comparable<? super C>
>
	extends Stream<EvolutionResult<G, C>>
{

	/**
	 * Returns a stream consisting of the elements of this stream, truncated
	 * when the given {@code proceed} predicate returns {@code false}.
	 * <p>
	 * <i>General usage example:</i>
	 * <pre>{@code
	 * final Phenotype<DoubleGene, Double> result = engine.stream()
	 *      // Truncate the evolution stream after 5 "steady" generations.
	 *     .limit(bySteadyFitness(5))
	 *      // The evolution will stop after maximal 100 generations.
	 *     .limit(100)
	 *     .collect(toBestPhenotype());
	 * }</pre>
	 *
	 * <b>Note:</b>
	 * The evolution result may be {@code null}, if your <em>truncation</em>
	 * predicate returns {@code false} for the initial population.
	 * <pre>{@code
	 * final EvolutionResult<DoubleGene, Double> result = engine.stream()
	 *     .limit(er -> false)
	 *     .collect(toBestEvolutionResult());
	 *
	 * assert result == null;
	 * }</pre>
	 *
	 * @see Limits
	 *
	 * @param proceed the predicate which determines whether the stream is
	 *        truncated or not. <i>If the predicate returns {@code false}, the
	 *        evolution stream is truncated.</i>
	 * @return the new stream
	 * @throws NullPointerException if the given predicate is {@code null}.
	 */
	EvolutionStream<G, C>
	limit(final Predicate<? super EvolutionResult<G, C>> proceed);

	/**
	 * Create a new {@code EvolutionStream} from the given {@code start}
	 * population and {@code evolution} function. The main purpose of this
	 * factory method is to simplify the creation of an {@code EvolutionStream}
	 * from an own evolution (GA) engine.
	 *
	 * @since 3.1
	 *
	 * @see #ofEvolution(Supplier, Evolution)
	 *
	 * @param <G> the gene type
	 * @param <C> the fitness type
	 * @param start the evolution start
	 * @param evolution the evolution function
	 * @return a new {@code EvolutionStream} with the given {@code start} and
	 *         {@code evolution} function
	 * @throws java.lang.NullPointerException if one of the arguments is
	 *         {@code null}
	 *
	 * @deprecated Will be removed, use {@link #ofEvolution(Supplier, Evolution)}
	 *             instead
	 */
	@Deprecated
	static <G extends Gene<?, G>, C extends Comparable<? super C>>
	EvolutionStream<G, C> of(
		final Supplier<EvolutionStart<G, C>> start,
		final Function<? super EvolutionStart<G, C>, EvolutionResult<G, C>> evolution
	) {
		return new EvolutionStreamImpl<>(start, evolution::apply);
	}

	/**
	 * Create a new {@code EvolutionStream} from the given {@code start}
	 * population and {@code evolution} function. The main purpose of this
	 * factory method is to simplify the creation of an {@code EvolutionStream}
	 * from an own evolution (GA) engine.
	 *
	 * <pre>{@code
	 * final Supplier<EvolutionStart<DoubleGene, Double>> start = ...
	 * final EvolutionStream<DoubleGene, Double> stream =
	 *     EvolutionStream.of(start, new MySpecialEngine());
	 * }</pre>
	 *
	 * A more complete example for would look like as:
	 *
	 * <pre>{@code
	 * public final class SpecialEngine {
	 *
	 *     // The fitness function.
	 *     private static Double fitness(final Genotype<DoubleGene> gt) {
	 *         return gt.gene().allele();
	 *     }
	 *
	 *     // Create new evolution start object.
	 *     private static EvolutionStart<DoubleGene, Double>
	 *     start(final int populationSize, final long generation) {
	 *         final Population<DoubleGene, Double> population =
	 *             Genotype.of(DoubleChromosome.of(0, 1)).instances()
	 *                 .map(gt -> Phenotype.of(gt, generation, SpecialEngine::fitness))
	 *                 .limit(populationSize)
	 *                 .collect(Population.toPopulation());
	 *
	 *         return EvolutionStart.of(population, generation);
	 *     }
	 *
	 *     // The special evolution function.
	 *     private static EvolutionResult<DoubleGene, Double>
	 *     evolve(final EvolutionStart<DoubleGene, Double> start) {
	 *         // Your special evolution implementation comes here!
	 *         return null;
	 *     }
	 *
	 *     public static void main(final String[] args) {
	 *         final Genotype<DoubleGene> best = EvolutionStream
	 *             .ofEvolution(() -> start(50, 0), SpecialEngine::evolve)
	 *             .limit(Limits.bySteadyFitness(10))
	 *             .limit(1000)
	 *             .collect(EvolutionResult.toBestGenotype());
	 *
	 *         System.out.println(String.format("Best Genotype: %s", best));
	 *     }
	 * }
	 * }</pre>
	 *
	 *
	 * @since 5.1
	 *
	 * @see #ofEvolution(EvolutionStart, Evolution)
	 *
	 * @param <G> the gene type
	 * @param <C> the fitness type
	 * @param start the evolution start
	 * @param evolution the evolution function
	 * @return a new {@code EvolutionStream} with the given {@code start} and
	 *         {@code evolution} function
	 * @throws java.lang.NullPointerException if one of the arguments is
	 *         {@code null}
	 */
	static <G extends Gene<?, G>, C extends Comparable<? super C>>
	EvolutionStream<G, C> ofEvolution(
		final Supplier<EvolutionStart<G, C>> start,
		final Evolution<G, C> evolution
	) {
		return new EvolutionStreamImpl<>(start, evolution);
	}

<<<<<<< HEAD
	public static <G extends Gene<?, G>, C extends Comparable<? super C>>
	EvolutionStream<G, C> ofEvolution(
		final EvolutionStart<G, C> start,
		final Evolution<G, C> evolution
=======
	/**
	 * Create a new evolution stream with an <em>adjustable</em> evolution
	 * function.
	 *
	 * <pre>{@code
	 * public static void main(final String[] args) {
	 *     final Problem<double[], DoubleGene, Double> problem = Problem.of(
	 *         v -> Math.sin(v[0])*Math.cos(v[1]),
	 *         Codecs.ofVector(DoubleRange.of(0, 2*Math.PI), 2)
	 *     );
	 *
	 *     // Engine builder template.
	 *     final Engine.Builder<DoubleGene, Double> builder = Engine
	 *         .builder(problem)
	 *         .minimizing();
	 *
	 *     // Evolution used for low fitness variance.
	 *     final Evolution<DoubleGene, Double> lowVar = builder.copy()
	 *         .alterers(new Mutator<>(0.5))
	 *         .selector(new MonteCarloSelector<>())
	 *         .build();
	 *
	 *     // Evolution used for high fitness variance.
	 *     final Evolution<DoubleGene, Double> highVar = builder.copy()
	 *         .alterers(
	 *             new Mutator<>(0.05),
	 *             new MeanAlterer<>())
	 *         .selector(new RouletteWheelSelector<>())
	 *         .build();
	 *
	 *     final EvolutionStream<DoubleGene, Double> stream =
	 *         EvolutionStream.ofAdjustableEvolution(
	 *             EvolutionStart::empty,
	 *             er -> var(er) < 0.2 ? lowVar : highVar
	 *         );
	 *
	 *     final Genotype<DoubleGene> result = stream
	 *         .limit(Limits.bySteadyFitness(50))
	 *         .collect(EvolutionResult.toBestGenotype());
	 *
	 *     System.out.println(result + ": " +
	 *         problem.fitness().apply(problem.codec().decode(result)));
	 * }
	 *
	 * private static double var(final EvolutionStart<DoubleGene, Double> result) {
	 *     return result != null
	 *         ? result.getPopulation().stream()
	 *             .map(Phenotype::fitness)
	 *             .collect(DoubleMoments.toDoubleMoments())
	 *             .variance()
	 *         : 0.0;
	 * }
	 * }</pre>
	 *
	 * @see #ofEvolution(Supplier, Evolution)
	 *
	 * @param start the evolution start object
	 * @param evolution the adaptable evolution function
	 * @param <G> the gene type
	 * @param <C> the fitness type
	 * @return a new {@code EvolutionStream} with the given {@code start} and
	 *         {@code evolution} function
	 * @throws java.lang.NullPointerException if one of the arguments is
	 *         {@code null}
	 */
	static <G extends Gene<?, G>, C extends Comparable<? super C>>
	EvolutionStream<G, C> ofAdjustableEvolution(
		final Supplier<EvolutionStart<G, C>> start,
		final Function<
			? super EvolutionStart<G, C>,
			? extends Evolution<G, C>> evolution
>>>>>>> ce9e29a6
	) {
		return ofEvolution(() -> start, evolution);
	}

}<|MERGE_RESOLUTION|>--- conflicted
+++ resolved
@@ -198,84 +198,10 @@
 		return new EvolutionStreamImpl<>(start, evolution);
 	}
 
-<<<<<<< HEAD
 	public static <G extends Gene<?, G>, C extends Comparable<? super C>>
 	EvolutionStream<G, C> ofEvolution(
 		final EvolutionStart<G, C> start,
 		final Evolution<G, C> evolution
-=======
-	/**
-	 * Create a new evolution stream with an <em>adjustable</em> evolution
-	 * function.
-	 *
-	 * <pre>{@code
-	 * public static void main(final String[] args) {
-	 *     final Problem<double[], DoubleGene, Double> problem = Problem.of(
-	 *         v -> Math.sin(v[0])*Math.cos(v[1]),
-	 *         Codecs.ofVector(DoubleRange.of(0, 2*Math.PI), 2)
-	 *     );
-	 *
-	 *     // Engine builder template.
-	 *     final Engine.Builder<DoubleGene, Double> builder = Engine
-	 *         .builder(problem)
-	 *         .minimizing();
-	 *
-	 *     // Evolution used for low fitness variance.
-	 *     final Evolution<DoubleGene, Double> lowVar = builder.copy()
-	 *         .alterers(new Mutator<>(0.5))
-	 *         .selector(new MonteCarloSelector<>())
-	 *         .build();
-	 *
-	 *     // Evolution used for high fitness variance.
-	 *     final Evolution<DoubleGene, Double> highVar = builder.copy()
-	 *         .alterers(
-	 *             new Mutator<>(0.05),
-	 *             new MeanAlterer<>())
-	 *         .selector(new RouletteWheelSelector<>())
-	 *         .build();
-	 *
-	 *     final EvolutionStream<DoubleGene, Double> stream =
-	 *         EvolutionStream.ofAdjustableEvolution(
-	 *             EvolutionStart::empty,
-	 *             er -> var(er) < 0.2 ? lowVar : highVar
-	 *         );
-	 *
-	 *     final Genotype<DoubleGene> result = stream
-	 *         .limit(Limits.bySteadyFitness(50))
-	 *         .collect(EvolutionResult.toBestGenotype());
-	 *
-	 *     System.out.println(result + ": " +
-	 *         problem.fitness().apply(problem.codec().decode(result)));
-	 * }
-	 *
-	 * private static double var(final EvolutionStart<DoubleGene, Double> result) {
-	 *     return result != null
-	 *         ? result.getPopulation().stream()
-	 *             .map(Phenotype::fitness)
-	 *             .collect(DoubleMoments.toDoubleMoments())
-	 *             .variance()
-	 *         : 0.0;
-	 * }
-	 * }</pre>
-	 *
-	 * @see #ofEvolution(Supplier, Evolution)
-	 *
-	 * @param start the evolution start object
-	 * @param evolution the adaptable evolution function
-	 * @param <G> the gene type
-	 * @param <C> the fitness type
-	 * @return a new {@code EvolutionStream} with the given {@code start} and
-	 *         {@code evolution} function
-	 * @throws java.lang.NullPointerException if one of the arguments is
-	 *         {@code null}
-	 */
-	static <G extends Gene<?, G>, C extends Comparable<? super C>>
-	EvolutionStream<G, C> ofAdjustableEvolution(
-		final Supplier<EvolutionStart<G, C>> start,
-		final Function<
-			? super EvolutionStart<G, C>,
-			? extends Evolution<G, C>> evolution
->>>>>>> ce9e29a6
 	) {
 		return ofEvolution(() -> start, evolution);
 	}
