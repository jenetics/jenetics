/*
 * Java Genetic Algorithm Library (@__identifier__@).
 * Copyright (c) @__year__@ Franz Wilhelmstötter
 *
 * Licensed under the Apache License, Version 2.0 (the "License");
 * you may not use this file except in compliance with the License.
 * You may obtain a copy of the License at
 *
 *      http://www.apache.org/licenses/LICENSE-2.0
 *
 * Unless required by applicable law or agreed to in writing, software
 * distributed under the License is distributed on an "AS IS" BASIS,
 * WITHOUT WARRANTIES OR CONDITIONS OF ANY KIND, either express or implied.
 * See the License for the specific language governing permissions and
 * limitations under the License.
 *
 * Author:
 *    Franz Wilhelmstötter (franz.wilhelmstoetter@gmail.com)
 */
package io.jenetics.engine;

import static java.lang.String.format;
import static java.util.Objects.requireNonNull;
import static java.util.concurrent.CompletableFuture.supplyAsync;
import static java.util.concurrent.ForkJoinPool.commonPool;

import java.time.Clock;
import java.util.concurrent.CompletableFuture;
import java.util.concurrent.Executor;
import java.util.function.Function;
import java.util.function.Supplier;
import java.util.function.UnaryOperator;
import java.util.stream.Stream;

import io.jenetics.Alterer;
import io.jenetics.AltererResult;
import io.jenetics.Chromosome;
import io.jenetics.Gene;
import io.jenetics.Genotype;
import io.jenetics.Optimize;
import io.jenetics.Phenotype;
import io.jenetics.Selector;
import io.jenetics.util.Copyable;
import io.jenetics.util.Factory;
import io.jenetics.util.ISeq;
import io.jenetics.util.MSeq;
import io.jenetics.util.NanoClock;
import io.jenetics.util.Seq;

/**
 * Genetic algorithm <em>engine</em> which is the main class. The following
 * example shows the main steps in initializing and executing the GA.
 *
 * <pre>{@code
 * public class RealFunction {
 *    // Definition of the fitness function.
 *    private static Double eval(final Genotype<DoubleGene> gt) {
 *        final double x = gt.gene().doubleValue();
 *        return cos(0.5 + sin(x))*cos(x);
 *    }
 *
 *    public static void main(String[] args) {
 *        // Create/configuring the engine via its builder.
 *        final Engine<DoubleGene, Double> engine = Engine
 *            .builder(
 *                RealFunction::eval,
 *                DoubleChromosome.of(0.0, 2.0*PI))
 *            .populationSize(500)
 *            .optimize(Optimize.MINIMUM)
 *            .alterers(
 *                new Mutator<>(0.03),
 *                new MeanAlterer<>(0.6))
 *            .build();
 *
 *        // Execute the GA (engine).
 *        final Phenotype<DoubleGene, Double> result = engine.stream()
 *             // Truncate the evolution stream if no better individual could
 *             // be found after 5 consecutive generations.
 *            .limit(bySteadyFitness(5))
 *             // Terminate the evolution after maximal 100 generations.
 *            .limit(100)
 *            .collect(toBestPhenotype());
 *     }
 * }
 * }</pre>
 *
 * The architecture allows to decouple the configuration of the engine from the
 * execution. The {@code Engine} is configured via the {@code Engine.Builder}
 * class and can't be changed after creation. The actual <i>evolution</i> is
 * performed by the {@link EvolutionStream}, which is created by the
 * {@code Engine}.
 *
 * @implNote
 *     This class is thread safe:
 *     No mutable state is maintained by the engine. Therefore it is save to
 *     create multiple evolution streams with one engine, which may be actually
 *     used in different threads.
 *
 * @see Engine.Builder
 * @see EvolutionStart
 * @see EvolutionResult
 * @see EvolutionStream
 * @see EvolutionStatistics
 * @see Codec
 * @see Constraint
 *
 * @author <a href="mailto:franz.wilhelmstoetter@gmail.com">Franz Wilhelmstötter</a>
 * @since 3.0
<<<<<<< HEAD
 * @version !__version__!
=======
 * @version 5.2
>>>>>>> ce9e29a6
 */
public final class Engine<
	G extends Gene<?, G>,
	C extends Comparable<? super C>
>
	implements
		Evaluator<G, C>,
		Evolution<G, C>,
		Function<EvolutionStart<G, C>, EvolutionResult<G, C>>,
		EvolutionStreamable<G, C>
{

	// Problem definition.
	private final Evaluator<G, C> _evaluator;
	private final Factory<Genotype<G>> _genotypeFactory;
	private final Constraint<G, C> _constraint;
	private final Optimize _optimize;

	// Evolution parameters.
	private final EvolutionParams<G, C> _evolutionParams;

	// Execution context for concurrent execution of evolving steps.
	private final Executor _executor;
	private final Clock _clock;
	private final UnaryOperator<EvolutionResult<G, C>> _mapper;


	/**
	 * Create a new GA engine with the given parameters.
	 *
	 * @param genotypeFactory the genotype factory this GA is working with.
	 * @param constraint phenotype constraint which can override the default
	 *        implementation the {@link Phenotype#isValid()} method and repairs
	 *        invalid phenotypes when needed.
	 * @param optimize the kind of optimization (minimize or maximize)
	 * @param executor the executor used for executing the single evolve steps
	 * @param evaluator the population fitness evaluator
	 * @param clock the clock used for calculating the timing results
	 * @throws NullPointerException if one of the arguments is {@code null}
	 * @throws IllegalArgumentException if the given integer values are smaller
	 *         than one.
	 */
	Engine(
		final Evaluator<G, C> evaluator,
		final Factory<Genotype<G>> genotypeFactory,
		final Constraint<G, C> constraint,
		final Optimize optimize,
		final EvolutionParams<G, C> evolutionParams,
		final Executor executor,
		final Clock clock,
		final UnaryOperator<EvolutionResult<G, C>> mapper
	) {
		_evaluator = requireNonNull(evaluator);
		_genotypeFactory = requireNonNull(genotypeFactory);
		_constraint = requireNonNull(constraint);
		_optimize = requireNonNull(optimize);
		_evolutionParams = requireNonNull(evolutionParams);
		_executor = requireNonNull(executor);
		_clock = requireNonNull(clock);
		_mapper = requireNonNull(mapper);
	}

	/**
	 * This method is an <i>alias</i> for the {@link #evolve(EvolutionStart)}
	 * method.
	 *
	 * @since 3.1
	 *
	 * @see Evolution
	 *
	 * @deprecated Will be removed and superseded by {@link #evolve(EvolutionStart)}
	 */
	@Deprecated
	@Override
	public EvolutionResult<G, C> apply(final EvolutionStart<G, C> start) {
		return evolve(start);
	}

	@Override
	public EvolutionResult<G, C> evolve(final EvolutionStart<G, C> start) {
		// Create initial population if `start` is empty.
		final EvolutionStart<G, C> es = start.population().isEmpty()
			? evolutionStart(start)
			: start;

		final EvolutionTiming timing = new EvolutionTiming(_clock);
		timing.evolve.start();

		// Initial evaluation of the population.
		final ISeq<Phenotype<G, C>> evaluated = timing.evaluation.timing(() ->
<<<<<<< HEAD
			eval(start.getPopulation())
=======
			evaluate(es.population())
>>>>>>> ce9e29a6
		);

		// Select the offspring population.
		final CompletableFuture<ISeq<Phenotype<G, C>>> offspring =
			supplyAsync(() ->
				timing.offspringSelection.timing(() ->
					selectOffspring(evaluated)
				),
				_executor
			);

		// Select the survivor population.
		final CompletableFuture<ISeq<Phenotype<G, C>>> survivors =
			supplyAsync(() ->
				timing.survivorsSelection.timing(() ->
					selectSurvivors(evaluated)
				),
				_executor
			);

		// Altering the offspring population.
		final CompletableFuture<AltererResult<G, C>> alteredOffspring =
			offspring.thenApplyAsync(off ->
				timing.offspringAlter.timing(() ->
					_evolutionParams.alterer().alter(off, es.generation())
				),
				_executor
			);

		// Filter and replace invalid and old survivor individuals.
		final CompletableFuture<FilterResult<G, C>> filteredSurvivors =
			survivors.thenApplyAsync(sur ->
				timing.survivorFilter.timing(() ->
					filter(sur, es.generation())
				),
				_executor
			);

		// Filter and replace invalid and old offspring individuals.
		final CompletableFuture<FilterResult<G, C>> filteredOffspring =
			alteredOffspring.thenApplyAsync(off ->
				timing.offspringFilter.timing(() ->
					filter(off.population(), es.generation())
				),
				_executor
			);

		// Combining survivors and offspring to the new population.
		final CompletableFuture<ISeq<Phenotype<G, C>>> population =
			filteredSurvivors.thenCombineAsync(
				filteredOffspring,
				(s, o) -> ISeq.of(s.population.append(o.population)),
				_executor
			);

		// Evaluate the fitness-function and wait for result.
		final ISeq<Phenotype<G, C>> pop = population.join();
		final ISeq<Phenotype<G, C>> result = timing.evaluation.timing(() ->
			eval(pop)
		);

		final int killCount =
			filteredOffspring.join().killCount +
			filteredSurvivors.join().killCount;

		final int invalidCount =
			filteredOffspring.join().invalidCount +
			filteredSurvivors.join().invalidCount;

		final int alterationCount = alteredOffspring.join().alterations();

		EvolutionResult<G, C> er = EvolutionResult.of(
			_optimize,
			result,
			es.generation(),
			timing.toDurations(),
			killCount,
			invalidCount,
			alterationCount
		);
		if (!UnaryOperator.identity().equals(_mapper)) {
			final EvolutionResult<G, C> mapped = _mapper.apply(er);
			er = er.with(timing.evaluation.timing(() ->
<<<<<<< HEAD
				eval(mapped.getPopulation())
=======
				evaluate(mapped.population())
>>>>>>> ce9e29a6
			));
		}

		timing.evolve.stop();
		return er.with(timing.toDurations());
	}

	// Selects the survivors population. A new population object is returned.
	private ISeq<Phenotype<G, C>>
	selectSurvivors(final ISeq<Phenotype<G, C>> population) {
		return _evolutionParams.survivorsSize() > 0
			? _evolutionParams.survivorsSelector()
				.select(population, _evolutionParams.survivorsSize(), _optimize)
			: ISeq.empty();
	}

	// Selects the offspring population. A new population object is returned.
	private ISeq<Phenotype<G, C>>
	selectOffspring(final ISeq<Phenotype<G, C>> population) {
		return _evolutionParams.offspringSize() > 0
			? _evolutionParams.offspringSelector()
				.select(population, _evolutionParams.offspringSize(), _optimize)
			: ISeq.empty();
	}

	// Filters out invalid and old individuals. Filtering is done in place.
	private FilterResult<G, C> filter(
		final Seq<Phenotype<G, C>> population,
		final long generation
	) {
		int killCount = 0;
		int invalidCount = 0;

		final MSeq<Phenotype<G, C>> pop = MSeq.of(population);
		for (int i = 0, n = pop.size(); i < n; ++i) {
			final Phenotype<G, C> individual = pop.get(i);

			if (!_constraint.test(individual)) {
				pop.set(i, _constraint.repair(individual, generation));
				++invalidCount;
			} else if (individual.age(generation) >
						_evolutionParams.maximalPhenotypeAge())
			{
				pop.set(i, Phenotype.of(_genotypeFactory.newInstance(), generation));
				++killCount;
			}
		}

		return new FilterResult<>(pop.toISeq(), killCount, invalidCount);
	}


	/* *************************************************************************
	 * Evaluation methods.
	 **************************************************************************/

	/**
	 * Evaluates the fitness function of the given population with the configured
	 * {@link Evaluator} of this engine and returns a new population
	 * with its fitness value assigned.
	 *
	 * @since !__version__!
	 *
	 * @see Evaluator
	 * @see Evaluator#eval(Seq)
	 *
	 * @param population the population to evaluate
	 * @return a new population with assigned fitness values
	 * @throws IllegalStateException if the configured fitness function doesn't
	 *         return a population with the same size as the input population.
	 *         This exception is also thrown if one of the populations
	 *         phenotype has no fitness value assigned.
	 */
	@Override
	public ISeq<Phenotype<G, C>> eval(final Seq<Phenotype<G, C>> population) {
		final ISeq<Phenotype<G, C>> evaluated = _evaluator.eval(population);

		if (population.size() != evaluated.size()) {
			throw new IllegalStateException(format(
				"Expected %d individuals, but got %d. " +
					"Check your evaluator function.",
				population.size(), evaluated.size()
			));
		}
		if (!evaluated.forAll(Phenotype::isEvaluated)) {
			throw new IllegalStateException(
				"Some phenotypes have no assigned fitness value. " +
					"Check your evaluator function."
			);
		}

		return evaluated;
	}

	/**
	 * Evaluates the fitness function of the given population with the configured
	 * {@link Evaluator} of this engine and returns a new population
	 * with its fitness value assigned.
	 *
	 * @since 5.0
	 *
	 * @see Evaluator
	 * @see Evaluator#eval(Seq)
	 *
	 * @param population the population to evaluate
	 * @return a new population with assigned fitness values
	 * @throws IllegalStateException if the configured fitness function doesn't
	 *         return a population with the same size as the input population.
	 *         This exception is also thrown if one of the populations
	 *         phenotype has no fitness value assigned.
	 * @deprecated Will be removed, use {@link #eval(Seq)} instead
	 */
	@Deprecated
	public ISeq<Phenotype<G, C>> evaluate(final Seq<Phenotype<G, C>> population) {
		return eval(population);
	}


	/* *************************************************************************
	 * Evolution Stream creation.
	 **************************************************************************/

	@Override
	public EvolutionStream<G, C>
	stream(final Supplier<EvolutionStart<G, C>> start) {
		return EvolutionStream.ofEvolution(
			() -> evolutionStart(start.get()),
			this
		);
	}

	public Supplier<EvolutionStart<G, C>> evolutionStart() {
		return null;
	}

<<<<<<< HEAD
	private Supplier<EvolutionStart<G, C>>
	evolutionStart(final Supplier<EvolutionStart<G, C>> start) {
		return () -> {
			final EvolutionStart<G, C> es = start.get();
			final ISeq<Phenotype<G, C>> population = es.getPopulation();
			final long gen = es.getGeneration();

			final Stream<Phenotype<G, C>> stream = Stream.concat(
				population.stream(),
				_genotypeFactory.instances().map(gt -> Phenotype.of(gt, gen))
			);
=======
	private EvolutionStart<G, C>
	evolutionStart(final EvolutionStart<G, C> start) {
		final ISeq<Phenotype<G, C>> population = start.population();
		final long gen = start.generation();
>>>>>>> ce9e29a6

		final Stream<Phenotype<G, C>> stream = Stream.concat(
			population.stream(),
			_genotypeFactory.instances()
				.map(gt -> Phenotype.of(gt, gen))
		);

		final ISeq<Phenotype<G, C>> pop = stream
			.limit(populationSize())
			.collect(ISeq.toISeq());

		return EvolutionStart.of(pop, gen);
	}

<<<<<<< HEAD
=======
	private EvolutionStart<G, C>
	evolutionStart(final EvolutionInit<G> init) {
		final ISeq<Genotype<G>> pop = init.population();
		final long gen = init.generation();

		return evolutionStart(
			EvolutionStart.of(
				pop.map(gt -> Phenotype.of(gt, gen)),
				gen
			)
		);
	}

>>>>>>> ce9e29a6
	/* *************************************************************************
	 * Property access methods.
	 **************************************************************************/

	/**
	 * Return the used genotype {@link Factory} of the GA. The genotype factory
	 * is used for creating the initial population and new, random individuals
	 * when needed (as replacement for invalid and/or died genotypes).
	 *
	 * @return the used genotype {@link Factory} of the GA.
	 */
	public Factory<Genotype<G>> genotypeFactory() {
		return _genotypeFactory;
	}

	/**
	 * Return the used genotype {@link Factory} of the GA. The genotype factory
	 * is used for creating the initial population and new, random individuals
	 * when needed (as replacement for invalid and/or died genotypes).
	 *
	 * @return the used genotype {@link Factory} of the GA.
	 * @deprecated Use {@link #genotypeFactory()} instead
	 */
	@Deprecated
	public Factory<Genotype<G>> getGenotypeFactory() {
		return _genotypeFactory;
	}

	/**
	 * Return the constraint of the evolution problem.
	 *
	 * @since 5.0
	 *
	 * @return the constraint of the evolution problem
	 */
	public Constraint<G, C> constraint() {
		return _constraint;
	}

	/**
	 * Return the constraint of the evolution problem.
	 *
	 * @since 5.0
	 *
	 * @return the constraint of the evolution problem
	 * @deprecated Use {@link #constraint()} instead
	 */
	@Deprecated
	public Constraint<G, C> getConstraint() {
		return _constraint;
	}

	/**
	 * Return the used survivor {@link Selector} of the GA.
	 *
	 * @return the used survivor {@link Selector} of the GA.
	 */
	public Selector<G, C> survivorsSelector() {
		return _evolutionParams.survivorsSelector();
	}

	/**
	 * Return the used survivor {@link Selector} of the GA.
	 *
	 * @return the used survivor {@link Selector} of the GA.
	 * @deprecated Use {@link #survivorsSelector()} instead
	 */
	@Deprecated
	public Selector<G, C> getSurvivorsSelector() {
		return _evolutionParams.survivorsSelector();
	}

	/**
	 * Return the used offspring {@link Selector} of the GA.
	 *
	 * @return the used offspring {@link Selector} of the GA.
	 */
	public Selector<G, C> offspringSelector() {
		return _evolutionParams.offspringSelector();
	}

	/**
	 * Return the used offspring {@link Selector} of the GA.
	 *
	 * @return the used offspring {@link Selector} of the GA.
	 * @deprecated Use {@link #offspringSelector()} instead
	 */
	@Deprecated
	public Selector<G, C> getOffspringSelector() {
		return _evolutionParams.offspringSelector();
	}

	/**
	 * Return the used {@link Alterer} of the GA.
	 *
	 * @return the used {@link Alterer} of the GA.
	 */
	public Alterer<G, C> alterer() {
		return _evolutionParams.alterer();
	}

	/**
	 * Return the used {@link Alterer} of the GA.
	 *
	 * @return the used {@link Alterer} of the GA.
	 * @deprecated Use {@link #alterer()} instead
	 */
	@Deprecated
	public Alterer<G, C> getAlterer() {
		return _evolutionParams.alterer();
	}

	/**
	 * Return the number of selected offspring.
	 *
	 * @return the number of selected offspring
	 */
	public int offspringSize() {
		return _evolutionParams.offspringSize();
	}

	/**
	 * Return the number of selected offspring.
	 *
	 * @return the number of selected offspring
	 * @deprecated Use {@link #offspringSize()} instead
	 */
	@Deprecated
	public int getOffspringCount() {
		return _evolutionParams.offspringSize();
	}

	/**
	 * The number of selected survivors.
	 *
	 * @return the number of selected survivors
	 */
	public int survivorsSize() {
		return _evolutionParams.survivorsSize();
	}

	/**
	 * The number of selected survivors.
	 *
	 * @return the number of selected survivors
	 * @deprecated Use {@link #survivorsSize()} instead
	 */
	@Deprecated
	public int getSurvivorsCount() {
		return _evolutionParams.survivorsSize();
	}

	/**
	 * Return the number of individuals of a population.
	 *
	 * @return the number of individuals of a population
	 */
	public int populationSize() {
		return _evolutionParams.populationSize();
	}

	/**
	 * Return the number of individuals of a population.
	 *
	 * @return the number of individuals of a population
	 * @deprecated Use {@link #populationSize()} instead
	 */
	@Deprecated
	public int getPopulationSize() {
		return _evolutionParams.populationSize();
	}

	/**
	 * Return the maximal allowed phenotype age.
	 *
	 * @return the maximal allowed phenotype age
	 */
	public long maximalPhenotypeAge() {
		return _evolutionParams.maximalPhenotypeAge();
	}

	/**
	 * Return the maximal allowed phenotype age.
	 *
	 * @return the maximal allowed phenotype age
	 * @deprecated Use {@link #maximalPhenotypeAge()} instead
	 */
	@Deprecated
	public long getMaximalPhenotypeAge() {
		return _evolutionParams.maximalPhenotypeAge();
	}

	/**
	 * Return the optimization strategy.
	 *
	 * @return the optimization strategy
	 */
	public Optimize optimize() {
		return _optimize;
	}

	/**
	 * Return the optimization strategy.
	 *
	 * @return the optimization strategy
	 * @deprecated Use {@link #optimize()} instead
	 */
	@Deprecated
	public Optimize getOptimize() {
		return _optimize;
	}

	/**
	 * Return the {@link Clock} the engine is using for measuring the execution
	 * time.
	 *
	 * @return the clock used for measuring the execution time
	 */
	public Clock clock() {
		return _clock;
	}

	/**
	 * Return the {@link Clock} the engine is using for measuring the execution
	 * time.
	 *
	 * @return the clock used for measuring the execution time
	 * @deprecated Use {@link #clock()} instead
	 */
	@Deprecated
	public Clock getClock() {
		return _clock;
	}

	/**
	 * Return the {@link Executor} the engine is using for executing the
	 * evolution steps.
	 *
	 * @return the executor used for performing the evolution steps
	 */
	public Executor executor() {
		return _executor;
	}

	/**
	 * Return the {@link Executor} the engine is using for executing the
	 * evolution steps.
	 *
	 * @return the executor used for performing the evolution steps
	 * @deprecated Use {@link #executor()} instead
	 */
	@Deprecated
	public Executor getExecutor() {
		return _executor;
	}

	/**
	 * Return the evolution result mapper.
	 *
	 * @since 4.0
	 *
	 * @return the evolution result mapper
	 */
	public UnaryOperator<EvolutionResult<G, C>> mapper() {
		return _mapper;
	}

	/**
	 * Return the evolution result mapper.
	 *
	 * @since 4.0
	 *
	 * @return the evolution result mapper
	 * @deprecated Use {@link #mapper()} instead
	 */
	@Deprecated
	public UnaryOperator<EvolutionResult<G, C>> getMapper() {
		return _mapper;
	}

	/**
	 * Create a new evolution {@code Engine.Builder} initialized with the values
	 * of the current evolution {@code Engine}. With this method, the evolution
	 * engine can serve as a template for a new one.
	 *
	 * @return a new engine builder
	 */
	public Builder<G, C> toBuilder() {
		return new Builder<>(_evaluator, _genotypeFactory)
			.clock(_clock)
			.executor(_executor)
			.optimize(_optimize)
			.constraint(_constraint)
			.evolutionParams(_evolutionParams)
			.mapping(_mapper);
	}

	/**
	 * Create a new evolution {@code Engine.Builder} initialized with the values
	 * of the current evolution {@code Engine}. With this method, the evolution
	 * engine can serve as a template for a new one.
	 *
	 * @return a new engine builder
	 * @deprecated Use {@link #toBuilder()} instead
	 */
	@Deprecated
	public Builder<G, C> builder() {
		return toBuilder();
	}


	/* *************************************************************************
	 * Static Builder methods.
	 **************************************************************************/

	/**
	 * Create a new evolution {@code Engine.Builder} with the given fitness
	 * function and genotype factory.
	 *
	 * @param ff the fitness function
	 * @param gtf the genotype factory
	 * @param <G> the gene type
	 * @param <C> the fitness function result type
	 * @return a new engine builder
	 * @throws java.lang.NullPointerException if one of the arguments is
	 *         {@code null}.
	 */
	public static <G extends Gene<?, G>, C extends Comparable<? super C>>
	Builder<G, C> builder(
		final Function<? super Genotype<G>, ? extends C> ff,
		final Factory<Genotype<G>> gtf
	) {
		return new Builder<>(Evaluators.concurrent(ff, commonPool()), gtf);
	}

	/**
	 * Create a new evolution {@code Engine.Builder} with the given fitness
	 * function and problem {@code codec}.
	 *
	 * @since 3.2
	 *
	 * @param ff the fitness evaluator
	 * @param codec the problem codec
	 * @param <T> the fitness function input type
	 * @param <C> the fitness function result type
	 * @param <G> the gene type
	 * @return a new engine builder
	 * @throws java.lang.NullPointerException if one of the arguments is
	 *         {@code null}.
	 */
	public static <T, G extends Gene<?, G>, C extends Comparable<? super C>>
	Builder<G, C> builder(
		final Function<? super T, ? extends C> ff,
		final Codec<T, G> codec
	) {
		return builder(ff.compose(codec.decoder()), codec.encoding());
	}

	/**
	 * Create a new evolution {@code Engine.Builder} for the given
	 * {@link Problem}.
	 *
	 * @since 3.4
	 *
	 * @param problem the problem to be solved by the evolution {@code Engine}
	 * @param <T> the (<i>native</i>) argument type of the problem fitness function
	 * @param <G> the gene type the evolution engine is working with
	 * @param <C> the result type of the fitness function
	 * @return Create a new evolution {@code Engine.Builder}
	 */
	public static <T, G extends Gene<?, G>, C extends Comparable<? super C>>
	Builder<G, C> builder(final Problem<T, G, C> problem) {
		return builder(problem.fitness(), problem.codec());
	}

	/**
	 * Create a new evolution {@code Engine.Builder} with the given fitness
	 * function and chromosome templates.
	 *
	 * @param ff the fitness function
	 * @param chromosome the first chromosome
	 * @param chromosomes the chromosome templates
	 * @param <G> the gene type
	 * @param <C> the fitness function result type
	 * @return a new engine builder
	 * @throws java.lang.NullPointerException if one of the arguments is
	 *         {@code null}.
	 */
	@SafeVarargs
	public static <G extends Gene<?, G>, C extends Comparable<? super C>>
	Builder<G, C> builder(
		final Function<? super Genotype<G>, ? extends C> ff,
		final Chromosome<G> chromosome,
		final Chromosome<G>... chromosomes
	) {
		return builder(ff, Genotype.of(chromosome, chromosomes));
	}


	/* *************************************************************************
	 * Engine builder
	 **************************************************************************/


	/**
	 * Builder class for building GA {@code Engine} instances.
	 *
	 * @see Engine
	 *
	 * @param <G> the gene type
	 * @param <C> the fitness function result type
	 *
	 * @author <a href="mailto:franz.wilhelmstoetter@gmail.com">Franz Wilhelmstötter</a>
	 * @since 3.0
	 * @version 5.2
	 */
	public static final class Builder<
		G extends Gene<?, G>,
		C extends Comparable<? super C>
	>
		implements Copyable<Builder<G, C>>
	{

		// No default values for this properties.
		private final Evaluator<G, C> _evaluator;
		private final Factory<Genotype<G>> _genotypeFactory;
		private Constraint<G, C> _constraint;
		private Optimize _optimize = Optimize.MAXIMUM;

		// Evolution parameters.
		private final EvolutionParams.Builder<G, C> _evolutionParams =
			EvolutionParams.builder();


		// Engine execution environment.
		private Executor _executor = commonPool();
		private Clock _clock = NanoClock.systemUTC();

		private UnaryOperator<EvolutionResult<G, C>> _mapper = UnaryOperator.identity();

		/**
		 * Create a new evolution {@code Engine.Builder} with the given fitness
		 * evaluator and genotype factory. This is the most general way for
		 * creating an engine builder.
		 *
		 * @since 5.0
		 *
		 * @see Engine#builder(Function, Codec)
		 * @see Engine#builder(Function, Factory)
		 * @see Engine#builder(Problem)
		 * @see Engine#builder(Function, Chromosome, Chromosome[])
		 *
		 * @param evaluator the fitness evaluator
		 * @param genotypeFactory the genotype factory
		 * @throws NullPointerException if one of the arguments is {@code null}.
		 */
		public Builder(
			final Evaluator<G, C> evaluator,
			final Factory<Genotype<G>> genotypeFactory
		) {
			_genotypeFactory = requireNonNull(genotypeFactory);
			_evaluator = requireNonNull(evaluator);
		}

		/**
		 * Set the evolution parameters used by the engine.
		 *
		 * @since 5.2
		 *
		 * @param params the evolution parameter
		 * @return {@code this} builder, for command chaining
		 * @throws NullPointerException if the {@code params} is {@code null}.
		 */
		public Builder<G, C> evolutionParams(final EvolutionParams<G, C> params) {
			_evolutionParams.evolutionParams(params);
			return this;
		}

		/**
		 * The selector used for selecting the offspring population. <i>Default
		 * values is set to {@code TournamentSelector<>(3)}.</i>
		 *
		 * @param selector used for selecting the offspring population
		 * @return {@code this} builder, for command chaining
		 * @throws NullPointerException if one of the {@code selector} is
		 *         {@code null}.
		 */
		public Builder<G, C> offspringSelector(final Selector<G, C> selector) {
			_evolutionParams.offspringSelector(selector);
			return this;
		}

		/**
		 * The selector used for selecting the survivors population. <i>Default
		 * values is set to {@code TournamentSelector<>(3)}.</i>
		 *
		 * @param selector used for selecting survivors population
		 * @return {@code this} builder, for command chaining
		 * @throws NullPointerException if one of the {@code selector} is
		 *         {@code null}.
		 */
		public Builder<G, C> survivorsSelector(final Selector<G, C> selector) {
			_evolutionParams.survivorsSelector(selector);
			return this;
		}

		/**
		 * The selector used for selecting the survivors and offspring
		 * population. <i>Default values is set to
		 * {@code TournamentSelector<>(3)}.</i>
		 *
		 * @param selector used for selecting survivors and offspring population
		 * @return {@code this} builder, for command chaining
		 * @throws NullPointerException if one of the {@code selector} is
		 *         {@code null}.
		 */
		public Builder<G, C> selector(final Selector<G, C> selector) {
			_evolutionParams.selector(selector);
			return this;
		}

		/**
		 * The alterers used for alter the offspring population. <i>Default
		 * values is set to {@code new SinglePointCrossover<>(0.2)} followed by
		 * {@code new Mutator<>(0.15)}.</i>
		 *
		 * @param first the first alterer used for alter the offspring
		 *        population
		 * @param rest the rest of the alterers used for alter the offspring
		 *        population
		 * @return {@code this} builder, for command chaining
		 * @throws NullPointerException if one of the alterers is {@code null}.
		 */
		@SafeVarargs
		public final Builder<G, C> alterers(
			final Alterer<G, C> first,
			final Alterer<G, C>... rest
		) {
			_evolutionParams.alterers(first, rest);
			return this;
		}

		/**
		 * The phenotype constraint is used for detecting invalid individuals
		 * and repairing them.
		 *
		 * <p><i>Default implementation uses {@code Phenotype::isValid} for
		 * validating the phenotype.</i></p>
		 *
		 * @since 5.0
		 *
		 * @param constraint phenotype constraint which can override the default
		 *        implementation the {@link Phenotype#isValid()} method and repairs
		 *        invalid phenotypes when needed.
		 * @return {@code this} builder, for command chaining
		 * @throws NullPointerException if one of the {@code constraint} is
		 *         {@code null}.
		 */
		public Builder<G, C> constraint(final Constraint<G, C> constraint) {
			_constraint = constraint;
			return this;
		}

		/**
		 * The optimization strategy used by the engine. <i>Default values is
		 * set to {@code Optimize.MAXIMUM}.</i>
		 *
		 * @param optimize the optimization strategy used by the engine
		 * @return {@code this} builder, for command chaining
		 * @throws NullPointerException if one of the {@code optimize} is
		 *         {@code null}.
		 */
		public Builder<G, C> optimize(final Optimize optimize) {
			_optimize = requireNonNull(optimize);
			return this;
		}

		/**
		 * Set to a fitness maximizing strategy.
		 *
		 * @since 3.4
		 *
		 * @return {@code this} builder, for command chaining
		 */
		public Builder<G, C> maximizing() {
			return optimize(Optimize.MAXIMUM);
		}

		/**
		 * Set to a fitness minimizing strategy.
		 *
		 * @since 3.4
		 *
		 * @return {@code this} builder, for command chaining
		 */
		public Builder<G, C> minimizing() {
			return optimize(Optimize.MINIMUM);
		}

		/**
		 * The offspring fraction. <i>Default values is set to {@code 0.6}.</i>
		 * This method call is equivalent to
		 * {@code survivorsFraction(1 - offspringFraction)} and will override
		 * any previously set survivors-fraction.
		 *
		 * @see #survivorsFraction(double)
		 *
		 * @param fraction the offspring fraction
		 * @return {@code this} builder, for command chaining
		 * @throws java.lang.IllegalArgumentException if the fraction is not
		 *         within the range [0, 1].
		 */
		public Builder<G, C> offspringFraction(final double fraction) {
			_evolutionParams.offspringFraction(fraction);
			return this;
		}

		/**
		 * The survivors fraction. <i>Default values is set to {@code 0.4}.</i>
		 * This method call is equivalent to
		 * {@code offspringFraction(1 - survivorsFraction)} and will override
		 * any previously set offspring-fraction.
		 *
		 * @since 3.8
		 *
		 * @see #offspringFraction(double)
		 *
		 * @param fraction the survivors fraction
		 * @return {@code this} builder, for command chaining
		 * @throws java.lang.IllegalArgumentException if the fraction is not
		 *         within the range [0, 1].
		 */
		public Builder<G, C> survivorsFraction(final double fraction) {
			return offspringFraction(1 - fraction);
		}

		/**
		 * The number of offspring individuals.
		 *
		 * @since 3.8
		 *
		 * @param size the number of offspring individuals.
		 * @return {@code this} builder, for command chaining
		 * @throws java.lang.IllegalArgumentException if the size is not
		 *         within the range [0, population-size].
		 */
		public Builder<G, C> offspringSize(final int size) {
			if (size < 0) {
				throw new IllegalArgumentException(format(
					"Offspring size must be greater or equal zero, but was %s.",
					size
				));
			}

			return offspringFraction(size/(double)_evolutionParams.populationSize());
		}

		/**
		 * The number of survivors.
		 *
		 * @since 3.8
		 *
		 * @param size the number of survivors.
		 * @return {@code this} builder, for command chaining
		 * @throws java.lang.IllegalArgumentException if the size is not
		 *         within the range [0, population-size].
		 */
		public Builder<G, C> survivorsSize(final int size) {
			if (size < 0) {
				throw new IllegalArgumentException(format(
					"Survivors must be greater or equal zero, but was %s.",
					size
				));
			}

			return survivorsFraction(size/(double)_evolutionParams.populationSize());
		}

		/**
		 * The number of individuals which form the population. <i>Default
		 * values is set to {@code 50}.</i>
		 *
		 * @param size the number of individuals of a population
		 * @return {@code this} builder, for command chaining
		 * @throws java.lang.IllegalArgumentException if {@code size < 1}
		 */
		public Builder<G, C> populationSize(final int size) {
			_evolutionParams.populationSize(size);
			return this;
		}

		/**
		 * The maximal allowed age of a phenotype. <i>Default values is set to
		 * {@code 70}.</i>
		 *
		 * @param age the maximal phenotype age
		 * @return {@code this} builder, for command chaining
		 * @throws java.lang.IllegalArgumentException if {@code age < 1}
		 */
		public Builder<G, C> maximalPhenotypeAge(final long age) {
			_evolutionParams.maximalPhenotypeAge(age);
			return this;
		}

		/**
		 * The executor used by the engine.
		 *
		 * @param executor the executor used by the engine
		 * @return {@code this} builder, for command chaining
		 */
		public Builder<G, C> executor(final Executor executor) {
			_executor = requireNonNull(executor);
			return this;
		}

		/**
		 * The clock used for calculating the execution durations.
		 *
		 * @param clock the clock used for calculating the execution durations
		 * @return {@code this} builder, for command chaining
		 */
		public Builder<G, C> clock(final Clock clock) {
			_clock = requireNonNull(clock);
			return this;
		}

		/**
		 * The result mapper, which allows to change the evolution result after
		 * each generation.
		 *
		 * @since 4.0
		 * @see EvolutionResult#toUniquePopulation()
		 *
		 * @param mapper the evolution result mapper
		 * @return {@code this} builder, for command chaining
		 * @throws NullPointerException if the given {@code resultMapper} is
		 *         {@code null}
		 */
		public Builder<G, C> mapping(
			final Function<
				? super EvolutionResult<G, C>,
				EvolutionResult<G, C>
			> mapper
		) {
			_mapper = requireNonNull(mapper::apply);
			return this;
		}

		/**
		 * Builds an new {@code Engine} instance from the set properties.
		 *
		 * @return an new {@code Engine} instance from the set properties
		 */
		public Engine<G, C> build() {
			return new Engine<>(
				__evaluator(),
				_genotypeFactory,
				__constraint(),
				_optimize,
				_evolutionParams.build(),
				_executor,
				_clock,
				_mapper
			);
		}

		private Evaluator<G, C> __evaluator() {
			return _evaluator instanceof ConcurrentEvaluator
				? ((ConcurrentEvaluator<G, C>)_evaluator).with(_executor)
				: _evaluator;
		}

		private Constraint<G, C> __constraint() {
			return _constraint == null
				? RetryConstraint.of(_genotypeFactory)
				: _constraint;
		}

		/* *********************************************************************
		 * Current properties
		 ***********************************************************************/

		/**
		 * Return the used {@link Alterer} of the GA.
		 *
		 * @return the used {@link Alterer} of the GA.
		 */
		public Alterer<G, C> alterer() {
			return _evolutionParams.alterer();
		}

		/**
		 * Return the used {@link Alterer} of the GA.
		 *
		 * @return the used {@link Alterer} of the GA.
		 * @deprecated Use {@link #alterer()} instead
		 */
		@Deprecated
		public Alterer<G, C> getAlterers() {
			return _evolutionParams.alterer();
		}

		/**
		 * Return the {@link Clock} the engine is using for measuring the execution
		 * time.
		 *
		 * @since 3.1
		 *
		 * @return the clock used for measuring the execution time
		 */
		public Clock clock() {
			return _clock;
		}

		/**
		 * Return the {@link Clock} the engine is using for measuring the execution
		 * time.
		 *
		 * @since 3.1
		 *
		 * @return the clock used for measuring the execution time
		 * @deprecated Use {@link #clock()} instead
		 */
		@Deprecated
		public Clock getClock() {
			return _clock;
		}

		/**
		 * Return the {@link Executor} the engine is using for executing the
		 * evolution steps.
		 *
		 * @since 3.1
		 *
		 * @return the executor used for performing the evolution steps
		 */
		public Executor executor() {
			return _executor;
		}

		/**
		 * Return the {@link Executor} the engine is using for executing the
		 * evolution steps.
		 *
		 * @since 3.1
		 *
		 * @return the executor used for performing the evolution steps
		 * @deprecated Use {@link #executor()} instead
		 */
		@Deprecated
		public Executor getExecutor() {
			return _executor;
		}

		/**
		 * Return the used genotype {@link Factory} of the GA. The genotype factory
		 * is used for creating the initial population and new, random individuals
		 * when needed (as replacement for invalid and/or died genotypes).
		 *
		 * @since 3.1
		 *
		 * @return the used genotype {@link Factory} of the GA.
		 */
		public Factory<Genotype<G>> genotypeFactory() {
			return _genotypeFactory;
		}

		/**
		 * Return the used genotype {@link Factory} of the GA. The genotype factory
		 * is used for creating the initial population and new, random individuals
		 * when needed (as replacement for invalid and/or died genotypes).
		 *
		 * @since 3.1
		 *
		 * @return the used genotype {@link Factory} of the GA.
		 * @deprecated Use {@link #genotypeFactory()} instead
		 */
		@Deprecated
		public Factory<Genotype<G>> getGenotypeFactory() {
			return _genotypeFactory;
		}

		/**
		 * Return the constraint of the evolution problem.
		 *
		 * @since 5.0
		 *
		 * @return the constraint of the evolution problem
		 */
		public Constraint<G, C> constraint() {
			return _constraint;
		}

		/**
		 * Return the constraint of the evolution problem.
		 *
		 * @since 5.0
		 *
		 * @return the constraint of the evolution problem
		 * @deprecated Use {@link #constraint()} instead
		 */
		@Deprecated
		public Constraint<G, C> getConstraint() {
			return _constraint;
		}

		/**
		 * Return the currently set evolution parameters.
		 *
		 * @since 5.2
		 *
		 * @return the currently set evolution parameters
		 */
		public EvolutionParams<G, C> evolutionParams() {
			return _evolutionParams.build();
		}

		/**
		 * Return the maximal allowed phenotype age.
		 *
		 * @since 3.1
		 *
		 * @return the maximal allowed phenotype age
		 */
		public long maximalPhenotypeAge() {
			return _evolutionParams.maximalPhenotypeAge();
		}

		/**
		 * Return the maximal allowed phenotype age.
		 *
		 * @since 3.1
		 *
		 * @return the maximal allowed phenotype age
		 * @deprecated USe {@link #maximalPhenotypeAge()} instead
		 */
		@Deprecated
		public long getMaximalPhenotypeAge() {
			return _evolutionParams.maximalPhenotypeAge();
		}

		/**
		 * Return the offspring fraction.
		 *
		 * @return the offspring fraction.
		 */
		public double offspringFraction() {
			return _evolutionParams.offspringFraction();
		}

		/**
		 * Return the offspring fraction.
		 *
		 * @return the offspring fraction.
		 * @deprecated Use {@link #offspringFraction()} instead
		 */
		@Deprecated
		public double getOffspringFraction() {
			return _evolutionParams.offspringFraction();
		}

		/**
		 * Return the used offspring {@link Selector} of the GA.
		 *
		 * @since 3.1
		 *
		 * @return the used offspring {@link Selector} of the GA.
		 */
		public Selector<G, C> offspringSelector() {
			return _evolutionParams.offspringSelector();
		}

		/**
		 * Return the used offspring {@link Selector} of the GA.
		 *
		 * @since 3.1
		 *
		 * @return the used offspring {@link Selector} of the GA.
		 * @deprecated Use {@link #offspringSelector()} instead
		 */
		@Deprecated
		public Selector<G, C> getOffspringSelector() {
			return _evolutionParams.offspringSelector();
		}

		/**
		 * Return the used survivor {@link Selector} of the GA.
		 *
		 * @since 3.1
		 *
		 * @return the used survivor {@link Selector} of the GA.
		 */
		public Selector<G, C> survivorsSelector() {
			return _evolutionParams.survivorsSelector();
		}

		/**
		 * Return the used survivor {@link Selector} of the GA.
		 *
		 * @since 3.1
		 *
		 * @return the used survivor {@link Selector} of the GA.
		 * @deprecated Use {@link #survivorsSelector()} instead
		 */
		@Deprecated
		public Selector<G, C> getSurvivorsSelector() {
			return _evolutionParams.survivorsSelector();
		}

		/**
		 * Return the optimization strategy.
		 *
		 * @since 3.1
		 *
		 * @return the optimization strategy
		 */
		public Optimize optimize() {
			return _optimize;
		}

		/**
		 * Return the optimization strategy.
		 *
		 * @since 3.1
		 *
		 * @return the optimization strategy
		 * @deprecated Use {@link #optimize()} instead
		 */
		@Deprecated
		public Optimize getOptimize() {
			return _optimize;
		}

		/**
		 * Return the number of individuals of a population.
		 *
		 * @since 3.1
		 *
		 * @return the number of individuals of a population
		 */
		public int populationSize() {
			return _evolutionParams.populationSize();
		}

		/**
		 * Return the number of individuals of a population.
		 *
		 * @since 3.1
		 *
		 * @return the number of individuals of a population
		 * @deprecated Use {@link #populationSize()} instead
		 */
		@Deprecated
		public int getPopulationSize() {
			return _evolutionParams.populationSize();
		}

		/**
		 * Return the evolution result mapper.
		 *
		 * @since 4.0
		 *
		 * @return the evolution result mapper
		 */
		public UnaryOperator<EvolutionResult<G, C>> mapper() {
			return _mapper;
		}

		/**
		 * Return the evolution result mapper.
		 *
		 * @since 4.0
		 *
		 * @return the evolution result mapper
		 * @deprecated Use {@link #mapper()} instead
		 */
		@Deprecated
		public UnaryOperator<EvolutionResult<G, C>> getMapper() {
			return _mapper;
		}

		/**
		 * Create a new builder, with the current configuration.
		 *
		 * @since 3.1
		 *
		 * @return a new builder, with the current configuration
		 */
		@Override
		public Builder<G, C> copy() {
			return new Builder<>(_evaluator, _genotypeFactory)
				.clock(_clock)
				.executor(_executor)
				.constraint(_constraint)
				.optimize(_optimize)
				.evolutionParams(_evolutionParams.build())
				.mapping(_mapper);
		}

	}

}


<|MERGE_RESOLUTION|>--- conflicted
+++ resolved
@@ -106,11 +106,7 @@
  *
  * @author <a href="mailto:franz.wilhelmstoetter@gmail.com">Franz Wilhelmstötter</a>
  * @since 3.0
-<<<<<<< HEAD
  * @version !__version__!
-=======
- * @version 5.2
->>>>>>> ce9e29a6
  */
 public final class Engine<
 	G extends Gene<?, G>,
@@ -201,11 +197,7 @@
 
 		// Initial evaluation of the population.
 		final ISeq<Phenotype<G, C>> evaluated = timing.evaluation.timing(() ->
-<<<<<<< HEAD
-			eval(start.getPopulation())
-=======
 			evaluate(es.population())
->>>>>>> ce9e29a6
 		);
 
 		// Select the offspring population.
@@ -289,11 +281,7 @@
 		if (!UnaryOperator.identity().equals(_mapper)) {
 			final EvolutionResult<G, C> mapped = _mapper.apply(er);
 			er = er.with(timing.evaluation.timing(() ->
-<<<<<<< HEAD
-				eval(mapped.getPopulation())
-=======
 				evaluate(mapped.population())
->>>>>>> ce9e29a6
 			));
 		}
 
@@ -429,24 +417,10 @@
 		return null;
 	}
 
-<<<<<<< HEAD
-	private Supplier<EvolutionStart<G, C>>
-	evolutionStart(final Supplier<EvolutionStart<G, C>> start) {
-		return () -> {
-			final EvolutionStart<G, C> es = start.get();
-			final ISeq<Phenotype<G, C>> population = es.getPopulation();
-			final long gen = es.getGeneration();
-
-			final Stream<Phenotype<G, C>> stream = Stream.concat(
-				population.stream(),
-				_genotypeFactory.instances().map(gt -> Phenotype.of(gt, gen))
-			);
-=======
 	private EvolutionStart<G, C>
 	evolutionStart(final EvolutionStart<G, C> start) {
 		final ISeq<Phenotype<G, C>> population = start.population();
 		final long gen = start.generation();
->>>>>>> ce9e29a6
 
 		final Stream<Phenotype<G, C>> stream = Stream.concat(
 			population.stream(),
@@ -461,8 +435,6 @@
 		return EvolutionStart.of(pop, gen);
 	}
 
-<<<<<<< HEAD
-=======
 	private EvolutionStart<G, C>
 	evolutionStart(final EvolutionInit<G> init) {
 		final ISeq<Genotype<G>> pop = init.population();
@@ -476,7 +448,6 @@
 		);
 	}
 
->>>>>>> ce9e29a6
 	/* *************************************************************************
 	 * Property access methods.
 	 **************************************************************************/
