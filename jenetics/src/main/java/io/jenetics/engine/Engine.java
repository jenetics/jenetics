--- conflicted
+++ resolved
@@ -105,11 +105,7 @@
  *
  * @author <a href="mailto:franz.wilhelmstoetter@gmail.com">Franz Wilhelmstötter</a>
  * @since 3.0
-<<<<<<< HEAD
  * @version 6.0
-=======
- * @version 5.2
->>>>>>> 0d3dd5f7
  */
 public final class Engine<
 	G extends Gene<?, G>,
