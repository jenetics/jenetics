/*
 * Java Genetic Algorithm Library (@__identifier__@).
 * Copyright (c) @__year__@ Franz Wilhelmstötter
 *
 * Licensed under the Apache License, Version 2.0 (the "License");
 * you may not use this file except in compliance with the License.
 * You may obtain a copy of the License at
 *
 *      http://www.apache.org/licenses/LICENSE-2.0
 *
 * Unless required by applicable law or agreed to in writing, software
 * distributed under the License is distributed on an "AS IS" BASIS,
 * WITHOUT WARRANTIES OR CONDITIONS OF ANY KIND, either express or implied.
 * See the License for the specific language governing permissions and
 * limitations under the License.
 *
 * Author:
 *    Franz Wilhelmstötter (franz.wilhelmstoetter@gmail.com)
 */
package io.jenetics.engine;

import io.jenetics.Gene;
import io.jenetics.Phenotype;
import io.jenetics.util.ISeq;

/**
 * This interface represents the evolution function, which takes an
 * {@link EvolutionStart} object, evolves it, and returns the
 * {@link EvolutionResult}.
 *
 * @apiNote
 * The implementation of the evolution must be thread-safe and able to handle
 * concurrent <em>evolution</em> requests.
 *
 * @author <a href="mailto:franz.wilhelmstoetter@gmail.com">Franz Wilhelmstötter</a>
 * @version 5.1
 * @since 5.1
 */
@FunctionalInterface
public interface Evolution<
	G extends Gene<?, G>,
	C extends Comparable<? super C>
> {

	/**
<<<<<<< HEAD
	 * Perform one evolution step with the given evolution {@code start} and
=======
	 * Perform one evolution step with the given evolution {@code start} object
	 * New phenotypes are created with the fitness function and fitness scaler
	 * defined by this <em>engine</em>
>>>>>>> ce9e29a6
	 *
	 * @apiNote
	 * The implementation of this method must be thread-safe.
	 *
<<<<<<< HEAD
	 * @see #evolve(EvolutionStart)
=======
	 * @since 3.1
	 * @see #evolve(ISeq, long)
>>>>>>> ce9e29a6
	 *
	 * @param start the evolution start object
	 * @return the evolution result
	 * @throws java.lang.NullPointerException if the given evolution
	 *         {@code start} is {@code null}
	 */
<<<<<<< HEAD
	public EvolutionResult<G, C> evolve(final EvolutionStart<G, C> start);
=======
	EvolutionResult<G, C> evolve(final EvolutionStart<G, C> start);
>>>>>>> ce9e29a6


	/**
	 * Perform one evolution step with the given {@code population} and
	 * {@code generation}.
<<<<<<< HEAD
	 *
	 * @apiNote
	 * The implementation of this method must be thread-safe.
=======
	 * <p>
	 * <em>This method is thread-safe.</em>
>>>>>>> ce9e29a6
	 *
	 * @see #evolve(EvolutionStart)
	 *
	 * @param population the population to evolve
	 * @param generation the current generation; used for calculating the
	 *        phenotype age.
	 * @return the evolution result
	 * @throws java.lang.NullPointerException if the given {@code population} is
	 *         {@code null}
	 * @throws IllegalArgumentException if the given {@code generation} is
	 *         smaller then one
	 */
	default EvolutionResult<G, C> evolve(
		final ISeq<Phenotype<G, C>> population,
		final long generation
	) {
		return evolve(EvolutionStart.of(population, generation));
	}

}<|MERGE_RESOLUTION|>--- conflicted
+++ resolved
@@ -43,47 +43,29 @@
 > {
 
 	/**
-<<<<<<< HEAD
-	 * Perform one evolution step with the given evolution {@code start} and
-=======
 	 * Perform one evolution step with the given evolution {@code start} object
 	 * New phenotypes are created with the fitness function and fitness scaler
 	 * defined by this <em>engine</em>
->>>>>>> ce9e29a6
 	 *
 	 * @apiNote
 	 * The implementation of this method must be thread-safe.
 	 *
-<<<<<<< HEAD
-	 * @see #evolve(EvolutionStart)
-=======
 	 * @since 3.1
 	 * @see #evolve(ISeq, long)
->>>>>>> ce9e29a6
 	 *
 	 * @param start the evolution start object
 	 * @return the evolution result
 	 * @throws java.lang.NullPointerException if the given evolution
 	 *         {@code start} is {@code null}
 	 */
-<<<<<<< HEAD
-	public EvolutionResult<G, C> evolve(final EvolutionStart<G, C> start);
-=======
 	EvolutionResult<G, C> evolve(final EvolutionStart<G, C> start);
->>>>>>> ce9e29a6
 
 
 	/**
 	 * Perform one evolution step with the given {@code population} and
 	 * {@code generation}.
-<<<<<<< HEAD
-	 *
-	 * @apiNote
-	 * The implementation of this method must be thread-safe.
-=======
 	 * <p>
 	 * <em>This method is thread-safe.</em>
->>>>>>> ce9e29a6
 	 *
 	 * @see #evolve(EvolutionStart)
 	 *
