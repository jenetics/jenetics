/*
 * Java Genetic Algorithm Library (@__identifier__@).
 * Copyright (c) @__year__@ Franz Wilhelmstötter
 *
 * Licensed under the Apache License, Version 2.0 (the "License");
 * you may not use this file except in compliance with the License.
 * You may obtain a copy of the License at
 *
 *      http://www.apache.org/licenses/LICENSE-2.0
 *
 * Unless required by applicable law or agreed to in writing, software
 * distributed under the License is distributed on an "AS IS" BASIS,
 * WITHOUT WARRANTIES OR CONDITIONS OF ANY KIND, either express or implied.
 * See the License for the specific language governing permissions and
 * limitations under the License.
 *
 * Author:
 *    Franz Wilhelmstötter (franz.wilhelmstoetter@gmail.com)
 */
package io.jenetics.engine;

import io.jenetics.Gene;
import io.jenetics.Phenotype;
import io.jenetics.util.ISeq;

/**
<<<<<<< HEAD
 * This interface represents the evolution function, which takes an
 * {@link EvolutionStart} object, evolves it, and returns the
 * {@link EvolutionResult}.
 *
 * @apiNote
 * The implementation of the evolution must be thread-safe and able to handle
 * concurrent <em>evolution</em> requests.
=======
 * This functional interface defines the evolution function, which takes an
 * {@link EvolutionStart} object, evolves the population, and returns an
 * {@link EvolutionResult} object.
 *
 * @param <G> the gene type
 * @param <C> the fitness result type
>>>>>>> c5e6d17e
 *
 * @author <a href="mailto:franz.wilhelmstoetter@gmail.com">Franz Wilhelmstötter</a>
 * @version 5.1
 * @since 5.1
 */
@FunctionalInterface
public interface Evolution<
	G extends Gene<?, G>,
	C extends Comparable<? super C>
> {

	/**
	 * Perform one evolution step with the given evolution {@code start} object
	 * New phenotypes are created with the fitness function and fitness scaler
	 * defined by this <em>engine</em>
	 *
	 * @apiNote
	 * The implementation of this method must be thread-safe.
	 *
	 * @since 3.1
	 * @see #evolve(ISeq, long)
	 *
	 * @param start the evolution start object
	 * @return the evolution result
	 * @throws java.lang.NullPointerException if the given evolution
	 *         {@code start} is {@code null}
	 */
	EvolutionResult<G, C> evolve(final EvolutionStart<G, C> start);


	/**
	 * Perform one evolution step with the given {@code population} and
	 * {@code generation}.
	 * <p>
	 * <em>This method is thread-safe.</em>
	 *
	 * @see #evolve(EvolutionStart)
	 *
	 * @param population the population to evolve
	 * @param generation the current generation; used for calculating the
	 *        phenotype age.
	 * @return the evolution result
	 * @throws java.lang.NullPointerException if the given {@code population} is
	 *         {@code null}
	 * @throws IllegalArgumentException if the given {@code generation} is
	 *         smaller then one
	 */
	default EvolutionResult<G, C> evolve(
		final ISeq<Phenotype<G, C>> population,
		final long generation
	) {
		return evolve(EvolutionStart.of(population, generation));
	}

}<|MERGE_RESOLUTION|>--- conflicted
+++ resolved
@@ -24,22 +24,16 @@
 import io.jenetics.util.ISeq;
 
 /**
-<<<<<<< HEAD
- * This interface represents the evolution function, which takes an
- * {@link EvolutionStart} object, evolves it, and returns the
- * {@link EvolutionResult}.
+ * This functional interface defines the evolution function, which takes an
+ * {@link EvolutionStart} object, evolves the population, and returns an
+ * {@link EvolutionResult} object.
  *
  * @apiNote
  * The implementation of the evolution must be thread-safe and able to handle
  * concurrent <em>evolution</em> requests.
-=======
- * This functional interface defines the evolution function, which takes an
- * {@link EvolutionStart} object, evolves the population, and returns an
- * {@link EvolutionResult} object.
  *
  * @param <G> the gene type
  * @param <C> the fitness result type
->>>>>>> c5e6d17e
  *
  * @author <a href="mailto:franz.wilhelmstoetter@gmail.com">Franz Wilhelmstötter</a>
  * @version 5.1
