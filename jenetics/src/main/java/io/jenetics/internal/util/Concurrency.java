--- conflicted
+++ resolved
@@ -167,16 +167,6 @@
 
 		@Override
 		public void close() {
-<<<<<<< HEAD
-			try {
-				for (var f : _futures) {
-					f.get();
-				}
-			} catch (InterruptedException|ExecutionException e) {
-				final String msg = e.getMessage();
-				throw (CancellationException)new CancellationException(msg)
-					.initCause(e);
-=======
 			Concurrency.join(_futures);
 		}
 
@@ -190,7 +180,6 @@
 			while (tasks.hasNext()) {
 				task = tasks.next();
 				task.get();
->>>>>>> 177a55db
 			}
 		} catch (ExecutionException e) {
 			Concurrency.cancel(task, tasks);
@@ -256,19 +245,7 @@
 
 		@Override
 		public void close() {
-<<<<<<< HEAD
-			try {
-				for (var t : _tasks) {
-					t.get();
-				}
-			} catch (InterruptedException|ExecutionException e) {
-				final String msg = e.getMessage();
-				throw (CancellationException)new CancellationException(msg)
-					.initCause(e);
-			}
-=======
 			Concurrency.join(_tasks);
->>>>>>> 177a55db
 		}
 	}
 
