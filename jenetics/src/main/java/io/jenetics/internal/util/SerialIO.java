/*
 * Java Genetic Algorithm Library (@__identifier__@).
 * Copyright (c) @__year__@ Franz Wilhelmstötter
 *
 * Licensed under the Apache License, Version 2.0 (the "License");
 * you may not use this file except in compliance with the License.
 * You may obtain a copy of the License at
 *
 *      http://www.apache.org/licenses/LICENSE-2.0
 *
 * Unless required by applicable law or agreed to in writing, software
 * distributed under the License is distributed on an "AS IS" BASIS,
 * WITHOUT WARRANTIES OR CONDITIONS OF ANY KIND, either express or implied.
 * See the License for the specific language governing permissions and
 * limitations under the License.
 *
 * Author:
 *    Franz Wilhelmstötter (franz.wilhelmstoetter@gmail.com)
 */
package io.jenetics.internal.util;

import static java.nio.charset.StandardCharsets.UTF_8;

import java.io.DataInput;
import java.io.DataOutput;
import java.io.IOException;
import java.io.ObjectInput;
import java.io.ObjectOutput;
import java.util.ArrayList;
import java.util.Collection;
import java.util.List;

/**
 * Helper methods needed for implementing the Java serializations.
 *
 * @author <a href="mailto:franz.wilhelmstoetter@gmail.com">Franz Wilhelmstötter</a>
 * @version 5.0
 * @since 5.0
 */
public final class SerialIO {

	private SerialIO() {
	}

	/**
	 * Object writer interface.
	 *
	 * @param <T> the object type
	 */
	@FunctionalInterface
	public interface Writer<T> {
		void write(final T value, final DataOutput out) throws IOException;
	}

	/**
	 * Object reader interface
	 *
	 * @param <T> the object type
	 */
	@FunctionalInterface
	public interface Reader<T> {
		T read(final DataInput in) throws IOException;
	}

	/**
	 * Write the given, possible {@code null}, {@code value} to the data output
	 * using the given {@code writer}.
	 *
	 * @param value the, possible {@code null}, value to write
	 * @param writer the object writer
	 * @param out the data output
	 * @param <T> the object type
	 * @throws NullPointerException if the {@code writer} or data output is
	 *         {@code null}
	 * @throws IOException if an I/O error occurs
	 */
	public static <T> void writeNullable(
		final T value,
		final Writer<? super T> writer,
		final DataOutput out
	)
		throws IOException
	{
		out.writeBoolean(value != null);
		if (value != null) {
			writer.write(value, out);
		}
	}

	/**
	 * Reads a possible {@code null} value from the given data input.
	 *
	 * @param reader the object reader
	 * @param in the data input
	 * @param <T> the object type
	 * @return the read object
	 * @throws NullPointerException if one of the given arguments is {@code null}
	 * @throws IOException if an I/O error occurs
	 */
	public static <T> T readNullable(
		final Reader<? extends T> reader,
		final DataInput in
	)
		throws IOException
	{
		T value = null;
		if (in.readBoolean()) {
			value = reader.read(in);
		}

		return value;
	}

	/**
	 * Write the given string {@code value} to the given data output.
	 *
	 * @param value the string value to write
	 * @param out the data output
	 * @throws NullPointerException if one of the given arguments is {@code null}
	 * @throws IOException if an I/O error occurs
	 */
	public static void writeString(final String value, final DataOutput out)
		throws IOException
	{
		final byte[] bytes = value.getBytes(UTF_8);
		writeInt(bytes.length, out);
		out.write(bytes);
	}

	/**
	 * Reads a string value from the given data input.
	 *
	 * @param in the data input
	 * @return the read string value
	 * @throws NullPointerException if one of the given arguments is {@code null}
	 * @throws IOException if an I/O error occurs
	 */
	public static String readString(final DataInput in) throws IOException {
		final byte[] bytes = new byte[readInt(in)];
		in.readFully(bytes);
		return new String(bytes, UTF_8);
	}

	/**
	 * Write the given string, possible {@code null}, {@code value} to the given
	 * data output.
	 *
	 * @param value the string value to write
	 * @param out the data output
	 * @throws NullPointerException if the given data output is {@code null}
	 * @throws IOException if an I/O error occurs
	 */
	public static void writeNullableString(final String value, final DataOutput out)
		throws IOException
	{
		writeNullable(value, SerialIO::writeString, out);
	}

	/**
	 * Reads a, possible {@code null}, string value from the given data input.
	 *
	 * @param in the data input
	 * @return the read string value
	 * @throws NullPointerException if one of the given arguments is {@code null}
	 * @throws IOException if an I/O error occurs
	 */
	public static String readNullableString(final DataInput in) throws IOException {
		return readNullable(SerialIO::readString, in);
	}

	/**
	 * Write the given elements to the data output.
	 *
	 * @param elements the elements to write
	 * @param writer the element writer
	 * @param out the data output
	 * @param <T> the element type
	 * @throws NullPointerException if one of the given arguments is {@code null}
	 * @throws IOException if an I/O error occurs
	 */
	public static <T> void writes(
		final Collection<? extends T> elements,
		final Writer<? super T> writer,
		final DataOutput out
	)
		throws IOException
	{
		writeInt(elements.size(), out);
		for (T element : elements) {
			writer.write(element, out);
		}
	}

	/**
	 * Reads a list of elements from the given data input.
	 *
	 * @param reader the element reader
	 * @param in the data input
	 * @param <T> the element type
	 * @return the read element list
	 * @throws NullPointerException if one of the given arguments is {@code null}
	 * @throws IOException if an I/O error occurs
	 */
	public static <T> List<T> reads(
		final Reader<? extends T> reader,
		final DataInput in
	)
		throws IOException
	{
		final int length = readInt(in);
		final List<T> elements = new ArrayList<>(length);
		for (int i = 0; i < length; ++i) {
			elements.add(reader.read(in));
		}
		return elements;
	}


	public static void writeBytes(final byte[] bytes, final DataOutput out)
		throws IOException
	{
		writeInt(bytes.length, out);
		out.write(bytes);
	}

	public static byte[] readBytes(final DataInput in) throws IOException {
		final int length = readInt(in);
		final byte[] bytes = new byte[length];
		in.readFully(bytes);
		return bytes;
	}

	/**
	 * Writes an int value to a series of bytes. The values are written using
	 * <a href="http://lucene.apache.org/core/3_5_0/fileformats.html#VInt">variable-length</a>
	 * <a href="https://developers.google.com/protocol-buffers/docs/encoding?csw=1#types">zig-zag</a>
	 * coding. Each {@code int} value is written in 1 to 5 bytes.
	 *
	 * @see #readInt(DataInput)
	 *
	 * @param value the integer value to write
	 * @param out the data output the integer value is written to
	 * @throws NullPointerException if the given data output is {@code null}
	 * @throws IOException if an I/O error occurs
	 */
	public static void writeInt(final int value, final DataOutput out)
		throws IOException
	{
		// Zig-zag encoding.
		int n = (value << 1)^(value >> 31);
		if ((n & ~0x7F) != 0) {
			out.write((byte)((n | 0x80) & 0xFF));
			n >>>= 7;
			if (n > 0x7F) {
				out.write((byte)((n | 0x80) & 0xFF));
				n >>>= 7;
				if (n > 0x7F) {
					out.write((byte)((n | 0x80) & 0xFF));
					n >>>= 7;
					if (n > 0x7F) {
						out.write((byte)((n | 0x80) & 0xFF));
						n >>>= 7;
					}
				}
			}
		}
		out.write((byte)n);
	}

	/**
	 * Reads an int value from the given data input. The integer value must have
	 * been written by the {@link #writeInt(int, DataOutput)} before.
	 *
	 * @see #writeInt(int, DataOutput)
	 *
	 * @param in the data input where the integer value is read from
	 * @return the read integer value
	 * @throws NullPointerException if the given data input is {@code null}
	 * @throws IOException if an I/O error occurs
	 */
	public static int readInt(final DataInput in) throws IOException {
		int b = in.readByte() & 0xFF;
		int n = b & 0x7F;

		if (b > 0x7F) {
			b = in.readByte() & 0xFF;
			n ^= (b & 0x7F) << 7;
			if (b > 0x7F) {
				b = in.readByte() & 0xFF;
				n ^= (b & 0x7F) << 14;
				if (b > 0x7F) {
					b = in.readByte() & 0xFF;
					n ^= (b & 0x7F) << 21;
					if (b > 0x7F) {
						b = in.readByte() & 0xFF;
						n ^= (b & 0x7F) << 28;
						if (b > 0x7F) {
							throw new IOException("Invalid int encoding.");
						}
					}
				}
			}
		}

		return (n >>> 1)^-(n & 1);
	}

	/**
	 * Writes a long value to a series of bytes. The values are written using
	 * <a href="http://lucene.apache.org/core/3_5_0/fileformats.html#VInt">variable-length</a>
	 * <a href="https://developers.google.com/protocol-buffers/docs/encoding?csw=1#types">zig-zag</a>
	 * coding. Each {@code long} value is written in 1 to 10 bytes.
	 *
	 * @see #readLong(DataInput)
	 *
	 * @param value the long value to write
	 * @param out the data output the integer value is written to
	 * @throws NullPointerException if the given data output is {@code null}
	 * @throws IOException if an I/O error occurs
	 */
	public static void writeLong(final long value, final DataOutput out)
		throws IOException
	{
		// Zig-zag encoding.
		long n = (value << 1)^(value >> 63);
		if ((n & ~0x7FL) != 0) {
			out.write((byte)((n | 0x80) & 0xFF));
			n >>>= 7;
			if (n > 0x7F) {
				out.write((byte)((n | 0x80) & 0xFF));
				n >>>= 7;
				if (n > 0x7F) {
					out.write((byte)((n | 0x80) & 0xFF));
					n >>>= 7;
					if (n > 0x7F) {
						out.write((byte)((n | 0x80) & 0xFF));
						n >>>= 7;
						if (n > 0x7F) {
							out.write((byte)((n | 0x80) & 0xFF));
							n >>>= 7;
							if (n > 0x7F) {
								out.write((byte)((n | 0x80) & 0xFF));
								n >>>= 7;
								if (n > 0x7F) {
									out.write((byte)((n | 0x80) & 0xFF));
									n >>>= 7;
									if (n > 0x7F) {
										out.write((byte)((n | 0x80) & 0xFF));
										n >>>= 7;
										if (n > 0x7F) {
											out.write((byte)((n | 0x80) & 0xFF));
											n >>>= 7;
										}
									}
								}
							}
						}
					}
				}
			}
		}
		out.write((byte)n);
	}

	/**
	 * Reads a long value from the given data input. The integer value must have
	 * been written by the {@link #writeInt(int, DataOutput)} before.
	 *
	 * @see #writeLong(long, DataOutput)
	 *
	 * @param in the data input where the integer value is read from
	 * @return the read long value
	 * @throws NullPointerException if the given data input is {@code null}
	 * @throws IOException if an I/O error occurs
	 */
	public static long readLong(final DataInput in) throws IOException {
		int b = in.readByte() & 0xFF;
		int n = b & 0x7F;
		long l;
		if (b > 0x7F) {
			b = in.readByte() & 0xFF;
			n ^= (b & 0x7F) << 7;
			if (b > 0x7F) {
				b = in.readByte() & 0xFF;
				n ^= (b & 0x7F) << 14;
				if (b > 0x7F) {
					b = in.readByte() & 0xFF;
					n ^= (b & 0x7F) << 21;
					l = b > 0x7F ? innerLongDecode(n, in) : n;
				} else {
					l = n;
				}
			} else {
				l = n;
			}
		} else {
			l = n;
		}
		return (l >>> 1)^-(l & 1);
	}

	private static long innerLongDecode(long l, final DataInput in)
		throws IOException
	{
		int b = in.readByte() & 0xFF;
		l ^= (b & 0x7FL) << 28;
		if (b > 0x7F) {
			b = in.readByte() & 0xFF;
			l ^= (b & 0x7FL) << 35;
			if (b > 0x7F) {
				b = in.readByte() & 0xFF;
				l ^= (b & 0x7FL) << 42;
				if (b > 0x7F) {
					b = in.readByte() & 0xFF;
					l ^= (b & 0x7FL) << 49;
					if (b > 0x7F) {
						b = in.readByte() & 0xFF;
						l ^= (b & 0x7FL) << 56;
						if (b > 0x7F) {
							b = in.readByte() & 0xFF;
							l ^= (b & 0x7FL) << 63;
							if (b > 0x7F) {
								throw new IOException("Invalid long encoding.");
							}
						}
					}
				}
			}
		}
		return l;
	}

	/**
	 * Write the given {@code int[]} array to the given data output.
	 *
	 * @param values the values to write
	 * @param out the data sink
	 * @throws IOException if an I/O error occurs
	 */
	public static void writeIntArray(final int[] values, final DataOutput out)
		throws IOException
	{
		writeInt(values.length, out);
		for (int value : values) {
			writeInt(value, out);
		}
	}

	/**
	 * Write the given {@code char[]} array to the given data output.
	 *
	 * @param values the values to write
	 * @param out the data sink
	 * @throws IOException if an I/O error occurs
	 */
	public static void writeCharArray(final char[] values, final DataOutput out)
		throws IOException
	{
		writeInt(values.length, out);
		for (int value : values) {
			writeInt(value, out);
		}
	}

	/**
	 * Write the given {@code long[]} array to the given data output.
	 *
	 * @param values the values to write
	 * @param out the data sink
	 * @throws IOException if an I/O error occurs
	 */
	public static void writeLongArray(final long[] values, final DataOutput out)
		throws IOException
	{
		writeInt(values.length, out);
		for (long value : values) {
			writeLong(value, out);
		}
	}

	/**
<<<<<<< HEAD
	 * Read an {@code char[]} array from the data input.
	 *
	 * @param in the data source
	 * @return the read values
	 * @throws IOException if an I/O error occurs
	 */
	public static char[] readCharArray(final DataInput in) throws IOException {
		final char[] values = new char[readInt(in)];
		for (int i = 0; i < values.length; ++i) {
			values[i] = (char)readInt(in);
		}
		return values;
=======
	 * Write the given {@code double[]} array to the given data output.
	 *
	 * @param values the values to write
	 * @param out the data sink
	 * @throws IOException if an I/O error occurs
	 */
	public static void writeDoubleArray(final double[] values, final DataOutput out)
		throws IOException
	{
		writeInt(values.length, out);
		for (double value : values) {
			out.writeDouble(value);
		}
>>>>>>> eff431d0
	}

	/**
	 * Read an {@code int[]} array from the data input.
	 *
	 * @param in the data source
	 * @return the read values
	 * @throws IOException if an I/O error occurs
	 */
	public static int[] readIntArray(final DataInput in) throws IOException {
		final int[] values = new int[readInt(in)];
		for (int i = 0; i < values.length; ++i) {
			values[i] = readInt(in);
		}
		return values;
	}

	/**
	 * Read a {@code long[]} array from the data input.
	 *
	 * @param in the data source
	 * @return the read values
	 * @throws IOException if an I/O error occurs
	 */
	public static long[] readLongArray(final DataInput in) throws IOException {
		final long[] values = new long[readInt(in)];
		for (int i = 0; i < values.length; ++i) {
			values[i] = readLong(in);
		}
		return values;
	}

	/**
	 * Read a {@code double[]} array from the data input.
	 *
	 * @param in the data source
	 * @return the read values
	 * @throws IOException if an I/O error occurs
	 */
	public static double[] readDoubleArray(final DataInput in) throws IOException {
		final double[] values = new double[readInt(in)];
		for (int i = 0; i < values.length; ++i) {
			values[i] = in.readDouble();
		}
		return values;
	}

	/**
	 * Write the given {@code Object[]} array to the given data output.
	 *
	 * @param values the values to write
	 * @param out the data sink
	 * @throws IOException if an I/O error occurs
	 */
	public static void writeObjectArray(final Object[] values, final ObjectOutput out)
		throws IOException
	{
		writeInt(values.length, out);
		for (Object value : values) {
			out.writeObject(value);
		}
	}

	/**
	 * Read an {@code Object[]} array from the data input.
	 *
	 * @param in the data source
	 * @return the read values
	 * @throws IOException if an I/O error occurs
	 */
	public static Object[] readObjectArray(final ObjectInput in)
		throws IOException, ClassNotFoundException
	{
		final Object[] values = new Object[readInt(in)];
		for (int i = 0; i < values.length; ++i) {
			values[i] = in.readObject();
		}
		return values;
	}

}<|MERGE_RESOLUTION|>--- conflicted
+++ resolved
@@ -479,7 +479,22 @@
 	}
 
 	/**
-<<<<<<< HEAD
+	 * Write the given {@code double[]} array to the given data output.
+	 *
+	 * @param values the values to write
+	 * @param out the data sink
+	 * @throws IOException if an I/O error occurs
+	 */
+	public static void writeDoubleArray(final double[] values, final DataOutput out)
+		throws IOException
+	{
+		writeInt(values.length, out);
+		for (double value : values) {
+			out.writeDouble(value);
+		}
+	}
+
+	/**
 	 * Read an {@code char[]} array from the data input.
 	 *
 	 * @param in the data source
@@ -492,23 +507,8 @@
 			values[i] = (char)readInt(in);
 		}
 		return values;
-=======
-	 * Write the given {@code double[]} array to the given data output.
-	 *
-	 * @param values the values to write
-	 * @param out the data sink
-	 * @throws IOException if an I/O error occurs
-	 */
-	public static void writeDoubleArray(final double[] values, final DataOutput out)
-		throws IOException
-	{
-		writeInt(values.length, out);
-		for (double value : values) {
-			out.writeDouble(value);
-		}
->>>>>>> eff431d0
-	}
-
+	}
+	
 	/**
 	 * Read an {@code int[]} array from the data input.
 	 *
