--- conflicted
+++ resolved
@@ -45,11 +45,7 @@
  * concurrently it must be <em>synchronized</em> externally.
  *
  * @author <a href="mailto:franz.wilhelmstoetter@gmail.com">Franz Wilhelmstötter</a>
-<<<<<<< HEAD
- * @version !__version__!
-=======
  * @version 5.1
->>>>>>> db9422c3
  * @since 5.0
  */
 final class Buffer<T> implements Iterable<T> {
