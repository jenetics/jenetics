--- conflicted
+++ resolved
@@ -54,11 +54,7 @@
  *
  * @author <a href="mailto:franz.wilhelmstoetter@gmail.com">Franz Wilhelmstötter</a>
  * @since 1.0
-<<<<<<< HEAD
- * @version  !__version__!
-=======
  * @version 5.0
->>>>>>> 79faa072
  */
 public final class ExponentialRankSelector<
 	G extends Gene<?, G>,
@@ -66,8 +62,6 @@
 >
 	extends ProbabilitySelector<G, C>
 {
-
-	private static final long serialVersionUID = 1L;
 
 	private final double _c;
 
