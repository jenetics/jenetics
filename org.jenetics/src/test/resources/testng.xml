--- conflicted
+++ resolved
@@ -20,11 +20,6 @@
  # Author:
  #    Franz Wilhelmstötter (franz.wilhelmstoetter@gmx.at)
  #
-<<<<<<< HEAD
- # Version: <em>$Date: 2015-01-06 $</em>
- #
-=======
->>>>>>> 1c2f122e
  ###############################################################################
 -->
 <suite name="Jenetics" verbose="2" parallel="tests" thread-count="5">
