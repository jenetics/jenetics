--- conflicted
+++ resolved
@@ -20,11 +20,7 @@
  # Author:
  #    Franz Wilhelmstötter (franz.wilhelmstoetter@gmx.at)
  #
-<<<<<<< HEAD
- # Version: <em>$Date: 2014-08-10 $</em>
-=======
- # Version: <em>$Date: 2014-08-11 $</em>
->>>>>>> 9b74105d
+ # Version: <em>$Date: 2014-08-12 $</em>
  #
  ###############################################################################
 -->
