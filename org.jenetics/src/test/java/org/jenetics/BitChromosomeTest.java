/*
 * Java Genetic Algorithm Library (@__identifier__@).
 * Copyright (c) @__year__@ Franz Wilhelmstötter
 *
 * Licensed under the Apache License, Version 2.0 (the "License");
 * you may not use this file except in compliance with the License.
 * You may obtain a copy of the License at
 *
 *      http://www.apache.org/licenses/LICENSE-2.0
 *
 * Unless required by applicable law or agreed to in writing, software
 * distributed under the License is distributed on an "AS IS" BASIS,
 * WITHOUT WARRANTIES OR CONDITIONS OF ANY KIND, either express or implied.
 * See the License for the specific language governing permissions and
 * limitations under the License.
 *
 * Author:
 *    Franz Wilhelmstötter (franz.wilhelmstoetter@gmx.at)
 */
package org.jenetics;

import static org.testng.Assert.assertEquals;
import static org.testng.Assert.assertFalse;
import static org.testng.Assert.assertTrue;

import java.math.BigInteger;
import java.util.BitSet;
import java.util.Random;

import org.testng.Assert;
import org.testng.Reporter;
import org.testng.annotations.DataProvider;
import org.testng.annotations.Test;

import org.jenetics.internal.util.bit;

import org.jenetics.util.Factory;
import org.jenetics.util.LCG64ShiftRandom;
import org.jenetics.util.RandomRegistry;

/**
 * @author <a href="mailto:franz.wilhelmstoetter@gmx.at">Franz Wilhelmstötter</a>
<<<<<<< HEAD
 * @version <em>$Date: 2014-10-30 $</em>
=======
>>>>>>> 1f109b69
 */
public class BitChromosomeTest extends ChromosomeTester<BitGene> {

	@Override
	protected Factory<Chromosome<BitGene>> factory() {
		return () -> BitChromosome.of(500, 0.3);
	}

	@Test(invocationCount = 20, successPercentage = 90)
	public void newInstance() {
		final int size = 50_000;
		final BitChromosome base = BitChromosome.of(size, 0.5);

		for (int i = 0; i < 100; ++i) {
			final BitChromosome other = base.newInstance();
			Assert.assertNotEquals(other, base);

			Assert.assertEquals(other.bitCount(), size/2.0, size/100.0);
		}
	}

	@Test
	public void chromosomeProbability() {
		final byte[] data = new byte[1234];
		RandomRegistry.getRandom().nextBytes(data);

		final BitChromosome c = new BitChromosome(data);
		Assert.assertEquals(
			c.getOneProbability(),
			(double)bit.count(data)/(double)(data.length*8)
		);
	}

	@Test
	public void seqTypes() {
		final BitChromosome c = BitChromosome.of(100, 0.3);

		Assert.assertEquals(c.toSeq().getClass(), BitGeneArray.BitGeneISeq.class);
		Assert.assertEquals(c.toSeq().copy().getClass(), BitGeneArray.class);
		Assert.assertEquals(c.toSeq().copy().toISeq().getClass(), BitGeneArray.BitGeneISeq.class);
	}

	@Test
	public void invert() {
		final BitChromosome c1 = BitChromosome.of(100, 0.3);
		final BitChromosome c3 = c1.invert();

		for (int i = 0; i < c1.length(); ++i) {
			Assert.assertTrue(c1.getGene(i).getBit() != c3.getGene(i).getBit());
		}

		BitChromosome c4 = c3.invert();
		Assert.assertEquals(c4, c1);
	}

	@Test
	public void numValue() {
		BitChromosome c1 = BitChromosome.of(10);

		int value = c1.intValue();
		assertEquals((short)value, c1.shortValue());
		assertEquals(value, c1.longValue());
		assertEquals((float)value, c1.floatValue());
		assertEquals((double)value, c1.doubleValue());
	}

	@Test
	public void intProbability() {
		BitChromosome c = BitChromosome.of(10, 0);
		for (BitGene g : c) {
			assertFalse(g.getBit());
		}

		c = BitChromosome.of(10, 1);
		for (BitGene g : c) {
			assertTrue(g.getBit());
		}
	}

	@Test
	public void bitChromosomeBitSet() {
		BitSet bits = new BitSet(10);
		for (int i = 0; i < 10; ++i) {
			bits.set(i, i % 2 == 0);
		}

		BitChromosome c = BitChromosome.of(bits);
		for (int i = 0; i < bits.length(); ++i) {
			assertEquals(c.getGene(i).getBit(), i % 2 == 0);
		}
	}

	@Test
	public void ones() {
		final BitChromosome c = BitChromosome.of(1000, 0.5);

		final int ones = (int)c.ones().count();
		assertEquals(ones, c.bitCount());
		assertTrue(c.ones().allMatch(c::get));
	}

	@Test
	public void zeros() {
		final BitChromosome c = BitChromosome.of(1000, 0.5);

		final int zeros = (int)c.zeros().count();
		assertEquals(zeros, c.length() - c.bitCount());
		assertTrue(c.zeros().allMatch(i -> !c.get(i)));
	}

	@Test(invocationCount = 5)
	public void toBigInteger() {
		final LCG64ShiftRandom random = new LCG64ShiftRandom();
		final BigInteger value = new BigInteger(1056, random);
		final BitChromosome chromosome = BitChromosome.of(value);

		assertEquals(chromosome.toBigInteger(), value);
	}

	@Test
	public void toBitSet() {
		BitChromosome c1 = BitChromosome.of(34);
		BitChromosome c2 = BitChromosome.of(c1.toBitSet(), 34);

		for (int i = 0; i < c1.length(); ++i) {
			assertEquals(c1.getGene(i).getBit(), c2.getGene(i).getBit());
		}
	}

	@Test
	public void toByteArray() {
		byte[] data = new byte[16];
		for (int i = 0; i < data.length; ++i) {
			data[i] = (byte)(Math.random()*256);
		}
		BitChromosome bc = new BitChromosome(data);

		Assert.assertEquals(bc.toByteArray(), data);

	}

	@Test
	public void toCanonicalString() {
		BitChromosome c = BitChromosome.of(BigInteger.valueOf(234902));
		String value = c.toCanonicalString();
		BitChromosome sc = BitChromosome.of(value);

		Assert.assertEquals(sc, c);
	}

	@Test
	public void toStringToByteArray() {
		byte[] data = new byte[10];
		for (int i = 0; i < data.length; ++i) {
			data[i] = (byte)(Math.random()*256);
		}

		final String dataString = bit.toByteString(data);
		Reporter.log(dataString);

		final byte[] sdata = bit.fromByteString(dataString);
		Assert.assertEquals(sdata, data);
	}

	@Test
	public void fromBitSet() {
		final Random random = new Random();
		final BitSet bits = new BitSet(2343);
		for (int i = 0; i < bits.size(); ++i) {
			bits.set(i, random.nextBoolean());
		}

		final BitChromosome c = BitChromosome.of(bits);
		Assert.assertEquals(c.toByteArray(), bits.toByteArray());
	}

	@Test
	public void fromByteArrayBitSet() {
		final Random random = new Random();
		final byte[] bytes = new byte[234];
		random.nextBytes(bytes);

		final BitSet bits = BitSet.valueOf(bytes);
		final BitChromosome c = BitChromosome.of(bits);
		Assert.assertEquals(c.toByteArray(), bytes);
		Assert.assertEquals(bits.toByteArray(), bytes);
	}

	@Test(dataProvider = "bitCountProbability")
	public void bitCount(final Double p) {
		final int size = 1_000;
		final BitChromosome base = BitChromosome.of(size, p);

		for (int i = 0; i < 1_000; ++i) {
			final BitChromosome other = base.newInstance();

			int bitCount = 0;
			for (BitGene gene : other) {
				if (gene.booleanValue()) {
					++bitCount;
				}
			}

			Assert.assertEquals(other.bitCount(), bitCount);
		}
	}

	@Test(dataProvider = "bitCountProbability")
	public void bitSetBitCount(final Double p) {
		final int size = 1_000;
		final BitChromosome base = BitChromosome.of(size, p);

		for (int i = 0; i < 1_000; ++i) {
			final BitChromosome other = base.newInstance();
			Assert.assertEquals(other.toBitSet().cardinality(), other.bitCount());
		}
	}

	@DataProvider(name = "bitCountProbability")
	public Object[][] getBitCountProbability() {
		return new Object[][] {
			{0.01}, {0.1}, {0.125}, {0.333}, {0.5}, {0.75}, {0.85}, {0.999}
		};
	}

}<|MERGE_RESOLUTION|>--- conflicted
+++ resolved
@@ -40,10 +40,6 @@
 
 /**
  * @author <a href="mailto:franz.wilhelmstoetter@gmx.at">Franz Wilhelmstötter</a>
-<<<<<<< HEAD
- * @version <em>$Date: 2014-10-30 $</em>
-=======
->>>>>>> 1f109b69
  */
 public class BitChromosomeTest extends ChromosomeTester<BitGene> {
 
