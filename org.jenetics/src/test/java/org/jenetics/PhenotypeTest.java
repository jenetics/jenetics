/*
 * Java Genetic Algorithm Library (@__identifier__@).
 * Copyright (c) @__year__@ Franz Wilhelmstötter
 *
 * Licensed under the Apache License, Version 2.0 (the "License");
 * you may not use this file except in compliance with the License.
 * You may obtain a copy of the License at
 *
 *      http://www.apache.org/licenses/LICENSE-2.0
 *
 * Unless required by applicable law or agreed to in writing, software
 * distributed under the License is distributed on an "AS IS" BASIS,
 * WITHOUT WARRANTIES OR CONDITIONS OF ANY KIND, either express or implied.
 * See the License for the specific language governing permissions and
 * limitations under the License.
 *
 * Author:
 *    Franz Wilhelmstötter (franz.wilhelmstoetter@gmx.at)
 */
package org.jenetics;

import static java.lang.Math.sin;
import static java.lang.Math.toRadians;

import java.io.Serializable;

import org.jenetics.util.Factory;
import org.jenetics.util.Function;
import org.jenetics.util.ObjectTester;
import org.jenetics.util.functions;

/**
 * @author <a href="mailto:franz.wilhelmstoetter@gmx.at">Franz Wilhelmstötter</a>
 * @version <em>$Date$</em>
 */
public class PhenotypeTest extends ObjectTester<Phenotype<DoubleGene, Double>> {

	private static final class FF
		implements Function<Genotype<DoubleGene>, Double>,
					Serializable
	{
		private static final long serialVersionUID = 2793605351118238308L;
		@Override public Double apply(final Genotype<DoubleGene> genotype) {
			final DoubleGene gene = genotype.getChromosome().getGene(0);
			return sin(toRadians(gene.getAllele()));
		}
	}

	private final Factory<Genotype<DoubleGene>> _genotype = Genotype.valueOf(
			DoubleChromosome.of(0, 1, 50),
			DoubleChromosome.of(0, 1, 500),
			DoubleChromosome.of(0, 1, 100),
			DoubleChromosome.of(0, 1, 50)
		);
<<<<<<< HEAD
	private final Function<Genotype<Float64Gene>, Float64> _ff = new FF();
	private final Function<Float64, Float64> _scaler = functions.Identity();
	private final Factory<Phenotype<Float64Gene, Float64>>
	_factory = new Factory<Phenotype<Float64Gene, Float64>>() {
		@Override public Phenotype<Float64Gene, Float64> newInstance() {
			final Phenotype<Float64Gene, Float64> pt = Phenotype.valueOf(
				_genotype.newInstance(), _ff, _scaler, 0
			);
			pt.evaluate();
			return pt;
=======
	private final Function<Genotype<DoubleGene>, Double> _ff = new FF();
	private final Function<Double, Double> _scaler = functions.Identity();
	private final Factory<Phenotype<DoubleGene, Double>>
	_factory = new Factory<Phenotype<DoubleGene, Double>>() {
		@Override public Phenotype<DoubleGene, Double> newInstance() {
			return Phenotype.valueOf(_genotype.newInstance(), _ff, _scaler, 0);
>>>>>>> f323e6c9
		}
	};

	@Override protected Factory<Phenotype<DoubleGene, Double>> getFactory() {
		return _factory;
	}

}<|MERGE_RESOLUTION|>--- conflicted
+++ resolved
@@ -52,25 +52,12 @@
 			DoubleChromosome.of(0, 1, 100),
 			DoubleChromosome.of(0, 1, 50)
 		);
-<<<<<<< HEAD
-	private final Function<Genotype<Float64Gene>, Float64> _ff = new FF();
-	private final Function<Float64, Float64> _scaler = functions.Identity();
-	private final Factory<Phenotype<Float64Gene, Float64>>
-	_factory = new Factory<Phenotype<Float64Gene, Float64>>() {
-		@Override public Phenotype<Float64Gene, Float64> newInstance() {
-			final Phenotype<Float64Gene, Float64> pt = Phenotype.valueOf(
-				_genotype.newInstance(), _ff, _scaler, 0
-			);
-			pt.evaluate();
-			return pt;
-=======
 	private final Function<Genotype<DoubleGene>, Double> _ff = new FF();
 	private final Function<Double, Double> _scaler = functions.Identity();
 	private final Factory<Phenotype<DoubleGene, Double>>
 	_factory = new Factory<Phenotype<DoubleGene, Double>>() {
 		@Override public Phenotype<DoubleGene, Double> newInstance() {
 			return Phenotype.valueOf(_genotype.newInstance(), _ff, _scaler, 0);
->>>>>>> f323e6c9
 		}
 	};
 
