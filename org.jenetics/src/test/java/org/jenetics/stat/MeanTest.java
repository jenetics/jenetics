/*
 * Java Genetic Algorithm Library (@__identifier__@).
 * Copyright (c) @__year__@ Franz Wilhelmstötter
 *
 * Licensed under the Apache License, Version 2.0 (the "License");
 * you may not use this file except in compliance with the License.
 * You may obtain a copy of the License at
 *
 *      http://www.apache.org/licenses/LICENSE-2.0
 *
 * Unless required by applicable law or agreed to in writing, software
 * distributed under the License is distributed on an "AS IS" BASIS,
 * WITHOUT WARRANTIES OR CONDITIONS OF ANY KIND, either express or implied.
 * See the License for the specific language governing permissions and
 * limitations under the License.
 *
 * Author:
 *    Franz Wilhelmstötter (franz.wilhelmstoetter@gmx.at)
 */
package org.jenetics.stat;

import java.util.Random;

import org.apache.commons.math3.stat.descriptive.SummaryStatistics;
import org.testng.Assert;
import org.testng.annotations.Test;

import org.jenetics.util.Factory;
import org.jenetics.util.MappedAccumulatorTester;
import org.jenetics.util.RandomRegistry;

/**
 * @author <a href="mailto:franz.wilhelmstoetter@gmx.at">Franz Wilhelmstötter</a>
<<<<<<< HEAD
 * @version <em>$Date: 2013-09-08 $</em>
=======
 * @version <em>$Date: 2013-11-18 $</em>
>>>>>>> 6dbb8b45
 */
public class MeanTest extends MappedAccumulatorTester<Mean<Double>> {

	private final Factory<Mean<Double>> _factory = new Factory<Mean<Double>>() {
		@Override
		public Mean<Double> newInstance() {
			final Random random = RandomRegistry.getRandom();

			final Mean<Double> mean = new Mean<>();
			for (int i = 0; i < 1000; ++i) {
				mean.accumulate(random.nextDouble());
			}

			return mean;
		}
	};
	@Override
	protected Factory<Mean<Double>> getFactory() {
		return _factory;
	}

	@Test
	public void mean() {
		final int length = 100_000;
		final Random random = new Random(234234);
		final SummaryStatistics stat = new SummaryStatistics();
		final Mean<Double> mean = new Mean<>();

		for (int i = 0; i < length; ++i) {
			final double value = random.nextDouble()*1_000;
			stat.addValue(value);
			mean.accumulate(value);
		}

		Assert.assertEquals(mean.getMean(), stat.getMean(), 0.0000001);
	}

}




<|MERGE_RESOLUTION|>--- conflicted
+++ resolved
@@ -31,11 +31,7 @@
 
 /**
  * @author <a href="mailto:franz.wilhelmstoetter@gmx.at">Franz Wilhelmstötter</a>
-<<<<<<< HEAD
- * @version <em>$Date: 2013-09-08 $</em>
-=======
- * @version <em>$Date: 2013-11-18 $</em>
->>>>>>> 6dbb8b45
+ * @version <em>$Date: 2013-12-18 $</em>
  */
 public class MeanTest extends MappedAccumulatorTester<Mean<Double>> {
 
