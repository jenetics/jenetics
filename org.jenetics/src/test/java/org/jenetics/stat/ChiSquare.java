/*
 * Java Genetic Algorithm Library (@__identifier__@).
 * Copyright (c) @__year__@ Franz Wilhelmstötter
 *
 * Licensed under the Apache License, Version 2.0 (the "License");
 * you may not use this file except in compliance with the License.
 * You may obtain a copy of the License at
 *
 *      http://www.apache.org/licenses/LICENSE-2.0
 *
 * Unless required by applicable law or agreed to in writing, software
 * distributed under the License is distributed on an "AS IS" BASIS,
 * WITHOUT WARRANTIES OR CONDITIONS OF ANY KIND, either express or implied.
 * See the License for the specific language governing permissions and
 * limitations under the License.
 *
 * Author:
 *    Franz Wilhelmstötter (franz.wilhelmstoetter@gmx.at)
 */
package org.jenetics.stat;

import java.io.BufferedReader;
import java.io.IOException;
import java.io.InputStream;
import java.io.InputStreamReader;

/**
 * It would be more elegant to calculate the inverse cumulative probability and
 * not reading it from a file. But for now it is better than a single magic
 * number.
 *
 * @author <a href="mailto:franz.wilhelmstoetter@gmx.at">Franz Wilhelmstötter</a>
<<<<<<< HEAD
 * @version <em>$Date: 2013-07-08 $</em>
=======
 * @version <em>$Date: 2013-08-29 $</em>
>>>>>>> 9ab6fe68
 */
public final class ChiSquare {
	private static final String CHI = "/org/jenetics/stat/chi.txt";

	private static final double[] PROPS = {
			0.9, 0.95, 0.975, 0.99, 0.995, 0.999, 0.9999
		};

	private static final double[][] TABLE = new double[1000][PROPS.length];

	static {
		try (
			final InputStream in = ChiSquare.class.getResourceAsStream(CHI);
			final InputStreamReader isr = new InputStreamReader(in);
			final BufferedReader reader = new BufferedReader(isr)
		) {

			int index = 0;
			String line = null;
			while ((line = readLine(reader)) != null) {
				final String[] parts = line.split("\\s");
				assert (parts.length == PROPS.length + 1);

				for (int i = 0; i < PROPS.length; ++i) {
					TABLE[index][i] = Double.parseDouble(parts[i + 1]);
				}

				++index;
			}
		} catch (final IOException e) {
			throw new AssertionError(e);
		}
	}

	private ChiSquare() {
		throw new AssertionError();
	}

	public static void main(String[] args) {
		System.out.println(chi_9(10));
	}

	private static String readLine(final BufferedReader reader) {
		try {
			String line = reader.readLine();
			while (line != null && line.startsWith("#")) {
				line = reader.readLine();
			}

			return line;
		} catch (final IOException e) {
			throw new AssertionError(e);
		}
	}

	public static double chi_9(final int degreeOfFreedom) {
		return TABLE[degreeOfFreedom - 1][0];
	}

	public static double chi_95(final int degreeOfFreedom) {
		return TABLE[degreeOfFreedom - 1][1];
	}

	public static double chi_975(final int degreeOfFreedom) {
		return TABLE[degreeOfFreedom - 1][2];
	}

	public static double chi_99(final int degreeOfFreedom) {
		return TABLE[degreeOfFreedom - 1][3];
	}

	public static double chi_995(final int degreeOfFreedom) {
		return TABLE[degreeOfFreedom - 1][4];
	}

	public static double chi_999(final int degreeOfFreedom) {
		return TABLE[degreeOfFreedom - 1][5];
	}

	public static double chi_9999(final int degreeOfFreedom) {
		return TABLE[degreeOfFreedom - 1][6];
	}

}<|MERGE_RESOLUTION|>--- conflicted
+++ resolved
@@ -30,11 +30,7 @@
  * number.
  *
  * @author <a href="mailto:franz.wilhelmstoetter@gmx.at">Franz Wilhelmstötter</a>
-<<<<<<< HEAD
- * @version <em>$Date: 2013-07-08 $</em>
-=======
- * @version <em>$Date: 2013-08-29 $</em>
->>>>>>> 9ab6fe68
+ * @version <em>$Date: 2013-09-01 $</em>
  */
 public final class ChiSquare {
 	private static final String CHI = "/org/jenetics/stat/chi.txt";
