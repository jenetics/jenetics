/*
 * Java Genetic Algorithm Library (@__identifier__@).
 * Copyright (c) @__year__@ Franz Wilhelmstötter
 *
 * Licensed under the Apache License, Version 2.0 (the "License");
 * you may not use this file except in compliance with the License.
 * You may obtain a copy of the License at
 *
 *      http://www.apache.org/licenses/LICENSE-2.0
 *
 * Unless required by applicable law or agreed to in writing, software
 * distributed under the License is distributed on an "AS IS" BASIS,
 * WITHOUT WARRANTIES OR CONDITIONS OF ANY KIND, either express or implied.
 * See the License for the specific language governing permissions and
 * limitations under the License.
 *
 * Author:
 *    Franz Wilhelmstötter (franz.wilhelmstoetter@gmx.at)
 */
package org.jenetics.stat;

import static java.lang.Math.floor;
import static java.lang.Math.sqrt;

import java.util.Random;

import org.testng.Assert;
import org.testng.annotations.DataProvider;
import org.testng.annotations.Test;

import org.jenetics.util.LCG64ShiftRandom;
import org.jenetics.util.MappedAccumulatorTester;
import org.jenetics.util.Factory;
import org.jenetics.util.RandomRegistry;

/**
 * @author <a href="mailto:franz.wilhelmstoetter@gmx.at">Franz Wilhelmstötter</a>
<<<<<<< HEAD
 * @version <em>$Date: 2013-04-27 $</em>
=======
 * @version <em>$Date: 2013-06-11 $</em>
>>>>>>> 190e97b4
 */
public class QuantileTest extends MappedAccumulatorTester<Quantile<Double>> {

	private final Factory<Quantile<Double>> _factory = new Factory<Quantile<Double>>() {
		@Override
		public Quantile<Double> newInstance() {
			final Random random = RandomRegistry.getRandom();

			final Quantile<Double> quantile = new Quantile<>(random.nextDouble());
			for (int i = 0; i < 1000; ++i) {
				quantile.accumulate(random.nextGaussian());
			}

			return quantile;
		}
	};
	@Override
	protected Factory<Quantile<Double>> getFactory() {
		return _factory;
	}


	@Test
	public void median() {
		final Quantile<Integer> quantile = Quantile.median();
		for (int i = 0; i < 1000; ++i) {
			quantile.accumulate(i);
			Assert.assertEquals(quantile.getValue(), floor(i/2.0), 1.0);
		}
	}

	@Test(dataProvider = "quantiles")
	public void quantile(final Double q) {
		final Random random = new LCG64ShiftRandom(1234);
		final Quantile<Double> quantile = new Quantile<>(q);

		final int N = 2_000_000;
		for (int i = 0; i < N; ++i) {
			quantile.accumulate(random.nextDouble());
		}

		Assert.assertEquals(quantile.getSamples(), N);
		Assert.assertEquals(quantile.getValue(), q, 1.0/sqrt(N));
	}

	@DataProvider(name = "quantiles")
	public Object[][] getQuantiles() {
		return new Double[][] {
			{0.01},
			{0.0123},
			{0.1},
			{0.25},
			{0.33},
			{0.45},
			{0.5},
			{0.57},
			{0.83},
			{0.93}
		};
	}

	@Test
	public void reset() {
		final Quantile<Integer> quantile = Quantile.median();
		for (int i = 0; i < 1000; ++i) {
			quantile.accumulate(i);
			Assert.assertEquals(quantile.getValue(), floor(i/2.0), 1.0);
		}

		quantile.reset();

		for (int i = 0; i < 1000; ++i) {
			quantile.accumulate(i);
			Assert.assertEquals(quantile.getValue(), floor(i/2.0), 1.0);
		}
	}


}



<|MERGE_RESOLUTION|>--- conflicted
+++ resolved
@@ -35,11 +35,7 @@
 
 /**
  * @author <a href="mailto:franz.wilhelmstoetter@gmx.at">Franz Wilhelmstötter</a>
-<<<<<<< HEAD
- * @version <em>$Date: 2013-04-27 $</em>
-=======
- * @version <em>$Date: 2013-06-11 $</em>
->>>>>>> 190e97b4
+ * @version <em>$Date: 2013-06-14 $</em>
  */
 public class QuantileTest extends MappedAccumulatorTester<Quantile<Double>> {
 
