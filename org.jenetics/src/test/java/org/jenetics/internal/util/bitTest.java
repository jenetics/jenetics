--- conflicted
+++ resolved
@@ -34,10 +34,6 @@
 
 /**
  * @author <a href="mailto:franz.wilhelmstoetter@gmx.at">Franz Wilhelmstötter</a>
-<<<<<<< HEAD
- * @version <em>$Date: 2014-08-30 $</em>
-=======
->>>>>>> 1f109b69
  */
 public class bitTest {
 
