--- conflicted
+++ resolved
@@ -39,11 +39,7 @@
 
 /**
  * @author <a href="mailto:franz.wilhelmstoetter@gmx.at">Franz Wilhelmstötter</a>
-<<<<<<< HEAD
- * @version <em>$Date: 2014-01-31 $</em>
-=======
- * @version <em>$Date: 2014-02-11 $</em>
->>>>>>> 1ab18a33
+ * @version <em>$Date: 2014-02-14 $</em>
  */
 @SuppressWarnings("deprecation")
 public class Integer64GeneTest extends NumberGeneTester<Integer64, Integer64Gene> {
