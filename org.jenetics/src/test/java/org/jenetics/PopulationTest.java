/*
 * Java Genetic Algorithm Library (@__identifier__@).
 * Copyright (c) @__year__@ Franz Wilhelmstötter
 *
 * Licensed under the Apache License, Version 2.0 (the "License");
 * you may not use this file except in compliance with the License.
 * You may obtain a copy of the License at
 *
 *      http://www.apache.org/licenses/LICENSE-2.0
 *
 * Unless required by applicable law or agreed to in writing, software
 * distributed under the License is distributed on an "AS IS" BASIS,
 * WITHOUT WARRANTIES OR CONDITIONS OF ANY KIND, either express or implied.
 * See the License for the specific language governing permissions and
 * limitations under the License.
 *
 * Author:
 *    Franz Wilhelmstötter (franz.wilhelmstoetter@gmx.at)
 */
package org.jenetics;

<<<<<<< HEAD
=======
import static org.jenetics.TestUtils.newDoubleGenePopulation;

import java.io.ByteArrayInputStream;
import java.io.ByteArrayOutputStream;
import java.io.IOException;
>>>>>>> f323e6c9
import java.io.Serializable;

import org.testng.Assert;
import org.testng.annotations.Test;

<<<<<<< HEAD
import org.jscience.mathematics.number.Float64;
=======
import javolution.xml.XMLSerializable;
>>>>>>> f323e6c9

import org.jenetics.util.Function;
import org.jenetics.util.lists;


/**
 * @author <a href="mailto:franz.wilhelmstoetter@gmx.at">Franz Wilhelmstötter</a>
 * @version <em>$Date$</em>
 */
public class PopulationTest {

<<<<<<< HEAD
	private static final class Continuous
		implements Function<Genotype<Float64Gene>, Float64>,
=======
	private static final class Continous
		implements Function<Genotype<DoubleGene>, Double>,
>>>>>>> f323e6c9
					Serializable
	{
		private static final long serialVersionUID = 1L;
		@Override
		public Double apply(Genotype<DoubleGene> genotype) {
			return genotype.getChromosome().getGene().getAllele();
		}
	}

<<<<<<< HEAD
	private static final Function<Genotype<Float64Gene>, Float64> _cf = new Continuous();
	private static Phenotype<Float64Gene, Float64> pt(double value) {
		return Phenotype.valueOf(Genotype.valueOf(
			new Float64Chromosome(Float64Gene.valueOf(value, 0, 10))
		), _cf, 0).evaluate();
=======
	private static final Function<Genotype<DoubleGene>, Double> _cf = new Continous();
	private static Phenotype<DoubleGene, Double> pt(double value) {
		return Phenotype.valueOf(Genotype.valueOf(DoubleChromosome.of(DoubleGene.of(value, 0, 10))), _cf, 0);
>>>>>>> f323e6c9
	}

	@Test
	public void sort() {
		final Population<DoubleGene, Double> population = new Population<>();
		for (int i = 0; i < 100; ++i) {
			population.add(pt(Math.random()*9.0));
		}

		population.sort();
		for (int i = 0; i < population.size() - 1; ++i) {
			Double first = _cf.apply(population.get(i).getGenotype());
			Double second = _cf.apply(population.get(i + 1).getGenotype());
			Assert.assertTrue(first.compareTo(second) >= 0);
		}

		lists.shuffle(population);
		population.sortWith(Optimize.MAXIMUM.<Double>descending());
		for (int i = 0; i < population.size() - 1; ++i) {
			Double first = _cf.apply(population.get(i).getGenotype());
			Double second = _cf.apply(population.get(i + 1).getGenotype());
			Assert.assertTrue(first.compareTo(second) >= 0, first + "<" + second);
		}

		lists.shuffle(population);
		population.sortWith(Optimize.MINIMUM.<Double>descending());
		for (int i = 0; i < population.size() - 1; ++i) {
			Double first = _cf.apply(population.get(i).getGenotype());
			Double second = _cf.apply(population.get(i + 1).getGenotype());
			Assert.assertTrue(first.compareTo(second) <= 0, first + ">" + second);
		}
	}

<<<<<<< HEAD
=======
	@Test
	public void phenotypeXMLSerialization()
		throws IOException
	{
		final Population<DoubleGene, Double> population = new Population<>();
		for (int i = 0; i < 1000; ++i) {
			population.add(pt(Math.random()*9.0));
		}

		final ByteArrayOutputStream out = new ByteArrayOutputStream();
		IO.xml.write(population, out);

		final byte[] data = out.toByteArray();

		final ByteArrayInputStream in = new ByteArrayInputStream(data);

		@SuppressWarnings("unchecked")
		final Population<DoubleGene, Double>
		copy = (Population<DoubleGene, Double>)IO.xml.read(XMLSerializable.class, in);

		for (int i = 1; i < population.size(); ++i) {
			Assert.assertSame(
				copy.get(i - 1).getFitnessFunction(),
				copy.get(i).getFitnessFunction()
			);
			Assert.assertSame(
				copy.get(i - 1).getFitnessScaler(),
				copy.get(i).getFitnessScaler()
			);
		}
	}

	@Test
	public void xmlSerialization() throws IOException {
		final Population<DoubleGene, Double> population = newDoubleGenePopulation(23, 34, 123);
		Serialize.xml.test(population);
	}

	@Test
	public void objectSerialization() throws IOException {
		final Population<DoubleGene, Double> population = newDoubleGenePopulation(23, 34, 123);
		Serialize.object.test(population);
	}

>>>>>>> f323e6c9
}




<|MERGE_RESOLUTION|>--- conflicted
+++ resolved
@@ -19,24 +19,17 @@
  */
 package org.jenetics;
 
-<<<<<<< HEAD
-=======
 import static org.jenetics.TestUtils.newDoubleGenePopulation;
 
 import java.io.ByteArrayInputStream;
 import java.io.ByteArrayOutputStream;
 import java.io.IOException;
->>>>>>> f323e6c9
 import java.io.Serializable;
 
 import org.testng.Assert;
 import org.testng.annotations.Test;
 
-<<<<<<< HEAD
-import org.jscience.mathematics.number.Float64;
-=======
 import javolution.xml.XMLSerializable;
->>>>>>> f323e6c9
 
 import org.jenetics.util.Function;
 import org.jenetics.util.lists;
@@ -48,13 +41,8 @@
  */
 public class PopulationTest {
 
-<<<<<<< HEAD
-	private static final class Continuous
-		implements Function<Genotype<Float64Gene>, Float64>,
-=======
 	private static final class Continous
 		implements Function<Genotype<DoubleGene>, Double>,
->>>>>>> f323e6c9
 					Serializable
 	{
 		private static final long serialVersionUID = 1L;
@@ -64,17 +52,9 @@
 		}
 	}
 
-<<<<<<< HEAD
-	private static final Function<Genotype<Float64Gene>, Float64> _cf = new Continuous();
-	private static Phenotype<Float64Gene, Float64> pt(double value) {
-		return Phenotype.valueOf(Genotype.valueOf(
-			new Float64Chromosome(Float64Gene.valueOf(value, 0, 10))
-		), _cf, 0).evaluate();
-=======
 	private static final Function<Genotype<DoubleGene>, Double> _cf = new Continous();
 	private static Phenotype<DoubleGene, Double> pt(double value) {
 		return Phenotype.valueOf(Genotype.valueOf(DoubleChromosome.of(DoubleGene.of(value, 0, 10))), _cf, 0);
->>>>>>> f323e6c9
 	}
 
 	@Test
@@ -108,53 +88,6 @@
 		}
 	}
 
-<<<<<<< HEAD
-=======
-	@Test
-	public void phenotypeXMLSerialization()
-		throws IOException
-	{
-		final Population<DoubleGene, Double> population = new Population<>();
-		for (int i = 0; i < 1000; ++i) {
-			population.add(pt(Math.random()*9.0));
-		}
-
-		final ByteArrayOutputStream out = new ByteArrayOutputStream();
-		IO.xml.write(population, out);
-
-		final byte[] data = out.toByteArray();
-
-		final ByteArrayInputStream in = new ByteArrayInputStream(data);
-
-		@SuppressWarnings("unchecked")
-		final Population<DoubleGene, Double>
-		copy = (Population<DoubleGene, Double>)IO.xml.read(XMLSerializable.class, in);
-
-		for (int i = 1; i < population.size(); ++i) {
-			Assert.assertSame(
-				copy.get(i - 1).getFitnessFunction(),
-				copy.get(i).getFitnessFunction()
-			);
-			Assert.assertSame(
-				copy.get(i - 1).getFitnessScaler(),
-				copy.get(i).getFitnessScaler()
-			);
-		}
-	}
-
-	@Test
-	public void xmlSerialization() throws IOException {
-		final Population<DoubleGene, Double> population = newDoubleGenePopulation(23, 34, 123);
-		Serialize.xml.test(population);
-	}
-
-	@Test
-	public void objectSerialization() throws IOException {
-		final Population<DoubleGene, Double> population = newDoubleGenePopulation(23, 34, 123);
-		Serialize.object.test(population);
-	}
-
->>>>>>> f323e6c9
 }
 
 
