/*
 * Java Genetic Algorithm Library (@__identifier__@).
 * Copyright (c) @__year__@ Franz Wilhelmstötter
 *
 * Licensed under the Apache License, Version 2.0 (the "License");
 * you may not use this file except in compliance with the License.
 * You may obtain a copy of the License at
 *
 *      http://www.apache.org/licenses/LICENSE-2.0
 *
 * Unless required by applicable law or agreed to in writing, software
 * distributed under the License is distributed on an "AS IS" BASIS,
 * WITHOUT WARRANTIES OR CONDITIONS OF ANY KIND, either express or implied.
 * See the License for the specific language governing permissions and
 * limitations under the License.
 *
 * Author:
 *    Franz Wilhelmstötter (franz.wilhelmstoetter@gmx.at)
 */
package org.jenetics;

import static org.jenetics.stat.StatisticsAssert.assertDistribution;
import static org.testng.Assert.assertEquals;
import static org.testng.Assert.assertFalse;
import static org.testng.Assert.assertNotNull;
import static org.testng.Assert.assertTrue;

import java.util.Random;

import javolution.context.LocalContext;

import org.testng.Assert;
import org.testng.annotations.Test;

import org.jenetics.stat.Histogram;
import org.jenetics.stat.UniformDistribution;
import org.jenetics.util.CharSeq;
import org.jenetics.util.Factory;
import org.jenetics.util.RandomRegistry;

/**
 * @author <a href="mailto:franz.wilhelmstoetter@gmx.at">Franz Wilhelmstötter</a>
<<<<<<< HEAD
 * @version <em>$Date: 2013-04-27 $</em>
=======
 * @version <em>$Date: 2013-08-29 $</em>
>>>>>>> 33bb45ce
 */
public class CharacterGeneTest extends GeneTester<CharacterGene> {

	private final Factory<CharacterGene> _factory = CharacterGene.valueOf();
	@Override protected Factory<CharacterGene> getFactory() {
		return _factory;
	}

	@Test(invocationCount = 20, successPercentage = 95)
	public void newInstanceDistribution() {
		LocalContext.enter();
		try {
			RandomRegistry.setRandom(new Random(12345));

			final CharSeq characters = new CharSeq("0123456789");

			final Factory<CharacterGene> factory = CharacterGene.valueOf(characters);

			final Histogram<Long> histogram = Histogram.valueOf(0L, 10L, 10);

			final int samples = 100000;
			for (int i = 0; i < samples; ++i) {
				final CharacterGene g1 = factory.newInstance();
				final CharacterGene g2 = factory.newInstance();
				Assert.assertNotSame(g1, g2);

				histogram.accumulate(Long.valueOf(g1.getAllele().toString()));
				histogram.accumulate(Long.valueOf(g2.getAllele().toString()));
			}

			assertDistribution(histogram, new UniformDistribution<>(0L, 10L));
		} finally {
			LocalContext.exit();
		}
	}

    @Test
    public void testCharacterGene() {
        CharacterGene gene = CharacterGene.valueOf();
        assertTrue(gene.isValidCharacter(gene.getAllele()));
    }

    @Test
    public void testCharacterGeneCharacter() {
        CharacterGene gene = CharacterGene.valueOf('4');

        assertEquals(new Character('4'), gene.getAllele());
    }

    @Test
    public void testGetCharacter() {
        CharacterGene gene = CharacterGene.valueOf('6');

        assertEquals(new Character('6'), gene.getAllele());
    }

    @Test
    public void testCompareTo() {
        CharacterGene g1 = CharacterGene.valueOf('1');
        CharacterGene g2 = CharacterGene.valueOf('2');
        CharacterGene g3 = CharacterGene.valueOf('3');

        assertTrue(g1.compareTo(g2) < 0);
        assertTrue(g2.compareTo(g3) < 0);
        assertTrue(g3.compareTo(g2) > 0);
        assertTrue(g2.compareTo(g2) == 0);
    }

    @Test
    public void testIsValidCharacter() {
        for (Character c : CharacterGene.DEFAULT_CHARACTERS) {
            assertTrue(CharacterGene.valueOf(c).isValidCharacter(c));
        }
    }

    @Test
    public void testGetValidCharacters() {
        CharSeq cset = CharacterGene.DEFAULT_CHARACTERS;
        assertNotNull(cset);
        assertFalse(cset.isEmpty());
    }

}



<|MERGE_RESOLUTION|>--- conflicted
+++ resolved
@@ -40,11 +40,7 @@
 
 /**
  * @author <a href="mailto:franz.wilhelmstoetter@gmx.at">Franz Wilhelmstötter</a>
-<<<<<<< HEAD
- * @version <em>$Date: 2013-04-27 $</em>
-=======
  * @version <em>$Date: 2013-08-29 $</em>
->>>>>>> 33bb45ce
  */
 public class CharacterGeneTest extends GeneTester<CharacterGene> {
 
