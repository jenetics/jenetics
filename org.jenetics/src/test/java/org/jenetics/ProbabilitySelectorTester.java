/*
 * Java Genetic Algorithm Library (@__identifier__@).
 * Copyright (c) @__year__@ Franz Wilhelmstötter
 *
 * Licensed under the Apache License, Version 2.0 (the "License");
 * you may not use this file except in compliance with the License.
 * You may obtain a copy of the License at
 *
 *      http://www.apache.org/licenses/LICENSE-2.0
 *
 * Unless required by applicable law or agreed to in writing, software
 * distributed under the License is distributed on an "AS IS" BASIS,
 * WITHOUT WARRANTIES OR CONDITIONS OF ANY KIND, either express or implied.
 * See the License for the specific language governing permissions and
 * limitations under the License.
 *
 * Author:
 *    Franz Wilhelmstötter (franz.wilhelmstoetter@gmx.at)
 */
package org.jenetics;

import static java.util.Objects.requireNonNull;

import java.util.Arrays;
import java.util.List;
import java.util.Random;

import org.jscience.mathematics.number.Float64;
import org.testng.Assert;
import org.testng.Reporter;
import org.testng.annotations.DataProvider;
import org.testng.annotations.Test;

import org.jenetics.util.RandomRegistry;
import org.jenetics.util.lists;

/**
 * @author <a href="mailto:franz.wilhelmstoetter@gmx.at">Franz Wilhelmstötter</a>
<<<<<<< HEAD
 * @version <em>$Date: 2013-08-29 $</em>
=======
 * @version <em>$Date: 2013-06-11 $</em>
>>>>>>> 8ef00680
 */
public abstract class ProbabilitySelectorTester<
	S extends ProbabilitySelector<Float64Gene, Float64>
>
	extends SelectorTester<S>
{

	protected abstract boolean isSorted();

	@Test
	public void indexOf() {
		final Random random = RandomRegistry.getRandom();

		final double[] props = new double[10];
		double divisor = props.length*(props.length + 1)/2.0;
		for (int i = 0; i < props.length; ++i) {
			props[i] = (i + 1)/divisor;
		}
		randomize(props, random);

		final double[] incremental = ProbabilitySelector.incremental(props.clone());

		double samples = 1000000;
		double[] indices = new double[props.length];
		Arrays.fill(indices, 0);

		for (int i = 0; i < samples; ++i) {
			indices[ProbabilitySelector.indexOf(incremental, random.nextDouble())] += 1;
		}

		for (int i = 0; i < props.length; ++i) {
			indices[i] /= samples;
		}

		Reporter.log(toString(props) + String.format(": %6f", sum(props)));
		Reporter.log(toString(indices) + String.format(": %6f", sum(indices)));

		for (int i = 0; i < props.length; ++i) {
			Assert.assertEquals(indices[i], props[i], 0.005);
		}
	}

	@Test(dataProvider = "propsize")
	public void indexOf(final Integer size) {
		final Random random = RandomRegistry.getRandom();

		final double[] props = new double[size];
		double divisor = props.length*(props.length + 1)/2.0;
		for (int i = 0; i < props.length; ++i) {
			props[i] = (i + 1)/divisor;
		}
		randomize(props, random);

		final double[] incremental = ProbabilitySelector.incremental(props.clone());

		final int samples = 100000;
		for (int i = 0; i < samples; ++i) {
			final double value = random.nextDouble();
			final int index1 = ProbabilitySelector.indexOf(incremental, value);
			final int index2 = indexOf(props, value);

			Assert.assertEquals(index1, index2);
		}
	}

	private static int indexOf(final double[] array, final double value) {
		int j = 0;
		double sum = 0;
		for (int i = 0; sum < value && i < array.length; ++i) {
			sum += array[i];
			j = i;
		}
		return j;
	}

	@DataProvider(name = "propsize")
	public Object[][] propsize() {
		return new Object[][] {
			{1}, {2}, {3}, {5}, {9}, {15}, {30}, {99}, {150}
		};
	}

	@Test
	public void probabilities() {
		final Population<Float64Gene, Float64> population = TestUtils.newFloat64Population(100);
		lists.shuffle(population, new Random(System.currentTimeMillis()));

		final S selector = getFactory().newInstance();
		final double[] props = selector.probabilities(population, 23);
		Assert.assertEquals(props.length, population.size());

		if (isSorted()) {
			assertSortedDescending(population);
			assertSortedDescending(props);
		}
		Assert.assertEquals(sum(props), 1.0, 0.000001);
		assertPositive(props);
	}

	private static String toString(final double[] array) {
		StringBuilder out = new StringBuilder();

		out.append("[");
		if (array.length > 0) {
			out.append(String.format("%6f", array[0]));
		}
		for (int i = 1; i < array.length; ++i) {
			out.append(", ");
			out.append(String.format("%6f", array[i]));
		}
		out.append("]");

		return out.toString();
	}

	protected static double sum(final double[] array) {
		double sum = 0;
		for (int i = 0; i < array.length; ++i) {
			sum += array[i];
		}
		return sum;
	}

	protected static void assertPositive(final double[] array) {
		for (int i = 0; i < array.length; ++i) {
			Assert.assertTrue(array[i] >= 0.0, "All values must be positive: " + array[i]);
		}
	}

	private static void randomize(final double[] array, final Random random) {
		requireNonNull(array, "Array");
		for (int j = array.length - 1; j > 0; --j) {
			swap(array, j, random.nextInt(j + 1));
		}
	}

	private static void swap(final double[] array, int i, int j) {
		double temp = array[i];
		array[i] = array[j];
		array[j] = temp;
	}

	protected static void assertSortedDescending(final double[] values) {
		for (int i = 1; i < values.length; ++i) {
			Assert.assertTrue(values[i - 1] >= values[i]);
		}
	}

	protected static <T extends Comparable<T>> void assertSortedDescending(final List<? extends T> values) {
		for (int i = 1; i < values.size(); ++i) {
			Assert.assertTrue(values.get(i - 1).compareTo(values.get(i)) >= 0);
		}
	}

}<|MERGE_RESOLUTION|>--- conflicted
+++ resolved
@@ -36,11 +36,7 @@
 
 /**
  * @author <a href="mailto:franz.wilhelmstoetter@gmx.at">Franz Wilhelmstötter</a>
-<<<<<<< HEAD
- * @version <em>$Date: 2013-08-29 $</em>
-=======
- * @version <em>$Date: 2013-06-11 $</em>
->>>>>>> 8ef00680
+ * @version <em>$Date: 2013-08-30 $</em>
  */
 public abstract class ProbabilitySelectorTester<
 	S extends ProbabilitySelector<Float64Gene, Float64>
