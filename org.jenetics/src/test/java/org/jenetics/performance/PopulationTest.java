/*
 * Java Genetic Algorithm Library (@__identifier__@).
 * Copyright (c) @__year__@ Franz Wilhelmstötter
 *
 * Licensed under the Apache License, Version 2.0 (the "License");
 * you may not use this file except in compliance with the License.
 * You may obtain a copy of the License at
 *
 *      http://www.apache.org/licenses/LICENSE-2.0
 *
 * Unless required by applicable law or agreed to in writing, software
 * distributed under the License is distributed on an "AS IS" BASIS,
 * WITHOUT WARRANTIES OR CONDITIONS OF ANY KIND, either express or implied.
 * See the License for the specific language governing permissions and
 * limitations under the License.
 *
 * Author:
 *    Franz Wilhelmstötter (franz.wilhelmstoetter@gmx.at)
 */
package org.jenetics.performance;

import java.io.Serializable;
import java.util.Iterator;
import java.util.function.Function;

import org.jenetics.DoubleGene;
import org.jenetics.Genotype;
import org.jenetics.Phenotype;
import org.jenetics.Population;
import org.jenetics.util.arrays;

/**
 * @author <a href="mailto:franz.wilhelmstoetter@gmx.at">Franz Wilhelmstötter</a>
<<<<<<< HEAD
 * @version <em>$Date: 2013-12-18 $</em>
=======
 * @version <em>$Date: 2014-02-17 $</em>
>>>>>>> 8e41e5ca
 */
@Suite("Population")
public class PopulationTest {

	private int SIZE = 1_000_000;
	private final int LOOPS = 20;

	private final Population<DoubleGene, Double> _population = newDoubleGenePopulation(
			1, 1, SIZE
		);

	@Test(1)
	public TestCase iterator = new TestCase("iterator()", LOOPS, SIZE) {
		@Override
		protected void test() {
			for (Iterator<?> it = _population.iterator(); it.hasNext();) {
				it.next();
			}
		}
	};

	@Test(2)
	public TestCase iterable = new TestCase("iterable()", LOOPS, SIZE) {
		@Override
		protected void test() {
			for (@SuppressWarnings("unused") Object value : _population);
		}
	};

	@Test(3)
	public TestCase sort = new TestCase("populationSort()", LOOPS, SIZE) {

		@Override
		protected void test() {
			_population.populationSort();
		}

		@Override
		protected void afterTest() {
			//arrays.shuffle(_population);
		}
	};


	private static final class Continous
		implements Function<Genotype<DoubleGene>, Double>,
					Serializable
	{
		private static final long serialVersionUID = 1L;

		@Override
		public Double apply(Genotype<DoubleGene> genotype) {
			return genotype.getChromosome().getGene().getAllele();
		}
	}

	private static final Function<Genotype<DoubleGene>, Double> FF = new Continous();

	private static final Population<DoubleGene, Double> newDoubleGenePopulation(
		final int ngenes,
		final int nchromosomes,
		final int npopulation
	) {
		final GenotypeBuilder gtb = new GenotypeBuilder();
		gtb.ngenes(ngenes);
		gtb.nchromosomes(nchromosomes);
		gtb.min(0);
		gtb.max(10);

		final Population<DoubleGene, Double>
		population = new Population<>(npopulation);
		for (int i = 0; i < npopulation; ++i) {
			population.add(Phenotype.of(gtb.build(), FF, 0));
		}

		return population;
	}

}<|MERGE_RESOLUTION|>--- conflicted
+++ resolved
@@ -31,11 +31,7 @@
 
 /**
  * @author <a href="mailto:franz.wilhelmstoetter@gmx.at">Franz Wilhelmstötter</a>
-<<<<<<< HEAD
- * @version <em>$Date: 2013-12-18 $</em>
-=======
- * @version <em>$Date: 2014-02-17 $</em>
->>>>>>> 8e41e5ca
+ * @version <em>$Date: 2014-03-07 $</em>
  */
 @Suite("Population")
 public class PopulationTest {
