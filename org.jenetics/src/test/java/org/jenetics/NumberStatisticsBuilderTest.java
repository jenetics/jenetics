/*
 * Java Genetic Algorithm Library (@__identifier__@).
 * Copyright (c) @__year__@ Franz Wilhelmstötter
 *
 * Licensed under the Apache License, Version 2.0 (the "License");
 * you may not use this file except in compliance with the License.
 * You may obtain a copy of the License at
 *
 *      http://www.apache.org/licenses/LICENSE-2.0
 *
 * Unless required by applicable law or agreed to in writing, software
 * distributed under the License is distributed on an "AS IS" BASIS,
 * WITHOUT WARRANTIES OR CONDITIONS OF ANY KIND, either express or implied.
 * See the License for the specific language governing permissions and
 * limitations under the License.
 *
 * Author:
 *    Franz Wilhelmstötter (franz.wilhelmstoetter@gmx.at)
 */
package org.jenetics;

import java.util.Random;

import org.testng.annotations.DataProvider;
<<<<<<< HEAD

import javolution.context.LocalContext;

import org.jscience.mathematics.number.Float64;
=======
>>>>>>> 1ab18a33

import javolution.context.LocalContext;

import org.jenetics.util.RandomRegistry;

/**
 * @author <a href="mailto:franz.wilhelmstoetter@gmx.at">Franz Wilhelmstötter</a>
<<<<<<< HEAD
 * @version <em>$Date: 2014-01-31 $</em>
=======
 * @version <em>$Date: 2014-02-11 $</em>
>>>>>>> 1ab18a33
 */
public class NumberStatisticsBuilderTest extends StatisticsBuilderTest {

	@Override
	public Object newBuilder() {
		return new NumberStatistics.Builder<DoubleGene, Double>();
	}

	@Override
	@DataProvider(name = "properties")
	public Object[][] builderProperties() {
		LocalContext.enter();
		try {
			final Random random = new Random(12345678);
			RandomRegistry.setRandom(random);

			return new Object[][] {
					{"generation", Integer.TYPE, random.nextInt(1000)},
					{"invalid", Integer.TYPE, random.nextInt(1000)},
					{"killed", Integer.TYPE, random.nextInt(10000)},
					{"samples", Integer.TYPE, random.nextInt(1000)},
					{"ageMean", Double.TYPE, random.nextDouble()},
					{"ageVariance", Double.TYPE, random.nextDouble()},
					{"fitnessMean", Double.TYPE, random.nextDouble()},
					{"fitnessVariance", Double.TYPE, random.nextDouble()},
					{"standardError", Double.TYPE, random.nextDouble()},
					{"bestPhenotype", Phenotype.class, TestUtils.newDoublePhenotype()},
					{"worstPhenotype", Phenotype.class, TestUtils.newDoublePhenotype()},
					{"optimize", Optimize.class, Optimize.MINIMUM},
					{"optimize", Optimize.class, Optimize.MAXIMUM}
			};
		} finally {
			LocalContext.exit();
		}
	}

}<|MERGE_RESOLUTION|>--- conflicted
+++ resolved
@@ -22,13 +22,6 @@
 import java.util.Random;
 
 import org.testng.annotations.DataProvider;
-<<<<<<< HEAD
-
-import javolution.context.LocalContext;
-
-import org.jscience.mathematics.number.Float64;
-=======
->>>>>>> 1ab18a33
 
 import javolution.context.LocalContext;
 
@@ -36,11 +29,7 @@
 
 /**
  * @author <a href="mailto:franz.wilhelmstoetter@gmx.at">Franz Wilhelmstötter</a>
-<<<<<<< HEAD
- * @version <em>$Date: 2014-01-31 $</em>
-=======
- * @version <em>$Date: 2014-02-11 $</em>
->>>>>>> 1ab18a33
+ * @version <em>$Date: 2014-02-14 $</em>
  */
 public class NumberStatisticsBuilderTest extends StatisticsBuilderTest {
 
