--- conflicted
+++ resolved
@@ -34,11 +34,7 @@
 
 /**
  * @author <a href="mailto:franz.wilhelmstoetter@gmx.at">Franz Wilhelmstötter</a>
-<<<<<<< HEAD
- * @version <em>$Date: 2013-07-12 $</em>
-=======
- * @version <em>$Date: 2013-09-01 $</em>
->>>>>>> 0fa9d783
+ * @version <em>$Date: 2013-09-08 $</em>
  */
 public abstract class SelectorTester<S extends Selector<Float64Gene, Float64>>
 	extends ObjectTester<S>
