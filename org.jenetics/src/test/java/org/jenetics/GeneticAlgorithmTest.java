--- conflicted
+++ resolved
@@ -40,11 +40,7 @@
 
 /**
  * @author <a href="mailto:franz.wilhelmstoetter@gmx.at">Franz Wilhelmstötter</a>
-<<<<<<< HEAD
- * @version <em>$Date: 2013-12-18 $</em>
-=======
- * @version <em>$Date: 2014-02-17 $</em>
->>>>>>> 8e41e5ca
+ * @version <em>$Date: 2014-03-07 $</em>
  */
 public class GeneticAlgorithmTest {
 
@@ -74,17 +70,10 @@
 
 			final GeneticAlgorithm<DoubleGene, Double> ga = new GeneticAlgorithm<>(factory, ff);
 			ga.setPopulationSize(200);
-<<<<<<< HEAD
 			ga.setAlterer(new MeanAlterer<>());
 			ga.setOffspringFraction(0.3);
 			ga.setOffspringSelector(new RouletteWheelSelector<>());
 			ga.setSurvivorSelector(new TournamentSelector<>());
-=======
-			ga.setAlterer(new MeanAlterer<DoubleGene>());
-			ga.setOffspringFraction(0.3);
-			ga.setOffspringSelector(new RouletteWheelSelector<DoubleGene, Double>());
-			ga.setSurvivorSelector(new TournamentSelector<DoubleGene, Double>());
->>>>>>> 8e41e5ca
 
 			ga.setup();
 			ga.evolve(100);
@@ -122,13 +111,8 @@
 
 	@SuppressWarnings("null")
 	public void evolve() {
-<<<<<<< HEAD
 		Predicate<Statistics<? extends Float64Gene, ? extends Base>> until = null;
 		GeneticAlgorithm<Float64Gene, Derived> ga = null;
-=======
-		Function<Statistics<? extends DoubleGene, ? extends Base>, Boolean> until = null;
-		GeneticAlgorithm<DoubleGene, Derived> ga = null;
->>>>>>> 8e41e5ca
 
 		ga.evolve(until);
 		ga.evolve(termination.Generation(1));
@@ -147,17 +131,10 @@
 
 			final GeneticAlgorithm<DoubleGene, Double> ga = new GeneticAlgorithm<>(factory, ff);
 			ga.setPopulationSize(1000);
-<<<<<<< HEAD
 			ga.setAlterer(new MeanAlterer<>());
 			ga.setOffspringFraction(0.3);
 			ga.setOffspringSelector(new RouletteWheelSelector<>());
 			ga.setSurvivorSelector(new StochasticUniversalSelector<>());
-=======
-			ga.setAlterer(new MeanAlterer<DoubleGene>());
-			ga.setOffspringFraction(0.3);
-			ga.setOffspringSelector(new RouletteWheelSelector<DoubleGene, Double>());
-			ga.setSurvivorSelector(new StochasticUniversalSelector<DoubleGene, Double>());
->>>>>>> 8e41e5ca
 
 			ga.setup();
 			for (int i = 0; i < 10; ++i) {
@@ -178,17 +155,10 @@
 
 			final GeneticAlgorithm<DoubleGene, Double> ga = new GeneticAlgorithm<>(factory, ff);
 			ga.setPopulationSize(1000);
-<<<<<<< HEAD
 			ga.setAlterer(new MeanAlterer<>());
 			ga.setOffspringFraction(0.3);
 			ga.setOffspringSelector(new BoltzmannSelector<>(0.001));
 			ga.setSurvivorSelector(new ExponentialRankSelector<>(0.675));
-=======
-			ga.setAlterer(new MeanAlterer<DoubleGene>());
-			ga.setOffspringFraction(0.3);
-			ga.setOffspringSelector(new BoltzmannSelector<DoubleGene, Double>(0.001));
-			ga.setSurvivorSelector(new ExponentialRankSelector<DoubleGene, Double>(0.675));
->>>>>>> 8e41e5ca
 
 			ga.setup();
 			for (int i = 0; i < 10; ++i) {
@@ -206,17 +176,10 @@
 
 		final GeneticAlgorithm<DoubleGene, Double> ga = new GeneticAlgorithm<>(factory, ff);
 		ga.setPopulationSize(1000);
-<<<<<<< HEAD
 		ga.setAlterer(new MeanAlterer<>());
 		ga.setOffspringFraction(0.3);
 		ga.setOffspringSelector(new RouletteWheelSelector<>());
 		ga.setSurvivorSelector(new LinearRankSelector<>());
-=======
-		ga.setAlterer(new MeanAlterer<DoubleGene>());
-		ga.setOffspringFraction(0.3);
-		ga.setOffspringSelector(new RouletteWheelSelector<DoubleGene, Double>());
-		ga.setSurvivorSelector(new LinearRankSelector<DoubleGene, Double>());
->>>>>>> 8e41e5ca
 
 		ga.setup();
 		for (int i = 0; i < 10; ++i) {
