--- conflicted
+++ resolved
@@ -43,11 +43,7 @@
 
 /**
  * @author <a href="mailto:franz.wilhelmstoetter@gmx.at">Franz Wilhelmstötter</a>
-<<<<<<< HEAD
- * @version <em>$Date: 2013-02-01 $</em>
-=======
  * @version <em>$Date: 2013-02-13 $</em>
->>>>>>> 97d962da
  */
 public class GeneticAlgorithmTest {
 
