--- conflicted
+++ resolved
@@ -33,11 +33,7 @@
 
 /**
  * @author <a href="mailto:franz.wilhelmstoetter@gmx.at">Franz Wilhelmstötter</a>
-<<<<<<< HEAD
- * @version <em>$Date: 2013-03-26 $</em>
-=======
- * @version <em>$Date: 2013-06-02 $</em>
->>>>>>> 8ef00680
+ * @version <em>$Date: 2013-07-12 $</em>
  */
 public class arraysTest {
 
