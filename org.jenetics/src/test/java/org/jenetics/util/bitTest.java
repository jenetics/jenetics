/*
 * Java Genetic Algorithm Library (@__identifier__@).
 * Copyright (c) @__year__@ Franz Wilhelmstötter
 *
 * Licensed under the Apache License, Version 2.0 (the "License");
 * you may not use this file except in compliance with the License.
 * You may obtain a copy of the License at
 *
 *      http://www.apache.org/licenses/LICENSE-2.0
 *
 * Unless required by applicable law or agreed to in writing, software
 * distributed under the License is distributed on an "AS IS" BASIS,
 * WITHOUT WARRANTIES OR CONDITIONS OF ANY KIND, either express or implied.
 * See the License for the specific language governing permissions and
 * limitations under the License.
 *
 * Author:
 *    Franz Wilhelmstötter (franz.wilhelmstoetter@gmx.at)
 */
package org.jenetics.util;

import java.util.Arrays;
import java.util.Iterator;
import java.util.Random;

import org.jscience.mathematics.number.LargeInteger;
import org.testng.Assert;
import org.testng.annotations.DataProvider;
import org.testng.annotations.Test;

/**
 * @author <a href="mailto:franz.wilhelmstoetter@gmx.at">Franz Wilhelmstötter</a>
<<<<<<< HEAD
 * @version <em>$Date: 2013-04-27 $</em>
=======
 * @version <em>$Date: 2013-06-10 $</em>
>>>>>>> 190e97b4
 */
public class bitTest {

	@Test(dataProvider = "byteStrData")
	public void byteStr(final byte[] data, final String result) {
		Assert.assertEquals(bit.toByteString(data), result);
	}

	@DataProvider(name = "byteStrData")
	public Object[][] byteStrData() {
		return new Object[][] {
			{ new byte[]{(byte)0}, "00000000" },
			{ new byte[]{(byte)1}, "00000001" },
			{ new byte[]{(byte)2}, "00000010" },
			{ new byte[]{(byte)4}, "00000100" },
			{ new byte[]{(byte)0xFF}, "11111111" },

			{ new byte[]{(byte)0, (byte)0}, "00000000|00000000" },
			{ new byte[]{(byte)1, (byte)0}, "00000000|00000001" },
			{ new byte[]{(byte)0, (byte)1}, "00000001|00000000" },
			{ new byte[]{(byte)1, (byte)1}, "00000001|00000001" },

			{ bit.toBytes(-5165661323090255963L),
				"10100101|00011111|00111011|00111111|01100101|11100010|01001111|10111000" },
			{ bit.toBytes(-3111444787550306452L),
				"01101100|10111111|11010010|01101011|01110011|11101101|11010001|11010100" },
			{ bit.toBytes(-3303191740454820247L),
				"01101001|10100110|00101111|11110101|10011100|10110100|00101000|11010010" },
			{ bit.toBytes(4795980783582945410L),
				"10000010|10100000|00001111|11001011|00011100|10111111|10001110|01000010" },
			{ bit.toBytes(5363121614382394644L),
				"00010100|01101101|01111011|01111000|10110001|10100010|01101101|01001010" },
			{ bit.toBytes(-8185663930382162219L),
				"11010101|11100110|11010111|01011010|00000110|10101110|01100110|10001110" },
			{ bit.toBytes(-1232621285458438758L),
				"10011010|00010101|10101010|10111001|01111000|11011001|11100100|11101110" },
			{ bit.toBytes(-2081775369634963197L),
				"00000011|00100001|11000000|10111110|01010100|00001100|00011100|11100011" },
			{ bit.toBytes(-2194074334834473370L),
				"01100110|11000110|01100011|01100101|00000100|00010101|10001101|11100001" },
			{ bit.toBytes(7950010868533801327L),
				"01101111|10110001|01110011|10010011|11000011|00011100|01010100|01101110" },
			{ bit.toBytes(6680935979511658057L),
				"01001001|00110110|11101011|01010001|11100000|01110011|10110111|01011100" },
			{ bit.toBytes(-2670808837407163052L),
				"01010100|00111101|01011111|01001111|10000011|01100001|11101111|11011010" },
			{ bit.toBytes(4167160717303874479L),
				"10101111|00000011|11011100|00000100|10011000|10111010|11010100|00111001" },
			{ bit.toBytes(-4513322218647029476L),
				"00011100|01111001|10101010|11010000|01011010|01110101|01011101|11000001" },
			{ bit.toBytes(564299592671873811L),
				"00010011|11001011|00011010|01100000|01111101|11001011|11010100|00000111" },
			{ bit.toBytes(5256495800767342066L),
				"11110010|11100101|00010001|10101000|00010100|11010011|11110010|01001000" },
			{ bit.toBytes(-6440333658299846476L),
				"10110100|10110000|00001011|11111110|10101000|01010110|10011111|10100110" },
			{ bit.toBytes(8415309172805358741L),
				"10010101|01010100|00100110|01000000|00011011|00101111|11001001|01110100" },
			{ bit.toBytes(-9216328290938433144L),
				"10001000|01010001|00111011|11100101|00111111|00000110|00011001|10000000" },
			{ bit.toBytes(2601188737736065391L),
				"01101111|01000001|10000001|00010010|01100000|01000111|00011001|00100100" },
			{ bit.toBytes(8401653091248721777L),
				"01110001|01001111|11110001|11111101|11111000|10101010|10011000|01110100" },
			{ bit.toBytes(2560100111339904486L),
				"11100110|01011101|11011010|10111101|01111100|01001101|10000111|00100011" },
			{ bit.toBytes(928916744534420654L),
				"10101110|11101100|11100010|10000111|11011011|00101100|11100100|00001100" },
			{ bit.toBytes(-6284404822773081359L),
				"11110001|11011010|11011011|00100001|00011100|01001111|11001001|10101000" },
			{ bit.toBytes(2811728639172766355L),
				"10010011|01101010|10101111|11010110|01001100|01000100|00000101|00100111" },
		};
	}

	@Test
	public void toStringFromString() {
		final Random random = RandomRegistry.getRandom();
		for (int i = 0; i < 1000; ++i) {
			final byte[] bytes = new byte[232];
			random.nextBytes(bytes);

			final String string = bit.toByteString(bytes);
			final byte[] data = bit.fromByteString(string);

			Assert.assertEquals(data, bytes);
		}
	}

	@Test
	public void longToStringFromString() {
		final Random random = RandomRegistry.getRandom();
		for (int i = 0; i < 1000; ++i) {
			final long value = random.nextLong();
			final byte[] bytes = bit.toBytes(value);

			final String string = bit.toByteString(bytes);
			final byte[] data = bit.fromByteString(string);

			Assert.assertEquals(data, bytes);
			Assert.assertEquals(bit.toLong(data), value);
		}
	}

	/*
	@Test
	public void foo() {
		for (int j = 0; j < 25; ++j) {
			long value = RandomRegistry.getRandom().nextLong();
			byte[] bytes = bit.toBytes(value);
			String string = bit.toString(bytes);

			System.out.println(String.format(
				"{ bit.toBytes(%dL), \"%s\" },",
				value, string
			));
		}
	}
	*/

	@Test
	public void flip() {
		final long seed = System.currentTimeMillis();
		final Random random = new Random(seed);
		final byte[] data = new byte[4];

		for (int i = 0; i < data.length*8; ++i) {
			bit.set(data, i, random.nextBoolean());
		}

		final byte[] cdata = data.clone();
		for (int i = 0; i < data.length*8; ++i) {
			bit.flip(cdata, i);
		}

		for (int i = 0; i < data.length*8; ++i) {
			Assert.assertEquals(bit.get(cdata, i), !bit.get(data, i), "Index: " + i);
		}
	}


	@Test(dataProvider = "shiftBits")
	public void shiftLeft(final Integer shift, final Integer bytes) {
		final long seed = System.currentTimeMillis();
		final Random random = new Random(seed);
		final byte[] data = new byte[bytes];

		for (int i = 0; i < data.length*8; ++i) {
			bit.set(data, i, random.nextBoolean());
		}

		bit.shiftLeft(data, shift);

		random.setSeed(seed);
		for (int i = 0; i < shift; ++i) {
			Assert.assertEquals(bit.get(data, i), false);
		}
		for (int i = shift, n = data.length*8; i < n; ++i) {
			Assert.assertEquals(bit.get(data, i), random.nextBoolean(), "Index: " + i);
		}
	}

	@Test
	public void bigShiftLeft() {
		final long seed = System.currentTimeMillis();
		final Random random = new Random(seed);
		final byte[] data = new byte[10];

		for (int i = 0; i < data.length*8; ++i) {
			bit.set(data, i, random.nextBoolean());
		}

		bit.shiftLeft(data, 100);

		for (int i = 0; i < data.length*8; ++i) {
			Assert.assertEquals(bit.get(data, i), false);
		}
	}

	@Test(dataProvider = "shiftBits")
	public void shiftRight(final Integer shift, final Integer bytes) {
		final long seed = System.currentTimeMillis();
		final Random random = new Random(seed);
		final byte[] data = new byte[bytes];

		for (int i = 0; i < data.length*8; ++i) {
			bit.set(data, i, random.nextBoolean());
		}

		bit.shiftRight(data, shift);

		random.setSeed(seed);
		for (int i = 0; i < shift; ++i) {
			random.nextBoolean();
			Assert.assertEquals(bit.get(data, data.length*8 - 1 - i), false);
		}
		for (int i = 0, n = data.length*8 - shift; i < n; ++i) {
			Assert.assertEquals(bit.get(data, i), random.nextBoolean(), "Index: " + i);
		}
	}

	@Test
	public void bigShiftRight() {
		final long seed = System.currentTimeMillis();
		final Random random = new Random(seed);
		final byte[] data = new byte[10];

		for (int i = 0; i < data.length*8; ++i) {
			bit.set(data, i, random.nextBoolean());
		}

		bit.shiftRight(data, 100);

		for (int i = 0; i < data.length*8; ++i) {
			Assert.assertEquals(bit.get(data, i), false, "Index: " + i);
		}
	}

	@DataProvider(name = "shiftBits")
	public Object[][] shiftBits() {
		return new Object[][] {
				{0, 0},
				{0, 1},
				{1, 1},
				{1, 2},
				{0, 3},
				{1, 3},
				{3, 3},
				{7, 3},
				{8, 3},
				{9, 3},
				{24, 3},
				{17, 5},
				{345, 50},
				{0, 100},
				{1, 100},
				{80, 100},
				{799, 100}
		};
	}

	@Test
	public void setGetBit() {
		final long seed = System.currentTimeMillis();
		final Random random = new Random(seed);
		final byte[] data = new byte[10000];

		for (int i = 0; i < data.length*8; ++i) {
			bit.set(data, i, random.nextBoolean());
		}

		random.setSeed(seed);
		for (int i = 0; i < data.length*8; ++i) {
			Assert.assertEquals(bit.get(data, i), random.nextBoolean());
		}
	}

	@Test(expectedExceptions = IndexOutOfBoundsException.class)
	public void setOutOfIndex() {
		final byte[] data = new byte[3];
		bit.set(data, 100, false);
	}

	@Test(expectedExceptions = IndexOutOfBoundsException.class)
	public void getOutOfIndex() {
		final byte[] data = new byte[3];
		bit.get(data, 100);
	}

	@Test
	public void increment() {
		final int min = -128;
		final int max = 127;

		for (int i = min; i < -2; ++i) {
			final LargeInteger li1 = LargeInteger.valueOf(i);
			final byte[] data = bit.toByteArray(li1);

			bit.increment(data);

			final LargeInteger li2 = bit.toLargeInteger(data);
			Assert.assertEquals(li2, li1.plus(1));
		}
		for (int i = 0; i < max; ++i) {
			final LargeInteger li1 = LargeInteger.valueOf(i);
			final byte[] data = bit.toByteArray(li1);

			bit.increment(data);

			final LargeInteger li2 = bit.toLargeInteger(data);
			Assert.assertEquals(li2, li1.plus(1));
		}
	}

	@Test
	public void invert() {
		final long seed = System.currentTimeMillis();
		final Random random = new Random(seed);
		final byte[] data = new byte[1000];

		for (int i = 0; i < data.length*8; ++i) {
			bit.set(data, i, random.nextBoolean());
		}

		final byte[] cdata = data.clone();
		bit.invert(cdata);

		for (int i = 0; i < data.length*8; ++i) {
			Assert.assertEquals(bit.get(cdata, i), !bit.get(data, i), "Index: " + i);
		}
	}

	@Test
	public void complement() {
		final Random random = new Random(math.random.seed());
		final byte[] data = new byte[20];
		random.nextBytes(data);

		final byte[] cdata = bit.complement(data.clone());
		Assert.assertFalse(Arrays.equals(data, cdata));
		Assert.assertTrue(Arrays.equals(data, bit.complement(cdata)));
	}

	@Test(dataProvider = "toByteArrayData")
	public void toByteArray(final LargeInteger value) {
		final byte[] data = bit.toByteArray(value);
		final LargeInteger i = bit.toLargeInteger(data);
		final byte[] idata = bit.toByteArray(i);

		Assert.assertEquals(idata, data);
		Assert.assertEquals(i, value);
	}

	@DataProvider(name = "toByteArrayData")
	public Iterator<Object[]> toByteArrayData() {
		final long seed = System.currentTimeMillis();
		final Random random = new Random(seed);
		final int length = 20;

		return new Iterator<Object[]>() {
			private int _pos = 0;

			@Override
			public boolean hasNext() {
				return _pos < length;
			}

			@Override
			public Object[] next() {
				final int size = random.nextInt(100) + 1;
				final byte[] data = new byte[size];
				random.nextBytes(data);
				_pos += 1;

				return new Object[]{ LargeInteger.valueOf(data, 0, data.length) };
			}

			@Override
			public void remove() {
				throw new UnsupportedOperationException();
			}
		};
	}

	@Test(dataProvider = "toLargeIntegerData")
	public void toLargeInteger(final byte[] data) {
		final LargeInteger i = bit.toLargeInteger(data);

		final byte[] idata = bit.toByteArray(i);
		final LargeInteger j = bit.toLargeInteger(idata);

		for (int k = 0, n = Math.min(idata.length, data.length); k < n; ++k) {
			if (idata[idata.length - k - 1] != data[data.length - k - 1]) {
				Assert.assertEquals(idata[k], data[k]);
			}

		}
		Assert.assertEquals(j, i);
	}

	@DataProvider(name = "toLargeIntegerData")
	public Iterator<Object[]> toLargeIntegerData() {
		final long seed = System.currentTimeMillis();
		final Random random = new Random(seed);
		final int length = 20;

		return new Iterator<Object[]>() {
			private int _pos = 0;

			@Override
			public boolean hasNext() {
				return _pos < length;
			}

			@Override
			public Object[] next() {
				final int size = random.nextInt(1000) + 1;
				final byte[] data = new byte[size];
				random.nextBytes(data);
				_pos += 1;

				return new Object[]{ data };
			}

			@Override
			public void remove() {
				throw new UnsupportedOperationException();
			}
		};
	}

}






<|MERGE_RESOLUTION|>--- conflicted
+++ resolved
@@ -30,11 +30,7 @@
 
 /**
  * @author <a href="mailto:franz.wilhelmstoetter@gmx.at">Franz Wilhelmstötter</a>
-<<<<<<< HEAD
- * @version <em>$Date: 2013-04-27 $</em>
-=======
- * @version <em>$Date: 2013-06-10 $</em>
->>>>>>> 190e97b4
+ * @version <em>$Date: 2013-06-14 $</em>
  */
 public class bitTest {
 
