--- conflicted
+++ resolved
@@ -32,10 +32,6 @@
 
 /**
  * @author <a href="mailto:franz.wilhelmstoetter@gmx.at">Franz Wilhelmstötter</a>
-<<<<<<< HEAD
- * @version <em>$Date: 2014-12-28 $</em>
-=======
->>>>>>> a3123f71
  */
 public abstract class RandomTestBase {
 
