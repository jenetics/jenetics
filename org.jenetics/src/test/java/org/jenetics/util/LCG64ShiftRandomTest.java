/*
 * Java Genetic Algorithm Library (@__identifier__@).
 * Copyright (c) @__year__@ Franz Wilhelmstötter
 *
 * Licensed under the Apache License, Version 2.0 (the "License");
 * you may not use this file except in compliance with the License.
 * You may obtain a copy of the License at
 *
 *      http://www.apache.org/licenses/LICENSE-2.0
 *
 * Unless required by applicable law or agreed to in writing, software
 * distributed under the License is distributed on an "AS IS" BASIS,
 * WITHOUT WARRANTIES OR CONDITIONS OF ANY KIND, either express or implied.
 * See the License for the specific language governing permissions and
 * limitations under the License.
 *
 * Author:
 *    Franz Wilhelmstötter (franz.wilhelmstoetter@gmx.at)
 */
package org.jenetics.util;

import org.testng.annotations.DataProvider;
import org.testng.annotations.Test;

import org.jenetics.internal.math.random;

/**
 * @author <a href="mailto:franz.wilhelmstoetter@gmx.at">Franz Wilhelmstötter</a>
 */
<<<<<<< HEAD
public class LCG64ShiftRandomTest extends Random64TestBase {
=======
@Test
public class LCG64ShiftRandomTest extends RandomTestBase {
>>>>>>> 9ae2e44d

	@Override @DataProvider(name = "seededPRNGPair")
	protected Object[][] getSeededPRNGPair() {
		final long seed = random.seed();
		return new Object[][]{
			{new LCG64ShiftRandom(seed), new LCG64ShiftRandom(seed)},
			{new LCG64ShiftRandom.ThreadSafe(seed), new LCG64ShiftRandom.ThreadSafe(seed)}
		};
	}

	@Override @DataProvider(name = "PRNG")
	protected Object[][] getPRNG() {
		final long seed = random.seed();
		return new Object[][]{
			{new LCG64ShiftRandom(seed)},
			{new LCG64ShiftRandom.ThreadSafe(seed)},
			{new LCG64ShiftRandom.ThreadLocal().get()}
		};
	}

}<|MERGE_RESOLUTION|>--- conflicted
+++ resolved
@@ -27,12 +27,8 @@
 /**
  * @author <a href="mailto:franz.wilhelmstoetter@gmx.at">Franz Wilhelmstötter</a>
  */
-<<<<<<< HEAD
+@Test
 public class LCG64ShiftRandomTest extends Random64TestBase {
-=======
-@Test
-public class LCG64ShiftRandomTest extends RandomTestBase {
->>>>>>> 9ae2e44d
 
 	@Override @DataProvider(name = "seededPRNGPair")
 	protected Object[][] getSeededPRNGPair() {
