/*
 * Java Genetic Algorithm Library (@__identifier__@).
 * Copyright (c) @__year__@ Franz Wilhelmstötter
 *
 * Licensed under the Apache License, Version 2.0 (the "License");
 * you may not use this file except in compliance with the License.
 * You may obtain a copy of the License at
 *
 *      http://www.apache.org/licenses/LICENSE-2.0
 *
 * Unless required by applicable law or agreed to in writing, software
 * distributed under the License is distributed on an "AS IS" BASIS,
 * WITHOUT WARRANTIES OR CONDITIONS OF ANY KIND, either express or implied.
 * See the License for the specific language governing permissions and
 * limitations under the License.
 *
 * Author:
 *    Franz Wilhelmstötter (franz.wilhelmstoetter@gmx.at)
 */
package org.jenetics;

import org.jenetics.internal.util.ArrayProxy;
import org.jenetics.internal.util.ArrayProxyISeq;
import org.jenetics.internal.util.ArrayProxyMSeq;

import org.jenetics.util.bit;

/**
 * @author <a href="mailto:franz.wilhelmstoetter@gmx.at">Franz Wilhelmstötter</a>
 * @since 1.4
<<<<<<< HEAD
 * @version 1.4 &mdash; <em>$Date: 2013-12-18 $</em>
=======
 * @version 1.4 &mdash; <em>$Date: 2014-02-17 $</em>
>>>>>>> 8e41e5ca
 */
final class BitGeneArray extends ArrayProxyMSeq<BitGene> {

	BitGeneArray(final Proxy proxy) {
		super(proxy);
	}

	BitGeneArray(final byte[] array, final int start, final int end) {
		this(new Proxy(array, start, end));
	}

	@Override
	public BitGeneArray copy() {
		return new BitGeneArray(((Proxy)_proxy).copy());
	}

	@Override
	public BitGeneISeq toISeq() {
		return new BitGeneISeq((Proxy)_proxy.seal());
	}

	/**
	 * @author <a href="mailto:franz.wilhelmstoetter@gmx.at">Franz Wilhelmstötter</a>
	 * @since 1.4
	 * @version 1.4 &mdash; <em>$Date: 2013-12-18 $</em>
	 */
	static final class BitGeneISeq extends ArrayProxyISeq<BitGene> {
		public BitGeneISeq(final Proxy proxy) {
			super(proxy);
		}

		void copyTo(final byte[] array) {
			final Proxy proxy = (Proxy)_proxy;
			System.arraycopy(proxy._array, 0, array, 0, proxy._array.length);
		}

		@Override
		public BitGeneArray copy() {
			return new BitGeneArray(((Proxy)_proxy).copy());
		}

	}

	/**
	 * @author <a href="mailto:franz.wilhelmstoetter@gmx.at">Franz Wilhelmstötter</a>
	 * @since 1.4
	 * @version 1.4 &mdash; <em>$Date: 2013-12-18 $</em>
	 */
	static final class Proxy extends ArrayProxy<BitGene> {
		private byte[] _array;
		private boolean _sealed = false;

		Proxy(final byte[] array, final int start, final int end) {
			super(start, end);
			_array = array;
		}

		Proxy(final int length) {
			this(bit.newArray(length), 0, length);
		}

		@Override
		public BitGene __get(final int absoluteIndex) {
			return BitGene.of(bit.get(_array, absoluteIndex));
		}

		@Override
		public void __set(
			final int absoluteIndex,
			final BitGene value
		) {
			bit.set(_array, absoluteIndex, value.booleanValue());
		}

		@Override
		public Proxy slice(final int from, final int until) {
			return new Proxy(_array, from + _start, until + _start);
		}

		@Override
		public void swap(
			final int from, final int until,
			final ArrayProxy<BitGene> other, final int otherFrom
		) {
			cloneIfSealed();
			other.cloneIfSealed();

			if (other instanceof Proxy) {
				swap(from, until, (Proxy)other, otherFrom);
			} else {
				for (int i = (until - from); --i >= 0;) {
					final BitGene temp = uncheckedGet(i + from);
					uncheckedSet(i + from, other.uncheckedGet(otherFrom + i));
					other.uncheckedSet(otherFrom + i, temp);
				}
			}
		}

		private void swap(
			final int start, final int end,
			final Proxy other, final int otherStart
		) {
			checkIndex(start, end);
			other.checkIndex(otherStart, otherStart + (end - start));
			cloneIfSealed();
			other.cloneIfSealed();

			bit.swap(
				_array, start + _start, end + _start,
				other._array, otherStart + other._start
			);
		}

		@Override
		public void cloneIfSealed() {
			if (_sealed) {
				_array = _array.clone();
				_sealed = false;
			}
		}

		@Override
		public Proxy seal() {
			_sealed = true;
			return new Proxy(_array, _start, _end);
		}

		@Override
		public Proxy copy() {
			final Proxy proxy = new Proxy(_length);
			if (_start == 0 && _end == _length) {
				proxy._array = _array.clone();
			} else if (_start == 0) {
				System.arraycopy(
					_array, 0, proxy._array, 0, proxy._array.length
				);
			} else {
				for (int i = _length; --i >= 0;) {
					bit.set(proxy._array, i, bit.get(_array, i + _start));
				}
			}
			return proxy;
		}

	}

}<|MERGE_RESOLUTION|>--- conflicted
+++ resolved
@@ -28,11 +28,7 @@
 /**
  * @author <a href="mailto:franz.wilhelmstoetter@gmx.at">Franz Wilhelmstötter</a>
  * @since 1.4
-<<<<<<< HEAD
- * @version 1.4 &mdash; <em>$Date: 2013-12-18 $</em>
-=======
- * @version 1.4 &mdash; <em>$Date: 2014-02-17 $</em>
->>>>>>> 8e41e5ca
+ * @version 1.4 &mdash; <em>$Date: 2014-03-07 $</em>
  */
 final class BitGeneArray extends ArrayProxyMSeq<BitGene> {
 
@@ -57,7 +53,7 @@
 	/**
 	 * @author <a href="mailto:franz.wilhelmstoetter@gmx.at">Franz Wilhelmstötter</a>
 	 * @since 1.4
-	 * @version 1.4 &mdash; <em>$Date: 2013-12-18 $</em>
+	 * @version 1.4 &mdash; <em>$Date: 2014-03-07 $</em>
 	 */
 	static final class BitGeneISeq extends ArrayProxyISeq<BitGene> {
 		public BitGeneISeq(final Proxy proxy) {
@@ -79,7 +75,7 @@
 	/**
 	 * @author <a href="mailto:franz.wilhelmstoetter@gmx.at">Franz Wilhelmstötter</a>
 	 * @since 1.4
-	 * @version 1.4 &mdash; <em>$Date: 2013-12-18 $</em>
+	 * @version 1.4 &mdash; <em>$Date: 2014-03-07 $</em>
 	 */
 	static final class Proxy extends ArrayProxy<BitGene> {
 		private byte[] _array;
