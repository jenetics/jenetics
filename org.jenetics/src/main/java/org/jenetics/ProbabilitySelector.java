/*
 * Java Genetic Algorithm Library (@__identifier__@).
 * Copyright (c) @__year__@ Franz Wilhelmstötter
 *
 * Licensed under the Apache License, Version 2.0 (the "License");
 * you may not use this file except in compliance with the License.
 * You may obtain a copy of the License at
 *
 *      http://www.apache.org/licenses/LICENSE-2.0
 *
 * Unless required by applicable law or agreed to in writing, software
 * distributed under the License is distributed on an "AS IS" BASIS,
 * WITHOUT WARRANTIES OR CONDITIONS OF ANY KIND, either express or implied.
 * See the License for the specific language governing permissions and
 * limitations under the License.
 *
 * Author:
 *    Franz Wilhelmstötter (franz.wilhelmstoetter@gmx.at)
 */
package org.jenetics;

import static java.lang.Math.abs;
import static java.lang.String.format;
import static java.util.Objects.requireNonNull;
import static org.jenetics.internal.math.arithmetic.pow;
import static org.jenetics.internal.math.base.ulpDistance;
import static org.jenetics.internal.util.IndexSorter.sort;

import java.util.Random;
import java.util.function.Function;

import org.jenetics.internal.math.DoubleAdder;
import org.jenetics.internal.util.array;

import org.jenetics.util.RandomRegistry;

/**
 * Probability selectors are a variation of fitness proportional selectors and
 * selects individuals from a given population based on it's selection
 * probability <i>P(i)</i>.
 * <p>
 * <img src="doc-files/FitnessProportionalSelection.svg" width="400" alt="Selection">
 * <p>
 * Fitness proportional selection works as shown in the figure above. The
 * runtime complexity of the implemented probability selectors is
 * <i>O(n+</i>log<i>(n))</i> instead of <i>O(n<sup>2</sup>)</i> as for the naive
 * approach: <i>A binary (index) search is performed on the summed probability
 * array.</i>
 *
 * @author <a href="mailto:franz.wilhelmstoetter@gmx.at">Franz Wilhelmstötter</a>
 * @since 1.0
<<<<<<< HEAD
 * @version 3.0 &mdash; <em>$Date: 2014-12-28 $</em>
=======
 * @version 3.2
>>>>>>> abcf5312
 */
public abstract class ProbabilitySelector<
	G extends Gene<?, G>,
	C extends Comparable<? super C>
>
	implements Selector<G, C>
{
	private static final int SERIAL_INDEX_THRESHOLD = 35;

	private static final long MAX_ULP_DISTANCE = pow(10, 10);

	private final boolean _sorted;
	private final Function<double[], double[]> _reverter;


	/**
	 * Create a new {@code ProbabilitySelector} with the given {@code sorting}
	 * flag. <em>This flag must set to {@code true} if the selector
	 * implementation is sorting the population in the
	 * {@link #probabilities(Population, int)} method.</em>
	 *
	 * @param sorted {@code true} if the implementation is sorting the
	 *        population when calculating the selection probabilities,
	 *        {@code false} otherwise.
	 */
	protected ProbabilitySelector(final boolean sorted) {
		_sorted = sorted;
		_reverter = sorted ? array::revert : ProbabilitySelector::sortAndRevert;
	}

	/**
	 * Create a new selector with {@code sorted = false}.
	 */
	protected ProbabilitySelector() {
		this(false);
	}

	@Override
	public Population<G, C> select(
		final Population<G, C> population,
		final int count,
		final Optimize opt
	) {
		requireNonNull(population, "Population");
		requireNonNull(opt, "Optimization");
		if (count < 0) {
			throw new IllegalArgumentException(format(
				"Selection count must be greater or equal then zero, but was %s.",
				count
			));
		}

		final Population<G, C> selection = new Population<>(count);
		if (count > 0 && !population.isEmpty()) {
			final Population<G, C> pop = copy(population);

			final double[] prob = probabilities(pop, count, opt);
			assert pop.size() == prob.length
				: "Population size and probability length are not equal.";

			checkAndCorrect(prob);
			assert sum2one(prob) : "Probabilities doesn't sum to one.";

			incremental(prob);

			final Random random = RandomRegistry.getRandom();
			selection.fill(
				() -> pop.get(indexOf(prob, random.nextDouble())),
				count
			);
		}

		return selection;
	}

	Population<G, C> copy(final Population<G, C> population) {
		Population<G, C> pop = population;
		if (_sorted) {
			pop = population.copy();
			pop.populationSort();
		}

		return pop;
	}

	/**
	 * This method takes the probabilities from the
	 * {@link #probabilities(Population, int)} method and inverts it if needed.
	 *
	 * @param population The population.
	 * @param count The number of phenotypes to select.
	 * @param opt Determines whether the individuals with higher fitness values
	 *        or lower fitness values must be selected. This parameter
	 *        determines whether the GA maximizes or minimizes the fitness
	 *        function.
	 * @return Probability array.
	 */
	protected final double[] probabilities(
		final Population<G, C> population,
		final int count,
		final Optimize opt
	) {
		return requireNonNull(opt) == Optimize.MINIMUM
			? _reverter.apply(probabilities(population, count))
			: probabilities(population, count);
	}

	// Package private for testing.
	static double[] sortAndRevert(final double[] array) {
		final int[] indexes = sort(array);

		// Copy the elements in reversed order.
		final double[] result = new double[array.length];
		for (int i = 0; i < result.length; ++i) {
			result[indexes[result.length - 1 - i]] = array[indexes[i]];
		}

		return result;
	}

	/**
	 * <p>
	 * Return an Probability array, which corresponds to the given Population.
	 * The probability array and the population must have the same size. The
	 * population is not sorted. If a subclass needs a sorted population, the
	 * subclass is responsible to sort the population.
	 * </p>
	 * The implementer always assumes that higher fitness values are better. The
	 * base class inverts the probabilities, by reverting the returned
	 * probability array, if the GA is supposed to minimize the fitness function.
	 *
	 * @param population The <em>unsorted</em> population.
	 * @param count The number of phenotypes to select. <i>This parameter is not
	 *        needed for most implementations.</i>
	 * @return Probability array. The returned probability array must have the
	 *         length {@code population.size()} and <strong>must</strong> sum to
	 *         one. The returned value is checked with
	 *         {@code assert(Math.abs(math.sum(probabilities) - 1.0) < 0.0001)}
	 *         in the base class.
	 */
	protected abstract double[] probabilities(
		final Population<G, C> population,
		final int count
	);

	/**
	 * Checks if the given probability values are finite. If not, all values are
	 * set to the same probability.
	 *
	 * @param probabilities the probabilities to check.
	 */
	private static void checkAndCorrect(final double[] probabilities) {
		boolean ok = true;
		for (int i = probabilities.length; --i >= 0 && ok;) {
			ok = Double.isFinite(probabilities[i]);
		}

		if (!ok) {
			final double value = 1.0/probabilities.length;
			for (int i = probabilities.length; --i >= 0;) {
				probabilities[i] = value;
			}
		}
	}

	/**
	 * Check if the given probabilities sum to one.
	 *
	 * @param probabilities the probabilities to check.
	 * @return {@code true} if the sum of the probabilities are within the error
	 *         range, {@code false} otherwise.
	 */
	static boolean sum2one(final double[] probabilities) {
		final double sum = probabilities.length > 0
			? DoubleAdder.sum(probabilities)
			: 1.0;
		return abs(ulpDistance(sum, 1.0)) < MAX_ULP_DISTANCE;
	}

	static boolean eq(final double a, final double b) {
		return abs(ulpDistance(a, b)) < MAX_ULP_DISTANCE;
	}

	static int indexOf(final double[] incr, final double v) {
		return incr.length <= SERIAL_INDEX_THRESHOLD
			? indexOfSerial(incr, v)
			: indexOfBinary(incr, v);
	}

	/**
	 * Perform a binary-search on the summed probability array.
	 */
	static int indexOfBinary(final double[] incr, final double v) {
		int imin = 0;
		int imax = incr.length;
		int index = -1;

		while (imax > imin && index == -1) {
			final int imid = (imin + imax) >>> 1;

			if (imid == 0 || (incr[imid] >= v && incr[imid - 1] < v)) {
				index = imid;
			} else if (incr[imid] <= v) {
				imin = imid + 1;
			} else if (incr[imid] > v) {
				imax = imid;
			}
		}

		return index;
	}

	/**
	 * Perform a serial-search on the summed probability array.
	 */
	static int indexOfSerial(final double[] incr, final double v) {
		int index = -1;
		for (int i = 0; i < incr.length && index == -1; ++i) {
			if (incr[i] >= v) {
				index = i;
			}
		}

		return index;
	}

	/**
	 * In-place summation of the probability array.
	 */
	static double[] incremental(final double[] values) {
		final DoubleAdder adder = new DoubleAdder(values[0]);
		for (int i = 1; i < values.length; ++i) {
			values[i] = adder.add(values[i]).doubleValue();
		}
		return values;
	}

}<|MERGE_RESOLUTION|>--- conflicted
+++ resolved
@@ -49,11 +49,7 @@
  *
  * @author <a href="mailto:franz.wilhelmstoetter@gmx.at">Franz Wilhelmstötter</a>
  * @since 1.0
-<<<<<<< HEAD
- * @version 3.0 &mdash; <em>$Date: 2014-12-28 $</em>
-=======
  * @version 3.2
->>>>>>> abcf5312
  */
 public abstract class ProbabilitySelector<
 	G extends Gene<?, G>,
