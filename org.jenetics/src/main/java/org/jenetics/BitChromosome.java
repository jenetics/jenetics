/*
 * Java Genetic Algorithm Library (@__identifier__@).
 * Copyright (c) @__year__@ Franz Wilhelmstötter
 *
 * Licensed under the Apache License, Version 2.0 (the "License");
 * you may not use this file except in compliance with the License.
 * You may obtain a copy of the License at
 *
 *      http://www.apache.org/licenses/LICENSE-2.0
 *
 * Unless required by applicable law or agreed to in writing, software
 * distributed under the License is distributed on an "AS IS" BASIS,
 * WITHOUT WARRANTIES OR CONDITIONS OF ANY KIND, either express or implied.
 * See the License for the specific language governing permissions and
 * limitations under the License.
 *
 * Author:
 *    Franz Wilhelmstötter (franz.wilhelmstoetter@gmx.at)
 */
package org.jenetics;

import static java.lang.Math.min;
import static java.lang.String.format;
import static java.util.Objects.requireNonNull;

import java.io.IOException;
import java.io.ObjectInputStream;
import java.io.ObjectOutputStream;
import java.math.BigInteger;
import java.util.BitSet;
import java.util.Iterator;
import java.util.ListIterator;

import javax.xml.bind.annotation.XmlAccessType;
import javax.xml.bind.annotation.XmlAccessorType;
import javax.xml.bind.annotation.XmlAttribute;
import javax.xml.bind.annotation.XmlRootElement;
import javax.xml.bind.annotation.XmlType;
import javax.xml.bind.annotation.XmlValue;
import javax.xml.bind.annotation.adapters.XmlAdapter;
import javax.xml.bind.annotation.adapters.XmlJavaTypeAdapter;

import javolution.text.Text;
import javolution.xml.XMLFormat;
import javolution.xml.XMLSerializable;
import javolution.xml.stream.XMLStreamException;

import org.jscience.mathematics.number.LargeInteger;
import org.jscience.mathematics.number.Number;

import org.jenetics.internal.util.HashBuilder;
import org.jenetics.internal.util.internalbit;
import org.jenetics.internal.util.model.ModelType;
import org.jenetics.internal.util.model.ValueType;

import org.jenetics.util.ISeq;
import org.jenetics.util.bit;

/**
 * Implementation of the <i>classical</i> BitChromosome.
 *
 * @author <a href="mailto:franz.wilhelmstoetter@gmx.at">Franz Wilhelmstötter</a>
 * @since 1.0
<<<<<<< HEAD
 * @version 1.5 &mdash; <em>$Date: 2013-12-18 $</em>
=======
 * @version 1.6 &mdash; <em>$Date: 2014-03-06 $</em>
>>>>>>> 8e41e5ca
 */
@XmlJavaTypeAdapter(BitChromosome.Model.Adapter.class)
public class BitChromosome extends Number<BitChromosome>
	implements
		Chromosome<BitGene>,
		XMLSerializable
{
	private static final long serialVersionUID = 1L;


	/**
	 * The ones probability of the randomly generated Chromosome.
	 */
	protected double _p;

	/**
	 * The length of the chromosomes (number of bits).
	 */
	protected int _length;

	/**
	 * The boolean array which holds the {@link BitGene}s.
	 */
	protected byte[] _genes;

<<<<<<< HEAD
	/**
	 * Primary constructor.
	 */
=======
	// Wraps the genes byte array into a Seq<BitGene>.
	private transient BitGeneArray _seq;

	// Private primary constructor.
>>>>>>> 8e41e5ca
	private BitChromosome(final byte[] bits, final int length, final double p) {
		_genes = bits;
		_length = length;
		_p = p;
		_seq = new BitGeneArray(_genes, 0, _length);

	}

	/**
	 * Create a new bit chromosome from the given bit (byte) array.
	 *
	 * @param bits the bit values of the new chromosome gene.
	 * @param start the initial (bit) index of the range to be copied, inclusive
	 * @param end the final (bit) index of the range to be copied, exclusive.
	 *        (This index may lie outside the array.)
	 * @throws java.lang.ArrayIndexOutOfBoundsException if start < 0 or
	 *         start > bits.length*8
	 * @throws java.lang.IllegalArgumentException if start > end
	 * @throws java.lang.NullPointerException if the {@code bits} array is
	 *         {@code null}.
	 */
	public BitChromosome(final byte[] bits, final int start, final int end) {
		this(
			internalbit.copy(bits, start, end),
			min(bits.length << 3, end) - start,
			0.0
		);
		_p = (double)bit.count(_genes)/(double)_length;
	}

	/**
	 * Create a new {@code BitChromosome} from the given {@code byte} array. 
	 * This is a shortcut for {@code new BitChromosome(bits, 0, bits.length*8)}.
	 *
	 * @param bits the {@code byte} array.
	 */
	public BitChromosome(final byte[] bits) {
		this(bits, 0, bits.length << 3);
	}

	/**
	 * Construct a new BitChromosome with the given length.
	 *
	 * @param length Length of the BitChromosome, number of bits.
	 * @param p Probability of the TRUEs in the BitChromosome.
	 * @throws NegativeArraySizeException if the {@code length} is smaller
	 *         than one.
	 * @throws IllegalArgumentException if {@code p} is not a valid probability.
	 *
	 * @deprecated Use {@link #of(int, double)} instead.
	 */
	@Deprecated
	public BitChromosome(final int length, final double p) {
		this(bit.newArray(length, p), length, p);
	}

	/**
	 * Constructing a new BitChromosome with the given _length. The TRUEs and
	 * FALSE in the {@code Chromosome} are equally distributed.
	 *
	 * @param length Length of the BitChromosome.
	 * @throws NegativeArraySizeException if the {@code _length} is smaller
	 *         than one.
	 *
	 * @deprecated Use {@link #of(int)} instead.
	 */
	@Deprecated
	public BitChromosome(final int length) {
		this(bit.newArray(length, 0.5), length, 0.5);
	}

	/**
	 * @param length Length of the BitChromosome.
	 * @param bits the bit-set which initializes the chromosome
	 * @throws NegativeArraySizeException if the {@code length} is smaller
	 *         than one.
	 * @throws NullPointerException if the {@code bitSet} is
	 *         {@code null}.
	 *
	 * @deprecated Use {@link #of(java.util.BitSet, int)} instead.
	 */
	@Deprecated
	public BitChromosome(final int length, final BitSet bits) {
		this(toByteArray(requireNonNull(bits, "BitSet"), length));
	}

	private static byte[] toByteArray(final BitSet bits, final int length) {
		final byte[] bytes = bit.newArray(length);
		for (int i = 0; i < length; ++i) {
			if (bits.get(i)) {
				bit.set(bytes, i);
			}
		}
		return bytes;
	}

	private BitChromosome(final byte[] bits, final int length) {
		this(
			bits,
			length == -1 ? bits.length*8 : length,
			(double)bit.count(bits)/
			(double)(length == -1 ? bits.length*8 : length)
		);
	}

	/**
	 * Constructing a new BitChromosome from a given BitSet.
	 * The BitSet is copied while construction. The length of the constructed
	 * BitChromosome will be {@code bitSet.length()}
	 * (@see BitSet#length).
	 *
	 * @param bits the bit-set which initializes the chromosome
	 * @throws NullPointerException if the {@code bitSet} is
	 *        {@code null}.
	 *
	 * @deprecated Use {@link #of(java.util.BitSet)} instead.
	 */
	@Deprecated
	public BitChromosome (final BitSet bits) {
		this(bits.toByteArray(), -1);
	}

	/**
	 * Create a new {@code BitChromosome} from the given large integer value.
	 *
	 * @param value the value of the created {@code BitChromosome}
	 * @throws NullPointerException if the given {@code value} is {@code null}.
	 *
	 * @deprecated Use {@link #of(java.math.BigInteger)} instead.
	 */
	@Deprecated
	public BitChromosome(final LargeInteger value) {
		this(bit.toByteArray(value), -1);
	}

	/**
	 * Create a new {@code BitChromosome} from the given character sequence
	 * containing '0' and '1'; as created with the {@link #toCanonicalString()}
	 * method.
	 *
	 * @param value the input string.
	 * @throws NullPointerException if the {@code value} is {@code null}.
	 * @throws IllegalArgumentException if the length of the character sequence
	 *         is zero or contains other characters than '0' or '1'.
	 *
	 * @deprecated Use {@link #of(CharSequence)} instead.
	 */
	@Deprecated
	public BitChromosome (final CharSequence value) {
		this(toByteArray(requireNonNull(value, "Input")), -1);
	}

	private static byte[] toByteArray(final CharSequence value) {
		final byte[] bytes = bit.newArray(value.length());
		for (int i = value.length(); --i >= 0;) {
			final char c = value.charAt(i);
			if (c == '1') {
				bit.set(bytes, i);
			} else if (c != '0') {
				throw new IllegalArgumentException(format(
					"Illegal character '%s' at position %d", c, i
				));
			}
		}

		return bytes;
	}

	private void rangeCheck(final int index) {
		assert(_length >= 0);
		if (index < 0 || index >= _length) {
			throw new IndexOutOfBoundsException(
				"Index: " + index + ", Length: " + _length
			);
		}
	}

	/**
	 * Return the one probability of this chromosome.
	 * 
	 * @return the one probability of this chromosome.
	 */
	double getOneProbability() {
		return _p;
	}
	
	@Override
	public BitGene getGene() {
		assert (_genes != null);
		assert (_genes.length > 0);
		return BitGene.of(bit.get(_genes, 0));
	}

	@Override
	public BitGene getGene(final int index) {
		rangeCheck(index);
		assert(_genes != null);
		return BitGene.of(bit.get(_genes, index));
	}

	@Override
	public ISeq<BitGene> toSeq() {
		return _seq.toISeq();
	}

	@Override
	public int length() {
		return _length;
	}

	/**
	 * Returns the number of bits set to true in this {@code BitChromosome}.
	 *
	 * @return the number of bits set to true in this {@code BitChromosome}
	 */
	public int bitCount() {
		return bit.count(_genes);
	}

	@Override
	public Iterator<BitGene> iterator() {
		return _seq.iterator();
	}

	public ListIterator<BitGene> listIterator() {
		return _seq.listIterator();
	}

	/**
	 * Return the long value this BitChromosome represents.
	 *
	 * @return Long value this BitChromosome represents.
	 */
	@Override
	public long longValue() {
		return toLargeInteger().longValue();
	}

	/**
	 * Return the double value this BitChromosome represents.
	 *
	 * @return Double value this BitChromosome represents.
	 */
	@Override
	public double doubleValue() {
		return longValue();
	}

	@Override
	public boolean isValid() {
		return true;
	}

	/**
	 * Return the LargeInteger value this BitChromosome represents.
	 *
	 * @return LargeInteger value this BitChromosome represents.
	 *
	 * @deprecated Use {@link #toBigInteger()} instead.
	 */
	@Deprecated
	public LargeInteger toLargeInteger() {
		return bit.toLargeInteger(_genes);
	}

	/**
	 * Return the {@code BigInteger} value this {@code BitChromosome} represents.
	 *
	 * @return {@code BigInteger} value this {@code BitChromosome} represents.
	 */
	public BigInteger toBigInteger() {
		return new BigInteger(_genes);
	}

	/**
	 * Returns the two's-complement binary representation of this
	 * large integer. The output array is in <i>big-endian</i>
	 * byte-order: the most significant byte is at the offset position.
	 *
	 * <p>Note: This representation is consistent with {@code java.lang.BigInteger
	 *          } byte array representation and can be used for conversion
	 *          between the two classes.</p>
	 *
	 * @param bytes the bytes to hold the binary representation
	 *	       (two's-complement) of this large integer.
	 * @return the number of bytes written.
	 * @throws IndexOutOfBoundsException
	 *         if {@code bytes.length < (int)Math.ceil(length()/8.0)}
	 * @throws NullPointerException it the give array is {@code null}.
	 */
	public int toByteArray(final byte[] bytes) {
		if (bytes.length < _genes.length) {
			throw new IndexOutOfBoundsException();
		}

		System.arraycopy(_genes, 0, bytes, 0, _genes.length);

		return _genes.length;
	}

	/**
	 * @return a byte array which represents this {@code BitChromosome}. The
	 *         length of the array is {@code (int)Math.ceil(length()/8.0)}.
	 *
	 * @see #toByteArray(byte[])
	 */
	public byte[] toByteArray() {
		final byte[] data = new byte[_genes.length];
		toByteArray(data);
		return data;
	}

	/**
	 * Return the corresponding BitSet of this BitChromosome.
	 *
	 * @return The corresponding BitSet of this BitChromosome.
	 */
	public BitSet toBitSet() {
		final BitSet set = new BitSet(length());
		for (int i = 0, n = length(); i < n; ++i) {
			set.set(i, getGene(i).getBit());
		}
		return set;
	}

	@Override
	public BitChromosome newInstance(final ISeq<BitGene> genes) {
		requireNonNull(genes, "Genes");

		final BitChromosome chromosome = new BitChromosome(
			bit.newArray(genes.length()), genes.length()
		);
		int ones = 0;

		if (genes instanceof BitGeneArray.BitGeneISeq) {
			final BitGeneArray.BitGeneISeq iseq = (BitGeneArray.BitGeneISeq)genes;
			iseq.copyTo(chromosome._genes);
			ones = bit.count(chromosome._genes);
		} else {
			for (int i = genes.length(); --i >= 0;) {
				if (genes.get(i).booleanValue()) {
					bit.set(chromosome._genes, i);
					++ones;
				}
			}
		}

		chromosome._p = (double)ones/(double)genes.length();
		return chromosome;
	}

	@Override
	public BitChromosome newInstance() {
		return new BitChromosome(_length, _p);
	}

	/**
	 * Return the BitChromosome as String. A TRUE is represented by a 1 and
	 * a FALSE by a 0. The returned string can be used to create a new
	 * chromosome with the {@link #BitChromosome(CharSequence)} constructor.
	 *
	 * @return String representation (containing only '1' and '0') of the
	 *         BitChromosome.
	 */
	public String toCanonicalString() {
		final StringBuilder out = new StringBuilder(length());
		for (int i = 0; i < _length; ++i) {
			out.append(bit.get(_genes, i) ? '1' : '0');
		}
		return out.toString();
	}

	@Override
	public int compareTo(final BitChromosome that) {
		return toLargeInteger().compareTo(that.toLargeInteger());
	}

	@Deprecated
	@Override
	public boolean isLargerThan(final BitChromosome that) {
		return toLargeInteger().isLargerThan(that.toLargeInteger());
	}

	@Deprecated
	public LargeInteger sqrt() {
		return toLargeInteger().sqrt();
	}

	@Deprecated
	@Override
	public BitChromosome plus(final BitChromosome that) {
		return new BitChromosome(toLargeInteger().plus(that.toLargeInteger()));
	}

	@Deprecated
	@Override
	public BitChromosome opposite() {
		return new BitChromosome(toLargeInteger().opposite());
	}

	/**
	 * Invert the ones and zeros of this bit chromosome.
	 *
	 * @return a new BitChromosome with inverted ones and zeros.
	 */
	public BitChromosome invert() {
		final BitChromosome copy = copy();
		bit.invert(copy._genes);
		return copy;
	}

	@Deprecated
	@Override
	public BitChromosome times(final BitChromosome that) {
		return new BitChromosome(toLargeInteger().times(that.toLargeInteger()));
	}

	/**
	 * Construct a new BitChromosome with the given _length.
	 *
	 * @param length Length of the BitChromosome, number of bits.
	 * @param p Probability of the TRUEs in the BitChromosome.
	 * @throws NegativeArraySizeException if the {@code length} is smaller
	 *         than one.
	 * @throws IllegalArgumentException if {@code p} is not a valid probability.
	 */
	public static BitChromosome of(final int length, final double p) {
		return new BitChromosome(length, p);
	}

	/**
	 * Constructing a new BitChromosome with the given _length. The TRUEs and
	 * FALSE in the {@code Chromosome} are equally distributed.
	 *
	 * @param length Length of the BitChromosome.
	 * @throws NegativeArraySizeException if the {@code _length} is smaller
	 *         than one.
	 */
	public static BitChromosome of(final int length) {
		return new BitChromosome(length);
	}

	/**
	 * @param length length of the BitChromosome.
	 * @param bits the bit-set which initializes the chromosome
	 * @throws NegativeArraySizeException if the {@code length} is smaller
	 *         than one.
	 * @throws NullPointerException if the {@code bitSet} is
	 *         {@code null}.
	 */
	public static BitChromosome of(final BitSet bits, final int length) {
		final byte[] bytes = bit.newArray(length);
		for (int i = 0; i < length; ++i) {
			if (bits.get(i)) {
				bit.set(bytes, i);
			}
		}
		final double p = (double)bit.count(bytes)/(double)length;

		return new BitChromosome(bytes, length, p);
	}

	/**
	 * Constructing a new BitChromosome from a given BitSet.
	 * The BitSet is copied while construction. The length of the constructed
	 * BitChromosome will be {@code bitSet.length()}
	 * (@see BitSet#length).
	 *
	 * @param bits the bit-set which initializes the chromosome
	 * @throws NullPointerException if the {@code bitSet} is
	 *        {@code null}.
	 */
	public static BitChromosome of(final BitSet bits) {
		return new BitChromosome(bits.toByteArray(), -1);
	}

	/**
	 * Create a new {@code BitChromosome} from the given big integer value.
	 *
	 * @param value the value of the created {@code BitChromosome}
	 * @throws NullPointerException if the given {@code value} is {@code null}.
	 */
	public static BitChromosome of(final BigInteger value) {
		return new BitChromosome(value.toByteArray(), -1);
	}

	/**
	 * Create a new {@code BitChromosome} from the given character sequence
	 * containing '0' and '1'; as created with the {@link #toCanonicalString()}
	 * method.
	 *
	 * @param value the input string.
	 * @throws NullPointerException if the {@code value} is {@code null}.
	 * @throws IllegalArgumentException if the length of the character sequence
	 *         is zero or contains other characters than '0' or '1'.
	 */
	public static BitChromosome of(final CharSequence value) {
		return new BitChromosome(toByteArray(requireNonNull(value, "Input")), -1);
	}

	@Override
	public int hashCode() {
		return HashBuilder.of(getClass()).and(_genes).value();
	}

	@Override
	public boolean equals(final Object o) {
		if (o == this) {
			return true;
		}
		if (o == null || getClass() != o.getClass()) {
			return false;
		}

		final BitChromosome c = (BitChromosome)o;
		boolean equals = length() == c.length();
		for (int i = 0, n = length(); equals && i < n; ++i) {
			equals = getGene(i) == c.getGene(i);
		}
		return equals;
	}

	@Deprecated
	@Override
	public Text toText() {
		return Text.valueOf(bit.toByteString(toByteArray()));
	}

	@Deprecated
	@Override
	public BitChromosome copy() {
		final BitChromosome chromosome = new BitChromosome(_length, _p);
		System.arraycopy(_genes, 0, chromosome._genes, 0, chromosome._genes.length);
		return chromosome;
	}


	/* *************************************************************************
	 *  Java object serialization
	 * ************************************************************************/

	private void writeObject(final ObjectOutputStream out)
		throws IOException
	{
		out.defaultWriteObject();

		out.writeInt(_length);
		out.writeDouble(_p);
		out.writeInt(_genes.length);
		out.write(_genes);
	}

	private void readObject(final ObjectInputStream in)
		throws IOException, ClassNotFoundException
	{
		in.defaultReadObject();

		_length = in.readInt();
		_p = in.readDouble();

		final int bytes = in.readInt();
		_genes = new byte[bytes];
		in.readFully(_genes);

		_seq = new BitGeneArray(_genes, 0, _length);
	}

	/* *************************************************************************
	 *  XML object serialization
	 * ************************************************************************/

	static final XMLFormat<BitChromosome>
		XML = new XMLFormat<BitChromosome>(BitChromosome.class)
	{
		private static final String LENGTH = "length";
		private static final String PROBABILITY = "probability";

		@Override
		public BitChromosome newInstance(
			final Class<BitChromosome> cls, final InputElement xml
		)
			throws XMLStreamException
		{
			final int length = xml.getAttribute(LENGTH, 1);
			final double probability = xml.getAttribute(PROBABILITY, 0.5);
			final byte[] data = bit.fromByteString(xml.getText().toString());
			final BitChromosome chromosome = new BitChromosome(data);
			chromosome._p = probability;
			chromosome._length = length;
			return chromosome;
		}
		@Override
		public void write(final BitChromosome chromosome, final OutputElement xml)
			throws XMLStreamException
		{
			xml.setAttribute(LENGTH, chromosome._length);
			xml.setAttribute(PROBABILITY, chromosome._p);
			xml.addText(bit.toByteString(chromosome.toByteArray()));
		}
		@Override
		public void read(final InputElement element, final BitChromosome gene) {
		}
	};

	/* *************************************************************************
	 *  JAXB object serialization
	 * ************************************************************************/

	@XmlRootElement(name = "org.jenetics.BitChromosome")
	@XmlType(name = "org.jenetics.BitChromosome")
	@XmlAccessorType(XmlAccessType.FIELD)
	final static class Model {

		@XmlAttribute
		public int length;

		@XmlAttribute
		public double probability;

		@XmlValue
		public String value;

		@ValueType(BitChromosome.class)
		@ModelType(Model.class)
		public final static class Adapter
			extends XmlAdapter<Model, BitChromosome>
		{
			@Override
			public Model marshal(final BitChromosome chromosome) {
				final Model model = new Model();
				model.length = chromosome._length;
				model.probability = chromosome._p;
				model.value = bit.toByteString(chromosome.toByteArray());
				return model;
			}

			@Override
			public BitChromosome unmarshal(final Model model) {
				final BitChromosome chromosome = new BitChromosome(
					bit.fromByteString(model.value)
				);
				chromosome._p = model.probability;
				chromosome._length = model.length;
				return chromosome;
			}
		}
	}

}<|MERGE_RESOLUTION|>--- conflicted
+++ resolved
@@ -61,11 +61,7 @@
  *
  * @author <a href="mailto:franz.wilhelmstoetter@gmx.at">Franz Wilhelmstötter</a>
  * @since 1.0
-<<<<<<< HEAD
- * @version 1.5 &mdash; <em>$Date: 2013-12-18 $</em>
-=======
- * @version 1.6 &mdash; <em>$Date: 2014-03-06 $</em>
->>>>>>> 8e41e5ca
+ * @version 1.6 &mdash; <em>$Date: 2014-03-07 $</em>
  */
 @XmlJavaTypeAdapter(BitChromosome.Model.Adapter.class)
 public class BitChromosome extends Number<BitChromosome>
@@ -91,16 +87,10 @@
 	 */
 	protected byte[] _genes;
 
-<<<<<<< HEAD
-	/**
-	 * Primary constructor.
-	 */
-=======
 	// Wraps the genes byte array into a Seq<BitGene>.
 	private transient BitGeneArray _seq;
 
 	// Private primary constructor.
->>>>>>> 8e41e5ca
 	private BitChromosome(final byte[] bits, final int length, final double p) {
 		_genes = bits;
 		_length = length;
