--- conflicted
+++ resolved
@@ -30,11 +30,7 @@
  *
  * @author <a href="mailto:franz.wilhelmstoetter@gmx.at">Franz Wilhelmstötter</a>
  * @since 1.0
-<<<<<<< HEAD
- * @version 1.0 &mdash; <em>$Date: 2013-02-01 $</em>
-=======
- * @version 1.0 &mdash; <em>$Date: 2013-06-05 $</em>
->>>>>>> 8ef00680
+ * @version 1.0 &mdash; <em>$Date: 2013-07-12 $</em>
  */
 public enum Optimize {
 
