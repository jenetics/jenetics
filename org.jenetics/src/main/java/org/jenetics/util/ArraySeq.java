/*
 * Java Genetic Algorithm Library (@__identifier__@).
 * Copyright (c) @__year__@ Franz Wilhelmstötter
 *
 * Licensed under the Apache License, Version 2.0 (the "License");
 * you may not use this file except in compliance with the License.
 * You may obtain a copy of the License at
 *
 *      http://www.apache.org/licenses/LICENSE-2.0
 *
 * Unless required by applicable law or agreed to in writing, software
 * distributed under the License is distributed on an "AS IS" BASIS,
 * WITHOUT WARRANTIES OR CONDITIONS OF ANY KIND, either express or implied.
 * See the License for the specific language governing permissions and
 * limitations under the License.
 *
 * Author:
 *    Franz Wilhelmstötter (franz.wilhelmstoetter@gmx.at)
 */
package org.jenetics.util;

import static java.lang.String.format;
import static java.lang.System.arraycopy;
import static java.util.Arrays.copyOfRange;
import static java.util.Objects.requireNonNull;

import java.io.IOException;
import java.io.ObjectInputStream;
import java.io.ObjectOutputStream;
import java.io.Serializable;
import java.util.Iterator;
import java.util.List;
import java.util.function.BiFunction;
import java.util.function.Consumer;
import java.util.function.Function;
import java.util.function.Predicate;

/**
 * @author <a href="mailto:franz.wilhelmstoetter@gmx.at">Franz Wilhelmstötter</a>
 * @since 1.0
<<<<<<< HEAD
 * @version @__version__@ &mdash; <em>$Date: 2013-10-04 $</em>
=======
 * @version 1.3 &mdash; <em>$Date: 2013-12-02 $</em>
>>>>>>> 6dbb8b45
 */
abstract class ArraySeq<T> implements Seq<T>, Serializable {
	private static final long serialVersionUID = 1L;

	transient ArrayRef _array;
	transient int _start;
	transient int _end;
	transient int _length;

	/**
	 * <i>Universal</i> array constructor.
	 *
	 * @param array the array which holds the elements. The array will not be
	 *         copied.
	 * @param start the start index of the given array (exclusively).
	 * @param end the end index of the given array (exclusively)
	 * @throws NullPointerException if the given {@code array} is {@code null}.
	 * @throws IndexOutOfBoundsException for an illegal start/end point index
	 *          value ({@code start < 0 || end > array.length || start > end}).
	 */
	ArraySeq(final ArrayRef array, final int start, final int end) {
		requireNonNull(array, "Array");
		if (start < 0 || end > array.length || start > end) {
			throw new ArrayIndexOutOfBoundsException(format(
				"Invalid index range: [%d, %s)", start, end
			));
		}
		_array = array;
		_start = start;
		_end = end;
		_length = _end - _start;
	}

	ArraySeq(final int length) {
		this(new ArrayRef(length), 0, length);
	}

	@Override
	@SuppressWarnings("unchecked")
	public T get(final int index) {
		checkIndex(index);
		return (T)_array.data[index + _start];
	}

	@Override
	public int indexOf(final Object element, final int start, final int end) {
		checkIndex(start, end);

		final int n = end + _start;
		int index = -1;
		if (element == null) {
			for (int i = start + _start; i < n && index == -1; ++i) {
				if (_array.data[i] == null) {
					index = i - _start;
				}
			}
		} else {
			for (int i = _start + start; i < n && index == -1; ++i) {
				if (element.equals(_array.data[i])) {
					index = i - _start;
				}
			}
		}

		return index;
	}

	@Override
	public int indexWhere(
		final Predicate<? super T> predicate,
		final int start,
		final int end
	) {
		requireNonNull(predicate, "Predicate");

		int index = -1;

		for (int i = start + _start, n = end + _start; i < n && index == -1; ++i) {
			@SuppressWarnings("unchecked")
			final T element = (T)_array.data[i];

			if (predicate.test(element)) {
				index = i - _start;
			}
		}

		return index;
	}

	@Override
	public int lastIndexOf(final Object element, final int start, final int end) {
		checkIndex(start, end);

		int index = -1;

		if (element == null) {
			for (int i = end + _start; --i >= start + _start && index == -1;) {
				if (_array.data[i] == null) {
					index = i - _start;
				}
			}
		} else {
			for (int i = end + _start; --i >= start + _start && index == -1;) {
				if (element.equals(_array.data[i])) {
					index = i - _start;
				}
			}
		}

		return index;
	}

	@Override
	public int lastIndexWhere(
		final Predicate<? super T> predicate,
		final int start,
		final int end
	) {
		requireNonNull(predicate, "Predicate");
		checkIndex(start, end);

		int index = -1;

		for (int i = end + _start; --i >= start +_start && index == -1;) {
			@SuppressWarnings("unchecked")
			final T element = (T)_array.data[i];
			if (predicate.test(element)) {
				index = i - _start;
			}
		}

		return index;
	}

<<<<<<< HEAD
=======
	/**
	 * @deprecated Align the naming with the upcoming JDK 1.8 release. Use
	 *             {@link #forEach(Function)} instead.
	 */
	@Deprecated
>>>>>>> 6dbb8b45
	@Override
	public void forEach(final Consumer<? super T> consumer) {
		for (int i = _start; i < _end; ++i) {
			@SuppressWarnings("unchecked")
			final T element = (T)_array.data[i];
			consumer.accept(element);
		}
	}

<<<<<<< HEAD
=======
	/**
	 * @deprecated Align the naming with the upcoming JDK 1.8 release. Use
	 *             {@link #forAll(Function)} instead.
	 */
	@Deprecated
>>>>>>> 6dbb8b45
	@Override
	public boolean forAll(final Predicate<? super T> predicate) {
		boolean valid = true;
		for (int i = _start; i < _end && valid; ++i) {
			@SuppressWarnings("unchecked")
			final T element = (T)_array.data[i];
<<<<<<< HEAD
			valid = predicate.test(element);
=======
			valid = predicate.apply(element);
>>>>>>> 6dbb8b45
		}
		return valid;
	}

	@Override
	public <B> B foldLeft(
		final B z,
		final BiFunction<? super B, ? super T, ? extends B> op
	) {
		B result = z;
		for (int i = 0, n = length(); i < n; ++i) {
			@SuppressWarnings("unchecked")
			final T value = (T)_array.data[i + _start];
			result = op.apply(result, value);
		}
		return result;
	}

	@Override
	public <B> B foldRight(
		final B z,
		final BiFunction<? super T, ? super B, ? extends B> op
	) {
		B result = z;
		for (int i = length(); --i >= 0;) {
			@SuppressWarnings("unchecked")
			final T value = (T)_array.data[i + _start];
			result = op.apply(value, result);
		}
		return result;
	}

	@Override
	public int length() {
		return _length;
	}

	@Override
	public Iterator<T> iterator() {
		return new ArraySeqIterator<>(this);
	}

	@Override
	public <B> Iterator<B> iterator(
		final Function<? super T, ? extends B> converter
	) {
		return new Iterator<B>() {
			private final Iterator<T> _iterator = iterator();
			@Override public boolean hasNext() {
				return _iterator.hasNext();
			}
			@Override public B next() {
				return converter.apply(_iterator.next());
			}
			@Override public void remove() {
				_iterator.remove();
			}
		};
	}

	@Override
	public Object[] toArray() {
		Object[] array = null;
		if (length() == _array.data.length) {
			array = _array.data.clone();
		} else {
			array = new Object[length()];
			arraycopy(_array.data, _start, array, 0, length());
		}

		return array;
	}

	@SuppressWarnings("unchecked")
	@Override
	public T[] toArray(final T[] array) {
		T[] result = null;
		if (array.length < length()) {
			result = (T[])copyOfRange(
				_array.data, _start, _end, array.getClass()
			);
		} else {
			arraycopy(_array.data, _start, array, 0, length());
			if (array.length > length()) {
				array[length()] = null;
			}
			result = array;
		}

		return result;
	}

	@Override
	public List<T> asList() {
		return new ArraySeqList<>(this);
	}

	final void checkIndex(final int index) {
		if (index < 0 || index >= _length) {
			throw new ArrayIndexOutOfBoundsException(format(
				"Index %s is out of bounds [0, %s)", index, length()
			));
		}
	}

	final void checkIndex(final int from, final int to) {
		if (from > to) {
			throw new ArrayIndexOutOfBoundsException(
				"fromIndex(" + from + ") > toIndex(" + to+ ")"
			);
		}
		if (from < 0 || to > _length) {
			throw new ArrayIndexOutOfBoundsException(format(
				"Invalid index range: [%d, %s)", from, to
			));
		}
	}

	@Override
	public int hashCode() {
		return Seq.hashCode(this);
	}

	@Override
	public boolean equals(final Object obj) {
<<<<<<< HEAD
		return Seq.equals(this, obj);
=======
		return obj == this ||
				obj instanceof ArraySeq<?> && arrays.equals(this, obj);
	}

	@Override
	public String toString(
		final String prefix,
		final String separator,
		final String suffix
	) {
		  final StringBuilder out = new StringBuilder();

		  out.append(prefix);
		  if (length() > 0) {
			out.append(_array.data[_start]);
		  }
		  for (int i = _start + 1; i < _end; ++i) {
			out.append(separator);
			out.append(_array.data[i]);
		  }
		  out.append(suffix);

		  return out.toString();
	}

	@Override
	public String toString(final String separator) {
		return toString("", separator, "");
>>>>>>> 6dbb8b45
	}

	@Override
	public String toString() {
		  return toString("[", ",", "]");
	}

	private void writeObject(final ObjectOutputStream out)
		throws IOException
	{
		out.defaultWriteObject();

		out.writeInt(length());
		for (int i = _start; i < _end; ++i) {
			out.writeObject(_array.data[i]);
		}
	}

	private void readObject(final ObjectInputStream in)
		throws IOException, ClassNotFoundException
	{
		in.defaultReadObject();

		_length = in.readInt();
		_array = new ArrayRef(_length);
		_start = 0;
		_end = _length;
		for (int i = 0; i < _length; ++i) {
			_array.data[i] = in.readObject();
		}
	}

}<|MERGE_RESOLUTION|>--- conflicted
+++ resolved
@@ -38,11 +38,7 @@
 /**
  * @author <a href="mailto:franz.wilhelmstoetter@gmx.at">Franz Wilhelmstötter</a>
  * @since 1.0
-<<<<<<< HEAD
- * @version @__version__@ &mdash; <em>$Date: 2013-10-04 $</em>
-=======
- * @version 1.3 &mdash; <em>$Date: 2013-12-02 $</em>
->>>>>>> 6dbb8b45
+ * @version @__version__@ &mdash; <em>$Date: 2013-12-18 $</em>
  */
 abstract class ArraySeq<T> implements Seq<T>, Serializable {
 	private static final long serialVersionUID = 1L;
@@ -177,14 +173,6 @@
 		return index;
 	}
 
-<<<<<<< HEAD
-=======
-	/**
-	 * @deprecated Align the naming with the upcoming JDK 1.8 release. Use
-	 *             {@link #forEach(Function)} instead.
-	 */
-	@Deprecated
->>>>>>> 6dbb8b45
 	@Override
 	public void forEach(final Consumer<? super T> consumer) {
 		for (int i = _start; i < _end; ++i) {
@@ -194,25 +182,13 @@
 		}
 	}
 
-<<<<<<< HEAD
-=======
-	/**
-	 * @deprecated Align the naming with the upcoming JDK 1.8 release. Use
-	 *             {@link #forAll(Function)} instead.
-	 */
-	@Deprecated
->>>>>>> 6dbb8b45
 	@Override
 	public boolean forAll(final Predicate<? super T> predicate) {
 		boolean valid = true;
 		for (int i = _start; i < _end && valid; ++i) {
 			@SuppressWarnings("unchecked")
 			final T element = (T)_array.data[i];
-<<<<<<< HEAD
 			valid = predicate.test(element);
-=======
-			valid = predicate.apply(element);
->>>>>>> 6dbb8b45
 		}
 		return valid;
 	}
@@ -338,38 +314,7 @@
 
 	@Override
 	public boolean equals(final Object obj) {
-<<<<<<< HEAD
 		return Seq.equals(this, obj);
-=======
-		return obj == this ||
-				obj instanceof ArraySeq<?> && arrays.equals(this, obj);
-	}
-
-	@Override
-	public String toString(
-		final String prefix,
-		final String separator,
-		final String suffix
-	) {
-		  final StringBuilder out = new StringBuilder();
-
-		  out.append(prefix);
-		  if (length() > 0) {
-			out.append(_array.data[_start]);
-		  }
-		  for (int i = _start + 1; i < _end; ++i) {
-			out.append(separator);
-			out.append(_array.data[i]);
-		  }
-		  out.append(suffix);
-
-		  return out.toString();
-	}
-
-	@Override
-	public String toString(final String separator) {
-		return toString("", separator, "");
->>>>>>> 6dbb8b45
 	}
 
 	@Override
