--- conflicted
+++ resolved
@@ -34,11 +34,7 @@
 /**
  * @author <a href="mailto:franz.wilhelmstoetter@gmx.at">Franz Wilhelmstötter</a>
  * @since 1.0
-<<<<<<< HEAD
- * @version 1.0 &mdash; <em>$Date: 2013-04-27 $</em>
-=======
- * @version 1.3 &mdash; <em>$Date: 2013-06-12 $</em>
->>>>>>> 190e97b4
+ * @version 1.3 &mdash; <em>$Date: 2013-06-14 $</em>
  */
 abstract class ArraySeq<T> implements Seq<T>, Serializable {
 	private static final long serialVersionUID = 1L;
