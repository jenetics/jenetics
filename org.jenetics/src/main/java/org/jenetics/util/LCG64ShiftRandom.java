--- conflicted
+++ resolved
@@ -73,11 +73,7 @@
  *
  * @author <a href="mailto:franz.wilhelmstoetter@gmx.at">Franz Wilhelmstötter</a>
  * @since 1.1
-<<<<<<< HEAD
- * @version 1.1 &mdash; <em>$Date: 2013-02-27 $</em>
-=======
- * @version 1.1 &mdash; <em>$Date: 2013-06-13 $</em>
->>>>>>> 8ef00680
+ * @version 1.1 &mdash; <em>$Date: 2013-07-12 $</em>
  */
 public class LCG64ShiftRandom extends Random64 {
 
@@ -90,11 +86,7 @@
 	 *
 	 * @author <a href="mailto:franz.wilhelmstoetter@gmx.at">Franz Wilhelmstötter</a>
 	 * @since 1.1
-<<<<<<< HEAD
-	 * @version 1.1 &mdash; <em>$Date: 2013-02-27 $</em>
-=======
-	 * @version 1.1 &mdash; <em>$Date: 2013-06-13 $</em>
->>>>>>> 8ef00680
+	 * @version 1.1 &mdash; <em>$Date: 2013-07-12 $</em>
 	 */
 	public static final class Param implements Serializable {
 
@@ -194,11 +186,7 @@
 	 *
 	 * @author <a href="mailto:franz.wilhelmstoetter@gmx.at">Franz Wilhelmstötter</a>
 	 * @since 1.1
-<<<<<<< HEAD
-	 * @version 1.1 &mdash; <em>$Date: 2013-02-27 $</em>
-=======
-	 * @version 1.1 &mdash; <em>$Date: 2013-06-13 $</em>
->>>>>>> 8ef00680
+	 * @version 1.1 &mdash; <em>$Date: 2013-07-12 $</em>
 	 */
 	public static class ThreadLocal
 		extends java.lang.ThreadLocal<LCG64ShiftRandom>
@@ -288,11 +276,7 @@
 	 *
 	 * @author <a href="mailto:franz.wilhelmstoetter@gmx.at">Franz Wilhelmstötter</a>
 	 * @since 1.1
-<<<<<<< HEAD
-	 * @version 1.1 &mdash; <em>$Date: 2013-02-27 $</em>
-=======
-	 * @version 1.1 &mdash; <em>$Date: 2013-06-13 $</em>
->>>>>>> 8ef00680
+	 * @version 1.1 &mdash; <em>$Date: 2013-07-12 $</em>
 	 */
 	public static class ThreadSafe extends LCG64ShiftRandom {
 		private static final long serialVersionUID = 1L;
