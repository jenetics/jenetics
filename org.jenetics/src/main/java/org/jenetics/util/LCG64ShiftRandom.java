/*
 * Java Genetic Algorithm Library (@__identifier__@).
 * Copyright (c) @__year__@ Franz Wilhelmstötter
 *
 * Licensed under the Apache License, Version 2.0 (the "License");
 * you may not use this file except in compliance with the License.
 * You may obtain a copy of the License at
 *
 *      http://www.apache.org/licenses/LICENSE-2.0
 *
 * Unless required by applicable law or agreed to in writing, software
 * distributed under the License is distributed on an "AS IS" BASIS,
 * WITHOUT WARRANTIES OR CONDITIONS OF ANY KIND, either express or implied.
 * See the License for the specific language governing permissions and
 * limitations under the License.
 *
 * Author:
 *    Franz Wilhelmstötter (franz.wilhelmstoetter@gmx.at)
 */
package org.jenetics.util;

import static java.lang.String.format;
import static java.util.Objects.requireNonNull;
import static org.jenetics.internal.util.Equality.eq;

import java.io.Serializable;

import org.jenetics.internal.math.arithmetic;
import org.jenetics.internal.math.random;
import org.jenetics.internal.util.Equality;
import org.jenetics.internal.util.Hash;

/**
 * This class implements a linear congruential PRNG with additional bit-shift
 * transition. The base recursion
 * <p>
 * <img
 *     alt="r_{i+1} = (a\cdot r_i + b) \mod 2^{64}"
 *     src="doc-files/lcg-recursion.gif"
 * >
 * </p>
 * is followed by a non-linear transformation
 * <p>
 * <img
 *     alt="\begin{eqnarray*}
 *           t &=& r_i                \\
 *           t &=& t \oplus (t >> 17) \\
 *           t &=& t \oplus (t << 31) \\
 *           t &=& t \oplus (t >> 8)
 *         \end{eqnarray*}"
 *     src="doc-files/lcg-non-linear.gif"
 * >
 * </p>
 * which destroys the lattice structure introduced by the recursion. The period
 * of this PRNG is 2<sup>64</sup>, {@code iff} <i>b</i> is odd and <i>a</i>
 * {@code mod} 4 = 1.
 * <p>
 *
 * <em>
 * This is an re-implementation of the
 * <a href="https://github.com/rabauke/trng4/blob/master/src/lcg64_shift.hpp">
 * trng::lcg64_shift</a> PRNG class of the
 * <a href="http://numbercrunch.de/trng/">TRNG</a> library created by Heiko
 * Bauke.</em>
 *
 * <p>
 * <strong>Not that the base implementation of the {@code LCG64ShiftRandom}
 * class is not thread-safe.</strong> If multiple threads requests random
 * numbers from this class, it <i>must</i> be synchronized externally.
 * Alternatively you can use the thread-safe implementations
 * {@link LCG64ShiftRandom.ThreadSafe} or {@link LCG64ShiftRandom.ThreadLocal}.
 *
 * @see <a href="http://numbercrunch.de/trng/">TRNG</a>
 * @see RandomRegistry
 *
 * @author <a href="mailto:franz.wilhelmstoetter@gmx.at">Franz Wilhelmstötter</a>
 * @since 1.1
<<<<<<< HEAD
 * @version 2.0 &mdash; <em>$Date: 2015-01-09 $</em>
=======
 * @version 2.0
>>>>>>> d27d455f
 */
public class LCG64ShiftRandom extends Random64 implements ParallelRandom {

	private static final long serialVersionUID = 1L;

	/**
	 * This class represents a <i>thread local</i> implementation of the
	 * {@code LCG64ShiftRandom} PRNG.
	 *
	 * It's recommended to initialize the {@code RandomRegistry} the following
	 * way:
	 *
	 * [code]
	 * // Register the PRNG with the default parameters.
	 * RandomRegistry.setRandom(new LCG64ShiftRandom.ThreadLocal());
	 *
	 * // Register the PRNG with the {@code LECUYER3} parameters.
	 * RandomRegistry.setRandom(new LCG64ShiftRandom.ThreadLocal(
	 *     LCG64ShiftRandom.LECUYER3
	 * ));
	 * [/code]
	 *
	 * Be aware, that calls of the {@code setSeed(long)} method will throw an
	 * {@code UnsupportedOperationException} for <i>thread local</i> instances.
	 * [code]
	 * RandomRegistry.setRandom(new LCG64ShiftRandom.ThreadLocal());
	 *
	 * // Will throw 'UnsupportedOperationException'.
	 * RandomRegistry.getRandom().setSeed(1234);
	 * [/code]
	 *
	 * @author <a href="mailto:franz.wilhelmstoetter@gmx.at">Franz Wilhelmstötter</a>
	 * @since 1.1
<<<<<<< HEAD
	 * @version 3.0 &mdash; <em>$Date: 2015-01-09 $</em>
=======
	 * @version 3.0
>>>>>>> d27d455f
	 */
	public static final class ThreadLocal
		extends java.lang.ThreadLocal<LCG64ShiftRandom>
	{
		private static final long STEP_BASE = 1L << 56;

		private int _block = 0;
		private long _seed = random.seed();

		private final Param _param;

		/**
		 * Create a new <i>thread local</i> instance of the
		 * {@code LCG64ShiftRandom} PRNG with the {@code DEFAULT} parameters.
		 */
		public ThreadLocal() {
			this(Param.DEFAULT);
		}

		/**
		 * Create a new <i>thread local</i> instance of the
		 * {@code LCG64ShiftRandom} PRNG with the given parameters.
		 *
		 * @param param the LC parameters.
		 * @throws NullPointerException if the given parameters are null.
		 */
		public ThreadLocal(final Param param) {
			_param = requireNonNull(param, "PRNG param must not be null.");
		}

		/**
		 * Create a new PRNG using <i>block splitting</i> for guaranteeing well
		 * distributed PRN for every thread.
		 *
		 * <p>
		 * <strong>Tina’s Random Number Generator Library</strong>
		 * <br>
		 * <em>Chapter 2. Pseudo-random numbers for parallel Monte Carlo
		 *     simulations, Page 7</em>
		 * <br>
		 * <small>Heiko Bauke</small>
		 * <br>
		 * [<a href="http://numbercrunch.de/trng/trng.pdf">
		 *  http://numbercrunch.de/trng/trng.pdf
		 *  </a>].
		 */
		@Override
		protected synchronized LCG64ShiftRandom initialValue() {
			if (_block > 127) {
				_block = 0;
				_seed = random.seed();
			}

			final LCG64ShiftRandom random = new TLLCG64ShiftRandom(_seed, _param);
			random.jump((_block++)*STEP_BASE);
			return random;
		}

	}

	private static final class TLLCG64ShiftRandom extends LCG64ShiftRandom {
		private static final long serialVersionUID = 1L;

		private final Boolean _sentry = Boolean.TRUE;

		private TLLCG64ShiftRandom(final long seed, final Param param) {
			super(param, seed);
		}

		@Override
		public void setSeed(final long seed) {
			if (_sentry != null) {
				throw new UnsupportedOperationException(
					"The 'setSeed(long)' method is not supported " +
					"for thread local instances."
				);
			}
		}

	}

	/**
	 * This is a <i>thread safe</i> variation of the this PRNG&mdash;by
	 * synchronizing the random number generation.
	 *
	 * @author <a href="mailto:franz.wilhelmstoetter@gmx.at">Franz Wilhelmstötter</a>
	 * @since 1.1
<<<<<<< HEAD
	 * @version 3.0 &mdash; <em>$Date: 2015-01-09 $</em>
=======
	 * @version 3.0
>>>>>>> d27d455f
	 */
	public static final class ThreadSafe extends LCG64ShiftRandom {
		private static final long serialVersionUID = 1L;

		/**
		 * Create a new PRNG instance with the given parameter and seed.
		 *
		 * @param seed the seed of the PRNG.
		 * @param param the parameter of the PRNG.
		 * @throws NullPointerException if the given {@code param} is null.
		 *
		 * @deprecated Use {@link LCG64ShiftRandom.ThreadSafe#ThreadSafe(Param, long)}
		 */
		@Deprecated
		public ThreadSafe(final long seed, final Param param) {
			super(param, seed);
		}

		/**
		 * Create a new PRNG instance with the given parameter and seed.
		 *
		 * @param seed the seed of the PRNG.
		 * @param param the parameter of the PRNG.
		 * @throws NullPointerException if the given {@code param} is null.
		 */
		public ThreadSafe(final Param param, final long seed) {
			super(param, seed);
		}

		/**
		 * Create a new PRNG instance with {@link Param#DEFAULT} parameter and
		 * the given seed.
		 *
		 * @param seed the seed of the PRNG
		 */
		public ThreadSafe(final long seed) {
			this(Param.DEFAULT, seed);
		}

		/**
		 * Create a new PRNG instance with the given parameter and a safe
		 * default seed.
		 *
		 * @param param the PRNG parameter.
		 * @throws NullPointerException if the given {@code param} is null.
		 */
		public ThreadSafe(final Param param) {
			this(param, random.seed());
		}

		/**
		 * Create a new PRNG instance with {@link Param#DEFAULT} parameter and
		 * a safe seed.
		 */
		public ThreadSafe() {
			this(Param.DEFAULT, random.seed());
		}

		@Override
		public synchronized void setSeed(final long seed) {
			super.setSeed(seed);
		}

		@Override
		public synchronized long nextLong() {
			return super.nextLong();
		}

		@Override
		public synchronized void split(final int p, final int s) {
			super.split(p, s);
		}

		@Override
		public synchronized void jump2(final int s) {
			super.jump2(s);
		}

		@Override
		public synchronized void jump(final long step) {
			super.jump(step);
		}

	}

	/**
	 * Parameter class for the {@code LCG64ShiftRandom} generator, for the
	 * parameters <i>a</i> and <i>b</i> of the LC recursion
	 * <i>r<sub>i+1</sub> = a · r<sub>i</sub> + b</i> mod <i>2<sup>64</sup></i>.
	 *
	 * @author <a href="mailto:franz.wilhelmstoetter@gmx.at">Franz Wilhelmstötter</a>
	 * @since 1.1
<<<<<<< HEAD
	 * @version 2.0 &mdash; <em>$Date: 2015-01-09 $</em>
=======
	 * @version 2.0
>>>>>>> d27d455f
	 */
	public static final class Param implements Serializable {

		private static final long serialVersionUID = 1L;

		/**
		 * The default PRNG parameters: a = 0xFBD19FBBC5C07FF5L; b = 1
		 */
		public static final Param DEFAULT = Param.of(0xFBD19FBBC5C07FF5L, 1L);

		/**
		 * LEcuyer 1 parameters: a = 0x27BB2EE687B0B0FDL; b = 1
		 */
		public static final Param LECUYER1 = Param.of(0x27BB2EE687B0B0FDL, 1L);

		/**
		 * LEcuyer 2 parameters: a = 0x2C6FE96EE78B6955L; b = 1
		 */
		public static final Param LECUYER2 = Param.of(0x2C6FE96EE78B6955L, 1L);

		/**
		 * LEcuyer 3 parameters: a = 0x369DEA0F31A53F85L; b = 1
		 */
		public static final Param LECUYER3 = Param.of(0x369DEA0F31A53F85L, 1L);


		/**
		 * The parameter <i>a</i> of the LC recursion.
		 */
		public final long a;

		/**
		 * The parameter <i>b</i> of the LC recursion.
		 */
		public final long b;

		/**
		 * Create a new parameter object.
		 *
		 * @param a the parameter <i>a</i> of the LC recursion.
		 * @param b the parameter <i>b</i> of the LC recursion.
		 */
		private Param(final long a, final long b) {
			this.a = a;
			this.b = b;
		}

		public static Param of(final long a, final long b) {
			return new Param(a, b);
		}

		@Override
		public int hashCode() {
			return 31*(int)(a^(a >>> 32)) + 31*(int)(b^(b >>> 32));
		}

		@Override
		public boolean equals(final Object obj) {
			return Equality.of(this, obj).test(p -> a == p.a && b == p.b);
		}

		@Override
		public String toString() {
			return format("%s[a=%d, b=%d]", getClass().getName(), a, b);
		}
	}

	/**
	 * Represents the state of this random engine
	 */
	private final static class State implements Serializable {
		private static final long serialVersionUID = 1L;

		long _r;

		State(final long seed) {
			setSeed(seed);
		}

		void setSeed(final long seed) {
			_r = seed;
		}

		@Override
		public int hashCode() {
			return Hash.of(getClass()).and(_r).value();
		}

		@Override
		public boolean equals(final Object obj) {
			return Equality.of(this, obj).test(state -> state._r == _r);
		}

		@Override
		public String toString() {
			return format("State[%d]", _r);
		}
	}


	private Param _param;
	private final State _state;

	/**
	 * Create a new PRNG instance with the given parameter and seed.
	 *
	 * @param param the parameter of the PRNG.
	 * @param seed the seed of the PRNG.
	 * @throws NullPointerException if the given {@code param} is null.
	 */
	public LCG64ShiftRandom(final Param param, final long seed) {
		_param = requireNonNull(param, "PRNG param must not be null.");
		_state = new State(seed);
	}

	/**
	 * Create a new PRNG instance with the given parameter and a safe seed
	 *
	 * @param param the PRNG parameter.
	 * @throws NullPointerException if the given {@code param} is null.
	 */
	public LCG64ShiftRandom(final Param param) {
		this(param, random.seed());
	}

	/**
	 * Create a new PRNG instance with {@link Param#DEFAULT} parameter and the
	 * given seed.
	 *
	 * @param seed the seed of the PRNG
	 */
	public LCG64ShiftRandom(final long seed) {
		this(Param.DEFAULT, seed);
	}

	/**
	 * Create a new PRNG instance with {@link Param#DEFAULT} parameter and safe
	 * seed.
	 */
	public LCG64ShiftRandom() {
		this(Param.DEFAULT, random.seed());
	}

	@Override
	public long nextLong() {
		step();

		long t = _state._r;
		t ^= t >>> 17;
		t ^= t << 31;
		t ^= t >>> 8;
		return t;
	}

	private void step() {
		_state._r = _param.a*_state._r + _param.b;
	}

	@Override
	public void setSeed(final long seed) {
		if (_state != null) _state.setSeed(seed);
	}

	@Override
	public void split(final int p, final int s) {
		if (p < 1) {
			throw new IllegalArgumentException(format(
				"p must be >= 1 but was %d.", p
			));
		}
		if (s >= p) {
			throw new IllegalArgumentException(format(
				"s must be < %d but was %d.", p, s
			));
		}

		if (p > 1) {
			jump(s + 1);
			final long b = _param.b*f(p, _param.a);
			final long a = arithmetic.pow(_param.a, p);
			_param = Param.of(a, b);
			backward();
		}
	}

	@Override
	public void jump2(final int s) {
		if (s < 0) {
			throw new IllegalArgumentException(format(
				"s must be positive but was %d.", s
			));
		}

		if (s >= Long.SIZE) {
			throw new IllegalArgumentException(format(
				"The 'jump2' size must be smaller than %d but was %d.",
				Long.SIZE, s
			));
		}

		_state._r = _state._r*arithmetic.pow(_param.a, 1L << s) +
					f(1L << s, _param.a)*_param.b;
	}

	@Override
	public void jump(final long step) {
		if (step < 0) {
			throw new IllegalArgumentException(format(
				"step must be positive but was %d", step
			));
		}

		if (step < 16) {
			for (int i = 0; i < step; ++i) {
				step();
			}
		} else {
			long s = step;
			int i = 0;
			while (s > 0) {
				if (s%2 == 1) {
					jump2(i);
				}
				++i;
				s >>= 1;
			}
		}
	}

	private void backward() {
		for (int i = 0; i < Long.SIZE; ++i) {
			jump2(i);
		}
	}

	public Param getParam() {
		return _param;
	}

	@Override
	public int hashCode() {
		return Hash.of(getClass())
			.and(_param)
			.and(_state).value();
	}

	@Override
	public boolean equals(final Object obj) {
		return Equality.of(this, obj).test(random ->
			eq(_param, random._param) &&
			eq(_state, random._state)
		);
	}

	@Override
	public String toString() {
		return format("%s[%s, %s]", getClass().getSimpleName(), _param, _state);
	}



	/* *************************************************************************
	 * Some static helper methods
	 ***************************************************************************/

	/**
	 * Compute prod(1+a^(2^i), i=0..l-1).
	 */
	private static long g(final int l, final long a) {
		long p = a;
		long res = 1;
		for (int i = 0; i < l; ++i) {
			res *= 1 + p;
			p *= p;
		}

		return res;
	}

	/**
	 * Compute sum(a^i, i=0..s-1).
	 */
	private static long f(final long s, final long a) {
		long y = 0;

		if (s != 0) {
			long e = log2Floor(s);
			long p = a;

			for (int l = 0; l <= e; ++l) {
				if (((1L << l) & s) != 0) {
					y = g(l, a) + p*y;
				}
				p *= p;
			}
		}

		return y;
	}

	private static long log2Floor(final long s) {
		long x = s;
		long y = 0;

		while (x != 0) {
			x >>>= 1;
			++y;
		}

		return y - 1;
	}

}

/*
#=============================================================================#
# Testing: org.jenetics.util.LCG64ShiftRandom (2014-12-22 20:06)              #
#=============================================================================#
#=============================================================================#
# Linux 3.16.0-28-generic (amd64)                                             #
# java version "1.8.0_25"                                                     #
# Java(TM) SE Runtime Environment (build 1.8.0_25-b17)                        #
# Java HotSpot(TM) 64-Bit Server VM (build 25.25-b02)                         #
#=============================================================================#
#=============================================================================#
#            dieharder version 3.31.1 Copyright 2003 Robert G. Brown          #
#=============================================================================#
   rng_name    |rands/second|   Seed   |
stdin_input_raw|  3.36e+07  | 995404065|
#=============================================================================#
        test_name   |ntup| tsamples |psamples|  p-value |Assessment
#=============================================================================#
   diehard_birthdays|   0|       100|     100|0.88513397|  PASSED
      diehard_operm5|   0|   1000000|     100|0.62485774|  PASSED
  diehard_rank_32x32|   0|     40000|     100|0.25787172|  PASSED
    diehard_rank_6x8|   0|    100000|     100|0.82310594|  PASSED
   diehard_bitstream|   0|   2097152|     100|0.25410565|  PASSED
        diehard_opso|   0|   2097152|     100|0.27994196|  PASSED
        diehard_oqso|   0|   2097152|     100|0.29423503|  PASSED
         diehard_dna|   0|   2097152|     100|0.94754044|  PASSED
diehard_count_1s_str|   0|    256000|     100|0.54264055|  PASSED
diehard_count_1s_byt|   0|    256000|     100|0.22965023|  PASSED
 diehard_parking_lot|   0|     12000|     100|0.45602493|  PASSED
    diehard_2dsphere|   2|      8000|     100|0.78207294|  PASSED
    diehard_3dsphere|   3|      4000|     100|0.04516364|  PASSED
     diehard_squeeze|   0|    100000|     100|0.90977421|  PASSED
        diehard_sums|   0|       100|     100|0.00384163|   WEAK
        diehard_runs|   0|    100000|     100|0.58757856|  PASSED
        diehard_runs|   0|    100000|     100|0.68126568|  PASSED
       diehard_craps|   0|    200000|     100|0.98405727|  PASSED
       diehard_craps|   0|    200000|     100|0.43748297|  PASSED
 marsaglia_tsang_gcd|   0|  10000000|     100|0.99909354|   WEAK
 marsaglia_tsang_gcd|   0|  10000000|     100|0.42705390|  PASSED
         sts_monobit|   1|    100000|     100|0.05277954|  PASSED
            sts_runs|   2|    100000|     100|0.74724764|  PASSED
          sts_serial|   1|    100000|     100|0.53431948|  PASSED
          sts_serial|   2|    100000|     100|0.45235557|  PASSED
          sts_serial|   3|    100000|     100|0.59547923|  PASSED
          sts_serial|   3|    100000|     100|0.13653712|  PASSED
          sts_serial|   4|    100000|     100|0.88745241|  PASSED
          sts_serial|   4|    100000|     100|0.75849526|  PASSED
          sts_serial|   5|    100000|     100|0.63956697|  PASSED
          sts_serial|   5|    100000|     100|0.50638398|  PASSED
          sts_serial|   6|    100000|     100|0.50970181|  PASSED
          sts_serial|   6|    100000|     100|0.74301220|  PASSED
          sts_serial|   7|    100000|     100|0.72536115|  PASSED
          sts_serial|   7|    100000|     100|0.42918461|  PASSED
          sts_serial|   8|    100000|     100|0.51745297|  PASSED
          sts_serial|   8|    100000|     100|0.27665980|  PASSED
          sts_serial|   9|    100000|     100|0.07219154|  PASSED
          sts_serial|   9|    100000|     100|0.16007881|  PASSED
          sts_serial|  10|    100000|     100|0.68864336|  PASSED
          sts_serial|  10|    100000|     100|0.64663821|  PASSED
          sts_serial|  11|    100000|     100|0.51544583|  PASSED
          sts_serial|  11|    100000|     100|0.04750204|  PASSED
          sts_serial|  12|    100000|     100|0.98324239|  PASSED
          sts_serial|  12|    100000|     100|0.73888233|  PASSED
          sts_serial|  13|    100000|     100|0.99796458|   WEAK
          sts_serial|  13|    100000|     100|0.57405237|  PASSED
          sts_serial|  14|    100000|     100|0.99820199|   WEAK
          sts_serial|  14|    100000|     100|0.74966215|  PASSED
          sts_serial|  15|    100000|     100|0.66130491|  PASSED
          sts_serial|  15|    100000|     100|0.27502970|  PASSED
          sts_serial|  16|    100000|     100|0.76403577|  PASSED
          sts_serial|  16|    100000|     100|0.77906323|  PASSED
         rgb_bitdist|   1|    100000|     100|0.85986918|  PASSED
         rgb_bitdist|   2|    100000|     100|0.19194081|  PASSED
         rgb_bitdist|   3|    100000|     100|0.37765353|  PASSED
         rgb_bitdist|   4|    100000|     100|0.40284131|  PASSED
         rgb_bitdist|   5|    100000|     100|0.63742901|  PASSED
         rgb_bitdist|   6|    100000|     100|0.81457600|  PASSED
         rgb_bitdist|   7|    100000|     100|0.98271991|  PASSED
         rgb_bitdist|   8|    100000|     100|0.74518833|  PASSED
         rgb_bitdist|   9|    100000|     100|0.25408860|  PASSED
         rgb_bitdist|  10|    100000|     100|0.71098196|  PASSED
         rgb_bitdist|  11|    100000|     100|0.32293476|  PASSED
         rgb_bitdist|  12|    100000|     100|0.64350515|  PASSED
rgb_minimum_distance|   2|     10000|    1000|0.61947836|  PASSED
rgb_minimum_distance|   3|     10000|    1000|0.60592190|  PASSED
rgb_minimum_distance|   4|     10000|    1000|0.25531102|  PASSED
rgb_minimum_distance|   5|     10000|    1000|0.69122761|  PASSED
    rgb_permutations|   2|    100000|     100|0.80529402|  PASSED
    rgb_permutations|   3|    100000|     100|0.02362682|  PASSED
    rgb_permutations|   4|    100000|     100|0.38540180|  PASSED
    rgb_permutations|   5|    100000|     100|0.41191808|  PASSED
      rgb_lagged_sum|   0|   1000000|     100|0.10725403|  PASSED
      rgb_lagged_sum|   1|   1000000|     100|0.28049411|  PASSED
      rgb_lagged_sum|   2|   1000000|     100|0.94452071|  PASSED
      rgb_lagged_sum|   3|   1000000|     100|0.24582457|  PASSED
      rgb_lagged_sum|   4|   1000000|     100|0.32474902|  PASSED
      rgb_lagged_sum|   5|   1000000|     100|0.62662596|  PASSED
      rgb_lagged_sum|   6|   1000000|     100|0.05315903|  PASSED
      rgb_lagged_sum|   7|   1000000|     100|0.87896717|  PASSED
      rgb_lagged_sum|   8|   1000000|     100|0.49840401|  PASSED
      rgb_lagged_sum|   9|   1000000|     100|0.34628462|  PASSED
      rgb_lagged_sum|  10|   1000000|     100|0.60873298|  PASSED
      rgb_lagged_sum|  11|   1000000|     100|0.55503249|  PASSED
      rgb_lagged_sum|  12|   1000000|     100|0.04282574|  PASSED
      rgb_lagged_sum|  13|   1000000|     100|0.91309214|  PASSED
      rgb_lagged_sum|  14|   1000000|     100|0.34015015|  PASSED
      rgb_lagged_sum|  15|   1000000|     100|0.13777151|  PASSED
      rgb_lagged_sum|  16|   1000000|     100|0.94326616|  PASSED
      rgb_lagged_sum|  17|   1000000|     100|0.55337305|  PASSED
      rgb_lagged_sum|  18|   1000000|     100|0.07791838|  PASSED
      rgb_lagged_sum|  19|   1000000|     100|0.88717640|  PASSED
      rgb_lagged_sum|  20|   1000000|     100|0.46169416|  PASSED
      rgb_lagged_sum|  21|   1000000|     100|0.28732211|  PASSED
      rgb_lagged_sum|  22|   1000000|     100|0.73427824|  PASSED
      rgb_lagged_sum|  23|   1000000|     100|0.74579333|  PASSED
      rgb_lagged_sum|  24|   1000000|     100|0.94979002|  PASSED
      rgb_lagged_sum|  25|   1000000|     100|0.90588183|  PASSED
      rgb_lagged_sum|  26|   1000000|     100|0.37617442|  PASSED
      rgb_lagged_sum|  27|   1000000|     100|0.86960028|  PASSED
      rgb_lagged_sum|  28|   1000000|     100|0.80661374|  PASSED
      rgb_lagged_sum|  29|   1000000|     100|0.57067702|  PASSED
      rgb_lagged_sum|  30|   1000000|     100|0.97767659|  PASSED
      rgb_lagged_sum|  31|   1000000|     100|0.96858026|  PASSED
      rgb_lagged_sum|  32|   1000000|     100|0.03607615|  PASSED
     rgb_kstest_test|   0|     10000|    1000|0.07252636|  PASSED
     dab_bytedistrib|   0|  51200000|       1|0.13820055|  PASSED
             dab_dct| 256|     50000|       1|0.63195233|  PASSED
Preparing to run test 207.  ntuple = 0
        dab_filltree|  32|  15000000|       1|0.81023471|  PASSED
        dab_filltree|  32|  15000000|       1|0.64402067|  PASSED
Preparing to run test 208.  ntuple = 0
       dab_filltree2|   0|   5000000|       1|0.94066606|  PASSED
       dab_filltree2|   1|   5000000|       1|0.06674646|  PASSED
Preparing to run test 209.  ntuple = 0
        dab_monobit2|  12|  65000000|       1|0.49588718|  PASSED
#=============================================================================#
# Summary: PASSED=110, WEAK=4, FAILED=0                                       #
#          235,031.469 MB of random data created with 99.057 MB/sec           #
#=============================================================================#
#=============================================================================#
# Runtime: 0:39:32                                                            #
#=============================================================================#
*/<|MERGE_RESOLUTION|>--- conflicted
+++ resolved
@@ -75,11 +75,7 @@
  *
  * @author <a href="mailto:franz.wilhelmstoetter@gmx.at">Franz Wilhelmstötter</a>
  * @since 1.1
-<<<<<<< HEAD
- * @version 2.0 &mdash; <em>$Date: 2015-01-09 $</em>
-=======
  * @version 2.0
->>>>>>> d27d455f
  */
 public class LCG64ShiftRandom extends Random64 implements ParallelRandom {
 
@@ -113,11 +109,7 @@
 	 *
 	 * @author <a href="mailto:franz.wilhelmstoetter@gmx.at">Franz Wilhelmstötter</a>
 	 * @since 1.1
-<<<<<<< HEAD
-	 * @version 3.0 &mdash; <em>$Date: 2015-01-09 $</em>
-=======
 	 * @version 3.0
->>>>>>> d27d455f
 	 */
 	public static final class ThreadLocal
 		extends java.lang.ThreadLocal<LCG64ShiftRandom>
@@ -205,11 +197,7 @@
 	 *
 	 * @author <a href="mailto:franz.wilhelmstoetter@gmx.at">Franz Wilhelmstötter</a>
 	 * @since 1.1
-<<<<<<< HEAD
-	 * @version 3.0 &mdash; <em>$Date: 2015-01-09 $</em>
-=======
 	 * @version 3.0
->>>>>>> d27d455f
 	 */
 	public static final class ThreadSafe extends LCG64ShiftRandom {
 		private static final long serialVersionUID = 1L;
@@ -302,11 +290,7 @@
 	 *
 	 * @author <a href="mailto:franz.wilhelmstoetter@gmx.at">Franz Wilhelmstötter</a>
 	 * @since 1.1
-<<<<<<< HEAD
-	 * @version 2.0 &mdash; <em>$Date: 2015-01-09 $</em>
-=======
 	 * @version 2.0
->>>>>>> d27d455f
 	 */
 	public static final class Param implements Serializable {
 
