--- conflicted
+++ resolved
@@ -73,11 +73,7 @@
  *
  * @author <a href="mailto:franz.wilhelmstoetter@gmx.at">Franz Wilhelmstötter</a>
  * @since 1.1
-<<<<<<< HEAD
- * @version 2.0 &mdash; <em>$Date: 2014-04-16 $</em>
-=======
- * @version 2.0 &mdash; <em>$Date: 2014-06-30 $</em>
->>>>>>> 67e61c7c
+ * @version 2.0 &mdash; <em>$Date: 2014-07-11 $</em>
  */
 public class LCG64ShiftRandom extends Random64 {
 
@@ -90,11 +86,7 @@
 	 *
 	 * @author <a href="mailto:franz.wilhelmstoetter@gmx.at">Franz Wilhelmstötter</a>
 	 * @since 1.1
-<<<<<<< HEAD
-	 * @version 2.0 &mdash; <em>$Date: 2014-04-16 $</em>
-=======
-	 * @version 2.0 &mdash; <em>$Date: 2014-06-30 $</em>
->>>>>>> 67e61c7c
+	 * @version 2.0 &mdash; <em>$Date: 2014-07-11 $</em>
 	 */
 	public static final class Param implements Serializable {
 
@@ -186,11 +178,7 @@
 	 *
 	 * @author <a href="mailto:franz.wilhelmstoetter@gmx.at">Franz Wilhelmstötter</a>
 	 * @since 1.1
-<<<<<<< HEAD
-	 * @version 2.0 &mdash; <em>$Date: 2014-04-16 $</em>
-=======
-	 * @version 2.0 &mdash; <em>$Date: 2014-06-30 $</em>
->>>>>>> 67e61c7c
+	 * @version 2.0 &mdash; <em>$Date: 2014-07-11 $</em>
 	 */
 	public static class ThreadLocal
 		extends java.lang.ThreadLocal<LCG64ShiftRandom>
@@ -279,11 +267,7 @@
 	 *
 	 * @author <a href="mailto:franz.wilhelmstoetter@gmx.at">Franz Wilhelmstötter</a>
 	 * @since 1.1
-<<<<<<< HEAD
-	 * @version 2.0 &mdash; <em>$Date: 2014-04-16 $</em>
-=======
-	 * @version 2.0 &mdash; <em>$Date: 2014-06-30 $</em>
->>>>>>> 67e61c7c
+	 * @version 2.0 &mdash; <em>$Date: 2014-07-11 $</em>
 	 */
 	public static class ThreadSafe extends LCG64ShiftRandom {
 		private static final long serialVersionUID = 1L;
