--- conflicted
+++ resolved
@@ -51,11 +51,7 @@
  *
  * @author <a href="mailto:franz.wilhelmstoetter@gmx.at">Franz Wilhelmstötter</a>
  * @since 1.0
-<<<<<<< HEAD
- * @version 1.2 &mdash; <em>$Date: 2013-03-26 $</em>
-=======
- * @version 1.2 &mdash; <em>$Date: 2013-05-16 $</em>
->>>>>>> 6920ebcd
+ * @version 1.2 &mdash; <em>$Date: 2013-05-28 $</em>
  */
 public final class Array<T>
 	extends ArraySeq<T>
