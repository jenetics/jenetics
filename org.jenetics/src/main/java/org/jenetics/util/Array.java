/*
 * Java Genetic Algorithm Library (@__identifier__@).
 * Copyright (c) @__year__@ Franz Wilhelmstötter
 *
 * Licensed under the Apache License, Version 2.0 (the "License");
 * you may not use this file except in compliance with the License.
 * You may obtain a copy of the License at
 *
 *      http://www.apache.org/licenses/LICENSE-2.0
 *
 * Unless required by applicable law or agreed to in writing, software
 * distributed under the License is distributed on an "AS IS" BASIS,
 * WITHOUT WARRANTIES OR CONDITIONS OF ANY KIND, either express or implied.
 * See the License for the specific language governing permissions and
 * limitations under the License.
 *
 * Author:
 *    Franz Wilhelmstötter (franz.wilhelmstoetter@gmx.at)
 */
package org.jenetics.util;

import static java.lang.Math.min;
import static java.lang.String.format;
import static java.lang.System.arraycopy;
import static java.util.Objects.requireNonNull;

import java.util.Arrays;
import java.util.Collection;
import java.util.Comparator;
import java.util.Iterator;
import java.util.List;
import java.util.ListIterator;
import java.util.Random;
import java.util.RandomAccess;
import java.util.function.Function;
import java.util.function.Predicate;
import java.util.function.Supplier;

import javolution.context.StackContext;
import javolution.util.FastList;

/**
 * Array class which wraps the the java build in array type T[]. Once the array
 * is created the array length can't be changed (like the build in array).
 * <p/>
 * <strong>Note that this implementation is not synchronized.</strong> If
 * multiple threads access this object concurrently, and at least one of the
 * threads modifies it, it must be synchronized externally.
 *
 * @param <T> the element type of the array.
 *
 * @author <a href="mailto:franz.wilhelmstoetter@gmx.at">Franz Wilhelmstötter</a>
 * @since 1.0
<<<<<<< HEAD
 * @version @__version__@ &mdash; <em>$Date: 2013-12-18 $</em>
 *
=======
 * @version 1.6 &mdash; <em>$Date: 2014-02-17 $</em>
>>>>>>> 8e41e5ca
 */
//@Deprecated
public final class Array<T>
	extends ArraySeq<T>
	implements
		MSeq<T>,
		RandomAccess
{
	private static final long serialVersionUID = 2L;

	@SuppressWarnings("rawtypes")
	private static final Array EMPTY = new Array(0);

	/**
	 * Return the empty array.
	 *
	 * @param <T> the element type.
	 * @return empty array.
	 */
	@SuppressWarnings("unchecked")
	public static <T> Array<T> empty() {
		return EMPTY;
	}

	Array(final ArrayRef array, final int start, final int end) {
		super(array, start, end);
	}

	/**
	 * Create a new array with the given length.
	 *
	 * @param length the array length.
	 * @throws NegativeArraySizeException if the specified {@code length}
	 *          is negative
	 */
	public Array(final int length) {
		super(length);
	}

	/**
<<<<<<< HEAD
=======
	 * Create a new array with length one. The array will be initialized with
	 * the given value.
	 *
	 * @param first the only element of the array.
	 *
	 * @deprecated Use {@link #of(Object...)} instead.
	 */
	@Deprecated
	public Array(final T first) {
		this(1);
		_array.data[0] = first;
	}

	/**
	 * Create a new array with length two. The array will be initialized with
	 * the given values.
	 *
	 * @param first first array element.
	 * @param second second array element.
	 *
	 * @deprecated Use {@link #of(Object...)} instead.
	 */
	@Deprecated
	public Array(
		final T first,
		final T second
	) {
		this(2);
		_array.data[0] = first;
		_array.data[1] = second;
	}

	/**
	 * Create a new array with length three. The array will be initialized with
	 * the given values.
	 *
	 * @param first first array element.
	 * @param second second array element.
	 * @param third third array element.
	 *
	 * @deprecated Use {@link #of(Object...)} instead.
	 */
	@Deprecated
	public Array(
		final T first,
		final T second,
		final T third
	) {
		this(3);
		_array.data[0] = first;
		_array.data[1] = second;
		_array.data[2] = third;
	}

	/**
	 * Create a new array with length four. The array will be initialized with
	 * the given values.
	 *
	 * @param first first array element.
	 * @param second second array element.
	 * @param third third array element.
	 * @param fourth fourth array element.
	 *
	 * @deprecated Use {@link #of(Object...)} instead.
	 */
	@Deprecated
	public Array(
		final T first,
		final T second,
		final T third,
		final T fourth
	) {
		this(4);
		_array.data[0] = first;
		_array.data[1] = second;
		_array.data[2] = third;
		_array.data[3] = fourth;
	}

	/**
	 * Create a new array with length five. The array will be initialized with
	 * the given values.
	 *
	 * @param first first array element.
	 * @param second second array element.
	 * @param third third array element.
	 * @param fourth fourth array element.
	 * @param fifth fifth array element.
	 *
	 * @deprecated Use {@link #of(Object...)} instead.
	 */
	@Deprecated
	public Array(
		final T first,
		final T second,
		final T third,
		final T fourth,
		final T fifth
	) {
		this(5);
		_array.data[0] = first;
		_array.data[1] = second;
		_array.data[2] = third;
		_array.data[3] = fourth;
		_array.data[4] = fifth;
	}

	/**
	 * Create a new array from the given values.
	 *
	 * @param first first array element.
	 * @param second second array element.
	 * @param third third array element.
	 * @param fourth fourth array element.
	 * @param fifth fifth array element.
	 * @param rest the rest of the array element.
	 * @throws NullPointerException if the {@code rest} array is {@code null}.
	 *
	 * @deprecated Use {@link #of(Object...)} instead.
	 */
	@Deprecated
	@SafeVarargs
	public Array(
		final T first,
		final T second,
		final T third,
		final T fourth,
		final T fifth,
		final T... rest
	) {
		this(5 + rest.length);
		_array.data[0] = first;
		_array.data[1] = second;
		_array.data[2] = third;
		_array.data[3] = fourth;
		_array.data[4] = fifth;
		arraycopy(rest, 0, _array.data, 5, rest.length);
	}

	/**
	 * Create a new array from the given values.
	 *
	 * @param values the array values.
	 * @throws NullPointerException if the {@code values} array is {@code null}.
	 *
	 * @deprecated Use {@link #of(Object...)} instead.
	 */
	@Deprecated
	public Array(final T[] values) {
		this(values.length);
		arraycopy(values, 0, _array.data, 0, values.length);
	}

	/**
	 * Create a new Array from the values of the given Collection. The order of
	 * the elements are determined by the iterator of the Collection.
	 *
	 * @param values the array values.
	 * @throws NullPointerException if the {@code values} array is {@code null}.
	 *
	 * @deprecated Use {@link #of(Collection)} instead.
	 */
	@Deprecated
	public Array(final Collection<? extends T> values) {
		this(values.size());

		int index = 0;
		for (Iterator<? extends T>
			it = values.iterator(); it.hasNext(); ++index)
		{
			_array.data[index] = it.next();
		}
	}

	/**
>>>>>>> 8e41e5ca
	 * Selects all elements of this list which satisfy a predicate.
	 *
	 * @param predicate the predicate used to test elements.
	 * @return a new array consisting of all elements of this list that satisfy
	 *         the given {@code predicate}. The order of the elements is
	 *         preserved.
	 * @throws NullPointerException if the given {@code predicate} is
	 *         {@code null}.
	 */
	public Array<T> filter(final Predicate<? super T> predicate) {
		StackContext.enter();
		try {
			final FastList<T> filtered = FastList.newInstance();
			for (int i = 0, n = length(); i < n; ++i) {
				@SuppressWarnings("unchecked")
				final T value = (T)_array.data[i + _start];

				if (predicate.test(value)) {
					filtered.add(value);
				}
			}

			final Array<T> copy = new Array<>(filtered.size());
			int index = 0;
			for (FastList.Node<T> n = filtered.head(), end = filtered.tail();
				(n = n.getNext()) != end;)
			{
				copy.set(index++, n.getValue());
			}

			return copy;
		} finally {
			StackContext.exit();
		}
	}

	@Override
	public void set(final int index, final T value) {
		checkIndex(index);

		_array.cloneIfSealed();
		_array.data[index + _start] = value;
	}

	/**
	 * <p>
	 * Sorts the array of objects into ascending order, according to the natural
	 * ordering of its elements. All elements in the array <b>must</b> implement
	 * the Comparable interface. Furthermore, all elements in the array must be
	 * mutually comparable.
	 * </p>
	 * The sorting algorithm is the Quicksort.
	 *
	 * @see <a href="https://secure.wikimedia.org/wikipedia/en/wiki/Quicksort">
	 *          Wikipedia: Quicksort
	 *      </a>
	 *
	 * @throws ClassCastException if the array contains elements that are not
	 *          <i>mutually comparable</i> (for example, strings and integers).
	 */
	public void sort() {
		sort(0, length());
	}

	/**
	 * <p>
	 * Sorts the array of objects into ascending order, according to the natural
	 * ordering of its elements. All elements in the array <b>must</b> implement
	 * the Comparable interface. Furthermore, all elements in the array must be
	 * mutually comparable.
	 * </p>
	 * The sorting algorithm is the Quicksort.
	 *
	 * @see <a href="https://secure.wikimedia.org/wikipedia/en/wiki/Quicksort">
	 *          Wikipedia: Quicksort
	 *      </a>
	 *
	 * @param from the index of the first element (inclusive) to be sorted.
	 * @param to the index of the last element (exclusive) to be sorted.
	 * @throws IndexOutOfBoundsException if {@code from < 0 or to > length()}
	 * @throws IllegalArgumentException if {@code from > to}
	 * @throws ClassCastException if the array contains elements that are not
	 *        <i>mutually comparable</i> (for example, strings and integers).
	 */
	@SuppressWarnings({ "unchecked", "rawtypes" })
	public void sort(final int from, final int to) {
		sort(from, to, (a, b) -> ((Comparable)a).compareTo(b));
	}

	/**
	 * <p>
	 * Sorts the array of objects according to the order induced by the specified
	 * comparator. All elements in the array must be mutually comparable by the
	 * specified comparator.
	 * </p>
	 * The sorting algorithm is the Quicksort.
	 *
	 * @see <a href="https://secure.wikimedia.org/wikipedia/en/wiki/Quicksort">
	 *          Wikipedia: Quicksort
	 *      </a>
	 *
	 * @throws NullPointerException if the given {@code comparator} is
	 *          {@code null}.
	 * @throws ClassCastException if the array contains elements that are not
	 *          <i>mutually comparable</i> (for example, strings and integers).
	 */
	public void sort(final Comparator<? super T> comparator) {
		sort(0, length(), comparator);
	}

	/**
	 * <p>
	 * Sorts the array of objects according to the order induced by the specified
	 * comparator. All elements in the array must be mutually comparable by the
	 * specified comparator.
	 * </p>
	 * The sorting algorithm is the <i>Timsort</i>.
	 *
	 * @see <a href="https://secure.wikimedia.org/wikipedia/en/wiki/Timsort">
	 *          Wikipedia: Timsort
	 *      </a>
	 * @see Arrays#sort(Object[], int, int, Comparator)
	 *
	 * @param from the index of the first element (inclusive) to be sorted.
	 * @param to the index of the last element (exclusive) to be sorted.
	 * @throws NullPointerException if the given {@code comparator} is
	 *          {@code null}.
	 * @throws IndexOutOfBoundsException if {@code from < 0 or to > length()}
	 * @throws IllegalArgumentException if {@code from > to}
	 * @throws ClassCastException if the array contains elements that are not
	 *          <i>mutually comparable</i> (for example, strings and integers).
	 */
	public void sort(
		final int from, final int to,
		final Comparator<? super T> comparator
	) {
		checkIndex(from, to);
		if (from > to) {
			throw new IllegalArgumentException(format(
					"From index > to index: %d > %d.", from, to
				));
		}
		requireNonNull(comparator, "Comparator");

		_array.cloneIfSealed();

		@SuppressWarnings("unchecked")
		final T[] data = (T[])_array.data;
		Arrays.sort(data, from + _start, to + _start, comparator);
	}

	private void uncheckedSwap(final int i, final int j) {
		final Object temp = _array.data[i + _start];
		_array.data[i + _start] = _array.data[j + _start];
		_array.data[j + _start] = temp;
	}

	/**
	 * Reverses the given array in place.
	 *
	 * @return this (reversed) array.
	 */
	public Array<T> reverse() {
		return reverse(0, length());
	}

	/**
	 * Reverses the part of the array determined by the to indexes. The reverse
	 * method is performed in place.
	 *
	 * @param from the first index (inclusive)
	 * @param to the second index (exclusive)
	 * @return this (reversed) array.
	 * @throws IllegalArgumentException if <tt>from &gt; to</tt>
	 * @throws IndexOutOfBoundsException if <tt>from &lt; 0</tt> or
	 *	        <tt>to &gt; a.length</tt>
	 */
	public Array<T> reverse(final int from, final int to) {
		checkIndex(from, to);
		_array.cloneIfSealed();

		int i = from;
		int j = to;
		while (i < j) {
			uncheckedSwap(i++, --j);
		}

		return this;
	}

	@Override
	public void swap(final int i, final int j) {
		checkIndex(i);
		checkIndex(j);

		_array.cloneIfSealed();
		uncheckedSwap(i, j);
	}

	@Override
	public void swap(
		final int start, final int end,
		final MSeq<T> other, final int otherStart
	) {
		if (other instanceof Array<?>) {
			swap(start, end, (Array<T>)other, otherStart);
		} else {
			checkIndex(start, end);
			if (otherStart < 0 || (otherStart + (end - start)) > _length) {
				throw new ArrayIndexOutOfBoundsException(format(
					"Invalid index range: [%d, %d)",
					otherStart, (otherStart + (end - start))
				));
			}

			if (start < end) {
				_array.cloneIfSealed();

				for (int i = (end - start); --i >= 0;) {
					@SuppressWarnings("unchecked")
					final T temp = (T)_array.data[_start + start + i];
					_array.data[_start + start + i] = other.get(otherStart + i);
					other.set(otherStart + i, temp);
				}
			}
		}
	}

	/**
	 * @see MSeq#swap(int, int, MSeq, int)
	 */
	public void swap(
		final int start, final int end,
		final Array<T> other, final int otherStart
	) {
		checkIndex(start, end);
		other.checkIndex(otherStart, otherStart + (end - start));

		if (start < end) {
			_array.cloneIfSealed();
			other._array.cloneIfSealed();

			for (int i = (end - start); --i >= 0;) {
				final Object temp = _array.data[_start + start + i];
				_array.data[_start + start + i] = (
					other._array.data[other._start + otherStart + i]
				);
				other._array.data[other._start + otherStart + i] = temp;
			}
		}
	}

	/**
	 * Randomize this array using the given {@link Random} object. The used
	 * shuffling algorithm is from D. Knuth TAOCP, Seminumerical Algorithms,
	 * Third edition, page 142, Algorithm S (Selection sampling technique).
	 *
	 * @param random the {@link Random} object to use for randomize.
	 * @return this array
	 * @throws NullPointerException if the give random object is {@code null}.
	 */
	public Array<T> shuffle(final Random random) {
		_array.cloneIfSealed();

		for (int j = length() - 1; j > 0; --j) {
			uncheckedSwap(j, random.nextInt(j + 1));
		}

		return this;
	}

	/**
	 * Randomize this array using the <i>registered</i> {@link Random} object.
	 * The used shuffling algorithm is from D. Knuth TAOCP, Seminumerical
	 * Algorithms, Third edition, page 142, Algorithm S (Selection sampling
	 * technique).
	 *
	 * @return this array
	 */
	public Array<T> shuffle() {
		return shuffle(RandomRegistry.getRandom());
	}

	@Override
	public Array<T> setAll(final T value) {
		_array.cloneIfSealed();
		for (int i = _start; i < _end; ++i) {
			_array.data[i] = value;
		}
		return this;
	}

	@Override
	public Array<T> setAll(final Iterator<? extends T> it) {
		_array.cloneIfSealed();
		for (int i = _start; i < _end && it.hasNext(); ++i) {
			_array.data[i] = it.next();
		}
		return this;
	}

	@Override
	public Array<T> setAll(final T[] values) {
		_array.cloneIfSealed();
		arraycopy(
			values, 0, _array.data, _start, min(length(), values.length)
		);
		return this;
	}

	@Override
	public Array<T> fill(final Supplier<? extends T> supplier) {
		_array.cloneIfSealed();
		for (int i = _start; i < _end; ++i) {
			_array.data[i] = supplier.get();
		}
		return this;
	}

	@Override
	public ISeq<T> toISeq() {
		return new ArrayISeq<>(new ArrayRef(_array.seal().data), _start, _end);
	}

	/**
	 * Create a new array which contains the values of {@code this} and the
	 * given {@code value}. The length of the new array is
	 * {@code this.length() + 1}. The returned array is not sealed.
	 *
	 * @param value the value to append to this array.
	 * @return a new array which contains the values of {@code this} and the
	 *          given {@code value}
	 */
	public Array<T> add(final T value) {
		final Array<T> array = new Array<>(length() + 1);
		arraycopy(_array.data, _start, array._array.data, 0, length());
		array._array.data[array.length() - 1] = value;
		return array;
	}

	/**
	 * Create a new array which contains the values of {@code this} and the
	 * given {@code array}. The length of the new array is
	 * {@code this.length() + array.length()}. The returned array is not sealed.
	 *
	 * @param array the array to append to this array.
	 * @return a new array which contains the values of {@code this} and the
	 *          given {@code array}
	 * @throws NullPointerException if the {@code arrays} is {@code null}.
	 */
	public Array<T> add(final Array<? extends T> array) {
		final Array<T> appended = new Array<>(length() + array.length());

		arraycopy(
			_array.data, _start,
			appended._array.data, 0, length()
		);
		arraycopy(
			array._array.data, array._start,
			appended._array.data, length(), array.length()
		);

		return appended;
	}

	/**
	 * Create a new array which contains the values of {@code this} and the
	 * given {@code values}. The length of the new array is
	 * {@code this.length() + values.size()}. The returned array is not sealed.
	 *
	 * @param values the array to append to this array.
	 * @return a new array which contains the values of {@code this} and the
	 *          given {@code array}
	 * @throws NullPointerException if the {@code values} is {@code null}.
	 */
	public Array<T> add(final Collection<? extends T> values) {
		requireNonNull(values, "Values");
		final Array<T> array = new Array<>(length() + values.size());

		arraycopy(_array.data, _start, array._array.data, 0, length());
		int index = length();
		for (Iterator<? extends T>
			it = values.iterator(); it.hasNext(); ++index)
		{
			array._array.data[index] = it.next();
		}

		return array;
	}

	@Override
	public <B> Array<B> map(final Function<? super T, ? extends B> mapper) {
		return map(mapper, Array::new);
	}

	@Override
	public Array<T> copy() {
		return new Array<>(new ArrayRef(toArray()), 0, length());
	}

	@Override
	public Array<T> subSeq(final int start, final int end) {
		checkIndex(start, end);
		return new Array<>(_array, start + _start, _end + end - _length);
		//return new Array<>(_array, start + _start, end + _start);
	}

	@Override
	public Array<T> subSeq(final int start) {
		return subSeq(start, length());
	}

	@Override
	public List<T> asList() {
		return new ArrayMSeqList<>(this);
	}

	@Override
	public ListIterator<T> listIterator() {
		return new ArrayMSeqIterator<>(this);
	}


	/* *************************************************************************
	 * Static factory methods.
	 **************************************************************************/

	/**
	 * Create a new array from the given values.
	 *
	 * @param values the array values.
	 * @throws NullPointerException if the {@code values} array is {@code null}.
	 */
	@SafeVarargs
	public static <T> Array<T> of(final T... values) {
		Array<T> array = empty();
		if (values.length > 0) {
			array = new Array<>(values.length);
			arraycopy(values, 0, array._array.data, 0, values.length);
		}

		return array;
	}

	/**
	 * @deprecated Use {@link #of(Object[])} instead.
	 */
	@Deprecated
	@SafeVarargs
	public static <T> Array<T> valueOf(final T... values) {
		return of(values);
	}

	/**
	 * Create a new Array from the values of the given {@code Collection}. The
	 * order of the elements are determined by the iterator of the Collection.
	 *
	 * @param values the array values.
	 * @throws NullPointerException if the {@code values} array is {@code null}.
	 */
	public static <T> Array<T> of(final Collection<? extends T> values) {
		Array<T> array = empty();
		if (!values.isEmpty()) {
			array = new Array<>(values.size());
			int index = 0;
			for (Iterator<? extends T>
				it = values.iterator(); it.hasNext(); ++index)
			{
				array._array.data[index] = it.next();
			}
		}

		return array;
	}

	/**
	 * @deprecated Use {@link #of(java.util.Collection)} instead.
	 */
	@Deprecated
	public static <T> Array<T> valueOf(final Collection<? extends T> values) {
		return of(values);
	}

	/**
	 * Create a new Array from the values of the given {@code Seq}.
	 *
	 * @param values the array values.
	 * @throws NullPointerException if the {@code values} array is {@code null}.
	 */
	public static <T> Array<T> of(final Seq<T> values) {
		Array<T> array = empty();
		if (values.length() > 0) {
			if (values instanceof Array<?>) {
				array = ((Array<T>)values).copy();
			} else {
				array = new Array<>(values.length());
				int index = 0;
				for (Iterator<? extends T>
					it = values.iterator(); it.hasNext(); ++index)
				{
					array._array.data[index] = it.next();
				}
			}
		}

		return array;
	}

	/**
	 * @deprecated Use {@link #of(Seq)} instead.
	 */
	@Deprecated
	public static <T> Array<T> valueOf(final Seq<T> values) {
		return of(values);
	}

	/**
	 * Boxes the given native array into an {@code Array<Boolean>}.
	 *
	 * @param values the native array to box.
	 * @return the boxed array.
	 */
	public static Array<Boolean> box(final boolean... values) {
		Array<Boolean> array = empty();
		if (values.length > 0) {
			array = new Array<>(values.length);
			for (int i = values.length; --i >= 0;) {
				array._array.data[i] = values[i];
			}
		}

		return array;
	}


	/**
	 * Boxes the given native array into an {@code Array<Char>}.
	 *
	 * @param values the native array to box.
	 * @return the boxed array.
	 */
	public static Array<Character> box(final char... values) {
		Array<Character> array = empty();
		if (values.length > 0) {
			array = new Array<>(values.length);
			for (int i = values.length; --i >= 0;) {
				array._array.data[i] = values[i];
			}
		}

		return array;
	}

	/**
	 * Boxes the given native array into an {@code Array<Short>}.
	 *
	 * @param values the native array to box.
	 * @return the boxed array.
	 */
	public static Array<Short> box(final short... values) {
		Array<Short> array = empty();
		if (values.length > 0) {
			array = new Array<>(values.length);
			for (int i = values.length; --i >= 0;) {
				array._array.data[i] = values[i];
			}
		}

		return array;
	}

	/**
	 * Boxes the given native array into an {@code Array<Integer>}.
	 *
	 * @param values the native array to box.
	 * @return the boxed array.
	 */
	public static Array<Integer> box(final int... values) {
		Array<Integer> array = empty();
		if (values.length > 0) {
			array = new Array<>(values.length);
			for (int i = values.length; --i >= 0;) {
				array._array.data[i] = values[i];
			}
		}

		return array;
	}

	/**
	 * Boxes the given native array into an {@code Array<Long>}.
	 *
	 * @param values the native array to box.
	 * @return the boxed array.
	 */
	public static Array<Long> box(final long... values) {
		Array<Long> array = empty();
		if (values.length > 0) {
			array = new Array<>(values.length);
			for (int i = values.length; --i >= 0;) {
				array._array.data[i] = values[i];
			}
		}

		return array;
	}

	/**
	 * Boxes the given native array into an {@code Array<Float>}.
	 *
	 * @param values the native array to box.
	 * @return the boxed array.
	 */
	public static Array<Float> box(final float... values) {
		Array<Float> array = empty();
		if (values.length > 0) {
			array = new Array<>(values.length);
			for (int i = values.length; --i >= 0;) {
				array._array.data[i] = values[i];
			}
		}

		return array;
	}

	/**
	 * Boxes the given native array into an {@code Array<Double>}.
	 *
	 * @param values the native array to box.
	 * @return the boxed array.
	 */
	public static Array<Double> box(final double... values) {
		Array<Double> array = empty();
		if (values.length > 0) {
			array = new Array<>(values.length);
			for (int i = values.length; --i >= 0;) {
				array._array.data[i] = values[i];
			}
		}

		return array;
	}

	/**
	 * Unboxes the given array to the corresponding native version.
	 *
	 * @param values the {@code Array} to unbox.
	 * @return the unboxed native array.
	 */
	public static boolean[] unboxBoolean(final Array<Boolean> values) {
		final boolean[] array = new boolean[values.length()];
		for (int i = values._start; i < values._end; ++i) {
			array[i - values._start] = (Boolean)values._array.data[i];
		}

		return array;
	}

	/**
	 * Unboxes the given array to the corresponding native version.
	 *
	 * @param values the {@code Array} to unbox.
	 * @return the unboxed native array.
	 */
	public static char[] unboxChar(final Array<Character> values) {
		final char[] array = new char[values.length()];
		for (int i = values._start; i < values._end; ++i) {
			array[i - values._start] = (Character)values._array.data[i];
		}

		return array;
	}

	/**
	 * Unboxes the given array to the corresponding native version.
	 *
	 * @param values the {@code Array} to unbox.
	 * @return the unboxed native array.
	 */
	public static short[] unboxShort(final Array<Short> values) {
		final short[] array = new short[values.length()];
		for (int i = values._start; i < values._end; ++i) {
			array[i - values._start] = (Short)values._array.data[i];
		}

		return array;
	}

	/**
	 * Unboxes the given array to the corresponding native version.
	 *
	 * @param values the {@code Array} to unbox.
	 * @return the unboxed native array.
	 */
	public static int[] unboxInt(final Array<Integer> values) {
		final int[] array = new int[values.length()];
		for (int i = values._start; i < values._end; ++i) {
			array[i - values._start] = (Integer)values._array.data[i];
		}

		return array;
	}

	/**
	 * Unboxes the given array to the corresponding native version.
	 *
	 * @param values the {@code Array} to unbox.
	 * @return the unboxed native array.
	 */
	public static long[] unboxLong(final Array<Long> values) {
		final long[] array = new long[values.length()];
		for (int i = values._start; i < values._end; ++i) {
			array[i - values._start] = (Long)values._array.data[i];
		}

		return array;
	}

	/**
	 * Unboxes the given array to the corresponding native version.
	 *
	 * @param values the {@code Array} to unbox.
	 * @return the unboxed native array.
	 */
	public static float[] unboxFloat(final Array<Float> values) {
		final float[] array = new float[values.length()];
		for (int i = values._start; i < values._end; ++i) {
			array[i - values._start] = (Float)values._array.data[i];
		}

		return array;
	}

	/**
	 * Unboxes the given array to the corresponding native version.
	 *
	 * @param values the {@code Array} to unbox.
	 * @return the unboxed native array.
	 */
	public static double[] unboxDouble(final Array<Double> values) {
		final double[] array = new double[values.length()];
		for (int i = values._start; i < values._end; ++i) {
			array[i - values._start] = (Double)values._array.data[i];
		}

		return array;
	}

}<|MERGE_RESOLUTION|>--- conflicted
+++ resolved
@@ -51,12 +51,8 @@
  *
  * @author <a href="mailto:franz.wilhelmstoetter@gmx.at">Franz Wilhelmstötter</a>
  * @since 1.0
-<<<<<<< HEAD
- * @version @__version__@ &mdash; <em>$Date: 2013-12-18 $</em>
+ * @version @__version__@ &mdash; <em>$Date: 2014-03-07 $</em>
  *
-=======
- * @version 1.6 &mdash; <em>$Date: 2014-02-17 $</em>
->>>>>>> 8e41e5ca
  */
 //@Deprecated
 public final class Array<T>
@@ -97,184 +93,6 @@
 	}
 
 	/**
-<<<<<<< HEAD
-=======
-	 * Create a new array with length one. The array will be initialized with
-	 * the given value.
-	 *
-	 * @param first the only element of the array.
-	 *
-	 * @deprecated Use {@link #of(Object...)} instead.
-	 */
-	@Deprecated
-	public Array(final T first) {
-		this(1);
-		_array.data[0] = first;
-	}
-
-	/**
-	 * Create a new array with length two. The array will be initialized with
-	 * the given values.
-	 *
-	 * @param first first array element.
-	 * @param second second array element.
-	 *
-	 * @deprecated Use {@link #of(Object...)} instead.
-	 */
-	@Deprecated
-	public Array(
-		final T first,
-		final T second
-	) {
-		this(2);
-		_array.data[0] = first;
-		_array.data[1] = second;
-	}
-
-	/**
-	 * Create a new array with length three. The array will be initialized with
-	 * the given values.
-	 *
-	 * @param first first array element.
-	 * @param second second array element.
-	 * @param third third array element.
-	 *
-	 * @deprecated Use {@link #of(Object...)} instead.
-	 */
-	@Deprecated
-	public Array(
-		final T first,
-		final T second,
-		final T third
-	) {
-		this(3);
-		_array.data[0] = first;
-		_array.data[1] = second;
-		_array.data[2] = third;
-	}
-
-	/**
-	 * Create a new array with length four. The array will be initialized with
-	 * the given values.
-	 *
-	 * @param first first array element.
-	 * @param second second array element.
-	 * @param third third array element.
-	 * @param fourth fourth array element.
-	 *
-	 * @deprecated Use {@link #of(Object...)} instead.
-	 */
-	@Deprecated
-	public Array(
-		final T first,
-		final T second,
-		final T third,
-		final T fourth
-	) {
-		this(4);
-		_array.data[0] = first;
-		_array.data[1] = second;
-		_array.data[2] = third;
-		_array.data[3] = fourth;
-	}
-
-	/**
-	 * Create a new array with length five. The array will be initialized with
-	 * the given values.
-	 *
-	 * @param first first array element.
-	 * @param second second array element.
-	 * @param third third array element.
-	 * @param fourth fourth array element.
-	 * @param fifth fifth array element.
-	 *
-	 * @deprecated Use {@link #of(Object...)} instead.
-	 */
-	@Deprecated
-	public Array(
-		final T first,
-		final T second,
-		final T third,
-		final T fourth,
-		final T fifth
-	) {
-		this(5);
-		_array.data[0] = first;
-		_array.data[1] = second;
-		_array.data[2] = third;
-		_array.data[3] = fourth;
-		_array.data[4] = fifth;
-	}
-
-	/**
-	 * Create a new array from the given values.
-	 *
-	 * @param first first array element.
-	 * @param second second array element.
-	 * @param third third array element.
-	 * @param fourth fourth array element.
-	 * @param fifth fifth array element.
-	 * @param rest the rest of the array element.
-	 * @throws NullPointerException if the {@code rest} array is {@code null}.
-	 *
-	 * @deprecated Use {@link #of(Object...)} instead.
-	 */
-	@Deprecated
-	@SafeVarargs
-	public Array(
-		final T first,
-		final T second,
-		final T third,
-		final T fourth,
-		final T fifth,
-		final T... rest
-	) {
-		this(5 + rest.length);
-		_array.data[0] = first;
-		_array.data[1] = second;
-		_array.data[2] = third;
-		_array.data[3] = fourth;
-		_array.data[4] = fifth;
-		arraycopy(rest, 0, _array.data, 5, rest.length);
-	}
-
-	/**
-	 * Create a new array from the given values.
-	 *
-	 * @param values the array values.
-	 * @throws NullPointerException if the {@code values} array is {@code null}.
-	 *
-	 * @deprecated Use {@link #of(Object...)} instead.
-	 */
-	@Deprecated
-	public Array(final T[] values) {
-		this(values.length);
-		arraycopy(values, 0, _array.data, 0, values.length);
-	}
-
-	/**
-	 * Create a new Array from the values of the given Collection. The order of
-	 * the elements are determined by the iterator of the Collection.
-	 *
-	 * @param values the array values.
-	 * @throws NullPointerException if the {@code values} array is {@code null}.
-	 *
-	 * @deprecated Use {@link #of(Collection)} instead.
-	 */
-	@Deprecated
-	public Array(final Collection<? extends T> values) {
-		this(values.size());
-
-		int index = 0;
-		for (Iterator<? extends T>
-			it = values.iterator(); it.hasNext(); ++index)
-		{
-			_array.data[index] = it.next();
-		}
-	}
-
-	/**
->>>>>>> 8e41e5ca
 	 * Selects all elements of this list which satisfy a predicate.
 	 *
 	 * @param predicate the predicate used to test elements.
