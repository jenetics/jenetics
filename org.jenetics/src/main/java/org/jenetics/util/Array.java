/*
 * Java Genetic Algorithm Library (@__identifier__@).
 * Copyright (c) @__year__@ Franz Wilhelmstötter
 *
 * Licensed under the Apache License, Version 2.0 (the "License");
 * you may not use this file except in compliance with the License.
 * You may obtain a copy of the License at
 *
 *      http://www.apache.org/licenses/LICENSE-2.0
 *
 * Unless required by applicable law or agreed to in writing, software
 * distributed under the License is distributed on an "AS IS" BASIS,
 * WITHOUT WARRANTIES OR CONDITIONS OF ANY KIND, either express or implied.
 * See the License for the specific language governing permissions and
 * limitations under the License.
 *
 * Author:
 *    Franz Wilhelmstötter (franz.wilhelmstoetter@gmx.at)
 */
package org.jenetics.util;

import static java.lang.Math.min;
import static java.lang.String.format;
import static java.lang.System.arraycopy;
import static java.util.Objects.requireNonNull;

import java.util.Arrays;
import java.util.Collection;
import java.util.Comparator;
import java.util.Iterator;
import java.util.List;
import java.util.ListIterator;
import java.util.Random;
import java.util.RandomAccess;

import javolution.context.StackContext;
import javolution.util.FastList;

/**
 * Array class which wraps the the java build in array type T[]. Once the array
 * is created the array length can't be changed (like the build in array).
 * <p/>
 * <strong>Note that this implementation is not synchronized.</strong> If
 * multiple threads access this object concurrently, and at least one of the
 * threads modifies it, it must be synchronized externally.
 *
 * @param <T> the element type of the array.
 *
 * @author <a href="mailto:franz.wilhelmstoetter@gmx.at">Franz Wilhelmstötter</a>
 * @since 1.0
<<<<<<< HEAD
 * @version 2.0 &mdash; <em>$Date$</em>
=======
 * @version 1.6 &mdash; <em>$Date$</em>
>>>>>>> df3d291b
 */
public final class Array<T>
	extends ArraySeq<T>
	implements
		MSeq<T>,
		RandomAccess
{
	private static final long serialVersionUID = 2L;

	@SuppressWarnings("rawtypes")
	private static final Array EMPTY = new Array(0);

	/**
	 * Return the empty array.
	 *
	 * @param <T> the element type.
	 * @return empty array.
	 */
	@SuppressWarnings("unchecked")
	public static <T> Array<T> empty() {
		return EMPTY;
	}

	Array(final ArrayRef array, final int start, final int end) {
		super(array, start, end);
	}

	/**
	 * Create a new array with the given length.
	 *
	 * @param length the array length.
	 * @throws NegativeArraySizeException if the specified {@code length}
	 *          is negative
	 */
	public Array(final int length) {
		super(length);
	}

	/**
<<<<<<< HEAD
=======
	 * Create a new array with length one. The array will be initialized with
	 * the given value.
	 *
	 * @param first the only element of the array.
	 *
	 * @deprecated Use {@link #of(Object...)} instead.
	 */
	@Deprecated
	public Array(final T first) {
		this(1);
		_array.data[0] = first;
	}

	/**
	 * Create a new array with length two. The array will be initialized with
	 * the given values.
	 *
	 * @param first first array element.
	 * @param second second array element.
	 *
	 * @deprecated Use {@link #of(Object...)} instead.
	 */
	@Deprecated
	public Array(
		final T first,
		final T second
	) {
		this(2);
		_array.data[0] = first;
		_array.data[1] = second;
	}

	/**
	 * Create a new array with length three. The array will be initialized with
	 * the given values.
	 *
	 * @param first first array element.
	 * @param second second array element.
	 * @param third third array element.
	 *
	 * @deprecated Use {@link #of(Object...)} instead.
	 */
	@Deprecated
	public Array(
		final T first,
		final T second,
		final T third
	) {
		this(3);
		_array.data[0] = first;
		_array.data[1] = second;
		_array.data[2] = third;
	}

	/**
	 * Create a new array with length four. The array will be initialized with
	 * the given values.
	 *
	 * @param first first array element.
	 * @param second second array element.
	 * @param third third array element.
	 * @param fourth fourth array element.
	 *
	 * @deprecated Use {@link #of(Object...)} instead.
	 */
	@Deprecated
	public Array(
		final T first,
		final T second,
		final T third,
		final T fourth
	) {
		this(4);
		_array.data[0] = first;
		_array.data[1] = second;
		_array.data[2] = third;
		_array.data[3] = fourth;
	}

	/**
	 * Create a new array with length five. The array will be initialized with
	 * the given values.
	 *
	 * @param first first array element.
	 * @param second second array element.
	 * @param third third array element.
	 * @param fourth fourth array element.
	 * @param fifth fifth array element.
	 *
	 * @deprecated Use {@link #of(Object...)} instead.
	 */
	@Deprecated
	public Array(
		final T first,
		final T second,
		final T third,
		final T fourth,
		final T fifth
	) {
		this(5);
		_array.data[0] = first;
		_array.data[1] = second;
		_array.data[2] = third;
		_array.data[3] = fourth;
		_array.data[4] = fifth;
	}

	/**
	 * Create a new array from the given values.
	 *
	 * @param first first array element.
	 * @param second second array element.
	 * @param third third array element.
	 * @param fourth fourth array element.
	 * @param fifth fifth array element.
	 * @param rest the rest of the array element.
	 * @throws NullPointerException if the {@code rest} array is {@code null}.
	 *
	 * @deprecated Use {@link #of(Object...)} instead.
	 */
	@Deprecated
	@SafeVarargs
	public Array(
		final T first,
		final T second,
		final T third,
		final T fourth,
		final T fifth,
		final T... rest
	) {
		this(5 + rest.length);
		_array.data[0] = first;
		_array.data[1] = second;
		_array.data[2] = third;
		_array.data[3] = fourth;
		_array.data[4] = fifth;
		arraycopy(rest, 0, _array.data, 5, rest.length);
	}

	/**
	 * Create a new array from the given values.
	 *
	 * @param values the array values.
	 * @throws NullPointerException if the {@code values} array is {@code null}.
	 *
	 * @deprecated Use {@link #of(Object...)} instead.
	 */
	@Deprecated
	public Array(final T[] values) {
		this(values.length);
		arraycopy(values, 0, _array.data, 0, values.length);
	}

	/**
	 * Create a new Array from the values of the given Collection. The order of
	 * the elements are determined by the iterator of the Collection.
	 *
	 * @param values the array values.
	 * @throws NullPointerException if the {@code values} array is {@code null}.
	 *
	 * @deprecated Use {@link #of(Collection)} instead.
	 */
	@Deprecated
	public Array(final Collection<? extends T> values) {
		this(values.size());

		int index = 0;
		for (Iterator<? extends T>
			it = values.iterator(); it.hasNext(); ++index)
		{
			_array.data[index] = it.next();
		}
	}

	/**
>>>>>>> df3d291b
	 * Selects all elements of this list which satisfy a predicate.
	 *
	 * @param predicate the predicate used to test elements.
	 * @return a new array consisting of all elements of this list that satisfy
	 *         the given {@code predicate}. The order of the elements is
	 *         preserved.
	 * @throws NullPointerException if the given {@code predicate} is
	 *         {@code null}.
	 */
	public Array<T> filter(final Function<? super T, Boolean> predicate) {
		StackContext.enter();
		try {
			final FastList<T> filtered = FastList.newInstance();
			for (int i = 0, n = length(); i < n; ++i) {
				@SuppressWarnings("unchecked")
				final T value = (T)_array.data[i + _start];

				if (predicate.apply(value) == Boolean.TRUE) {
					filtered.add(value);
				}
			}

			final Array<T> copy = new Array<>(filtered.size());
			int index = 0;
			for (FastList.Node<T> n = filtered.head(), end = filtered.tail();
				(n = n.getNext()) != end;)
			{
				copy.set(index++, n.getValue());
			}

			return copy;
		} finally {
			StackContext.exit();
		}
	}

	@Override
	public void set(final int index, final T value) {
		checkIndex(index);

		_array.cloneIfSealed();
		_array.data[index + _start] = value;
	}

	/**
	 * <p>
	 * Sorts the array of objects into ascending order, according to the natural
	 * ordering of its elements. All elements in the array <b>must</b> implement
	 * the Comparable interface. Furthermore, all elements in the array must be
	 * mutually comparable.
	 * </p>
	 * The sorting algorithm is the Quicksort.
	 *
	 * @see <a href="https://secure.wikimedia.org/wikipedia/en/wiki/Quicksort">
	 *          Wikipedia: Quicksort
	 *      </a>
	 *
	 * @throws ClassCastException if the array contains elements that are not
	 *          <i>mutually comparable</i> (for example, strings and integers).
	 */
	public void sort() {
		sort(0, length());
	}

	/**
	 * <p>
	 * Sorts the array of objects into ascending order, according to the natural
	 * ordering of its elements. All elements in the array <b>must</b> implement
	 * the Comparable interface. Furthermore, all elements in the array must be
	 * mutually comparable.
	 * </p>
	 * The sorting algorithm is the Quicksort.
	 *
	 * @see <a href="https://secure.wikimedia.org/wikipedia/en/wiki/Quicksort">
	 *          Wikipedia: Quicksort
	 *      </a>
	 *
	 * @param from the index of the first element (inclusive) to be sorted.
	 * @param to the index of the last element (exclusive) to be sorted.
	 * @throws IndexOutOfBoundsException if {@code from < 0 or to > length()}
	 * @throws IllegalArgumentException if {@code from > to}
	 * @throws ClassCastException if the array contains elements that are not
	 *        <i>mutually comparable</i> (for example, strings and integers).
	 */
	public void sort(final int from, final int to) {
		sort(from, to, new Comparator<T>() {
			@SuppressWarnings({ "unchecked", "rawtypes" })
			@Override
			public int compare(final T o1, final T o2) {
				return ((Comparable)o1).compareTo(o2);
			}
		});
	}

	/**
	 * <p>
	 * Sorts the array of objects according to the order induced by the specified
	 * comparator. All elements in the array must be mutually comparable by the
	 * specified comparator.
	 * </p>
	 * The sorting algorithm is the Quicksort.
	 *
	 * @see <a href="https://secure.wikimedia.org/wikipedia/en/wiki/Quicksort">
	 *          Wikipedia: Quicksort
	 *      </a>
	 *
	 * @throws NullPointerException if the given {@code comparator} is
	 *          {@code null}.
	 * @throws ClassCastException if the array contains elements that are not
	 *          <i>mutually comparable</i> (for example, strings and integers).
	 */
	public void sort(final Comparator<? super T> comparator) {
		sort(0, length(), comparator);
	}

	/**
	 * <p>
	 * Sorts the array of objects according to the order induced by the specified
	 * comparator. All elements in the array must be mutually comparable by the
	 * specified comparator.
	 * </p>
	 * The sorting algorithm is the <i>Timsort</i>.
	 *
	 * @see <a href="https://secure.wikimedia.org/wikipedia/en/wiki/Timsort">
	 *          Wikipedia: Timsort
	 *      </a>
	 * @see Arrays#sort(Object[], int, int, Comparator)
	 *
	 * @param from the index of the first element (inclusive) to be sorted.
	 * @param to the index of the last element (exclusive) to be sorted.
	 * @throws NullPointerException if the given {@code comparator} is
	 *          {@code null}.
	 * @throws IndexOutOfBoundsException if {@code from < 0 or to > length()}
	 * @throws IllegalArgumentException if {@code from > to}
	 * @throws ClassCastException if the array contains elements that are not
	 *          <i>mutually comparable</i> (for example, strings and integers).
	 */
	public void sort(
		final int from, final int to,
		final Comparator<? super T> comparator
	) {
		checkIndex(from, to);
		if (from > to) {
			throw new IllegalArgumentException(format(
					"From index > to index: %d > %d.", from, to
				));
		}
		requireNonNull(comparator, "Comparator");

		_array.cloneIfSealed();

		@SuppressWarnings("unchecked")
		final T[] data = (T[])_array.data;
		Arrays.sort(data, from + _start, to + _start, comparator);
	}

	private void uncheckedSwap(final int i, final int j) {
		final Object temp = _array.data[i + _start];
		_array.data[i + _start] = _array.data[j + _start];
		_array.data[j + _start] = temp;
	}

	/**
	 * Reverses the given array in place.
	 *
	 * @return this (reversed) array.
	 */
	public Array<T> reverse() {
		return reverse(0, length());
	}

	/**
	 * Reverses the part of the array determined by the to indexes. The reverse
	 * method is performed in place.
	 *
	 * @param from the first index (inclusive)
	 * @param to the second index (exclusive)
	 * @return this (reversed) array.
	 * @throws IllegalArgumentException if <tt>from &gt; to</tt>
	 * @throws IndexOutOfBoundsException if <tt>from &lt; 0</tt> or
	 *	        <tt>to &gt; a.length</tt>
	 */
	public Array<T> reverse(final int from, final int to) {
		checkIndex(from, to);
		_array.cloneIfSealed();

		int i = from;
		int j = to;
		while (i < j) {
			uncheckedSwap(i++, --j);
		}

		return this;
	}

	@Override
	public void swap(final int i, final int j) {
		checkIndex(i);
		checkIndex(j);

		_array.cloneIfSealed();
		uncheckedSwap(i, j);
	}

	@Override
	public void swap(
		final int start, final int end,
		final MSeq<T> other, final int otherStart
	) {
		if (other instanceof Array<?>) {
			swap(start, end, (Array<T>)other, otherStart);
		} else {
			checkIndex(start, end);
			if (otherStart < 0 || (otherStart + (end - start)) > _length) {
				throw new ArrayIndexOutOfBoundsException(format(
					"Invalid index range: [%d, %d)",
					otherStart, (otherStart + (end - start))
				));
			}

			if (start < end) {
				_array.cloneIfSealed();

				for (int i = (end - start); --i >= 0;) {
					@SuppressWarnings("unchecked")
					final T temp = (T)_array.data[_start + start + i];
					_array.data[_start + start + i] = other.get(otherStart + i);
					other.set(otherStart + i, temp);
				}
			}
		}
	}

	/**
	 * @see MSeq#swap(int, int, MSeq, int)
	 */
	public void swap(
		final int start, final int end,
		final Array<T> other, final int otherStart
	) {
		checkIndex(start, end);
		other.checkIndex(otherStart, otherStart + (end - start));

		if (start < end) {
			_array.cloneIfSealed();
			other._array.cloneIfSealed();

			for (int i = (end - start); --i >= 0;) {
				final Object temp = _array.data[_start + start + i];
				_array.data[_start + start + i] = (
					other._array.data[other._start + otherStart + i]
				);
				other._array.data[other._start + otherStart + i] = temp;
			}
		}
	}

	/**
	 * Randomize this array using the given {@link Random} object. The used
	 * shuffling algorithm is from D. Knuth TAOCP, Seminumerical Algorithms,
	 * Third edition, page 142, Algorithm S (Selection sampling technique).
	 *
	 * @param random the {@link Random} object to use for randomize.
	 * @return this array
	 * @throws NullPointerException if the give random object is {@code null}.
	 */
	public Array<T> shuffle(final Random random) {
		_array.cloneIfSealed();

		for (int j = length() - 1; j > 0; --j) {
			uncheckedSwap(j, random.nextInt(j + 1));
		}

		return this;
	}

	/**
	 * Randomize this array using the <i>registered</i> {@link Random} object.
	 * The used shuffling algorithm is from D. Knuth TAOCP, Seminumerical
	 * Algorithms, Third edition, page 142, Algorithm S (Selection sampling
	 * technique).
	 *
	 * @return this array
	 */
	public Array<T> shuffle() {
		return shuffle(RandomRegistry.getRandom());
	}

	@Override
	public Array<T> setAll(final T value) {
		_array.cloneIfSealed();
		for (int i = _start; i < _end; ++i) {
			_array.data[i] = value;
		}
		return this;
	}

	@Override
	public Array<T> setAll(final Iterator<? extends T> it) {
		_array.cloneIfSealed();
		for (int i = _start; i < _end && it.hasNext(); ++i) {
			_array.data[i] = it.next();
		}
		return this;
	}

	@Override
	public Array<T> setAll(final Iterable<? extends T> values) {
		return setAll(values.iterator());
	}

	@Override
	public Array<T> setAll(final T[] values) {
		_array.cloneIfSealed();
		arraycopy(
			values, 0, _array.data, _start, min(length(), values.length)
		);
		return this;
	}

	@Override
	public Array<T> fill(final Factory<? extends T> factory) {
		requireNonNull(factory);

		_array.cloneIfSealed();
		for (int i = _start; i < _end; ++i) {
			_array.data[i] = factory.newInstance();
		}
		return this;
	}

	@Override
	public ISeq<T> toISeq() {
		return new ArrayISeq<>(new ArrayRef(_array.seal().data), _start, _end);
	}

	/**
	 * Create a new array which contains the values of {@code this} and the
	 * given {@code value}. The length of the new array is
	 * {@code this.length() + 1}. The returned array is not sealed.
	 *
	 * @param value the value to append to this array.
	 * @return a new array which contains the values of {@code this} and the
	 *          given {@code value}
	 */
	public Array<T> add(final T value) {
		final Array<T> array = new Array<>(length() + 1);
		arraycopy(_array.data, _start, array._array.data, 0, length());
		array._array.data[array.length() - 1] = value;
		return array;
	}

	/**
	 * Create a new array which contains the values of {@code this} and the
	 * given {@code array}. The length of the new array is
	 * {@code this.length() + array.length()}. The returned array is not sealed.
	 *
	 * @param array the array to append to this array.
	 * @return a new array which contains the values of {@code this} and the
	 *          given {@code array}
	 * @throws NullPointerException if the {@code arrays} is {@code null}.
	 */
	public Array<T> add(final Array<? extends T> array) {
		final Array<T> appended = new Array<>(length() + array.length());

		arraycopy(
			_array.data, _start,
			appended._array.data, 0, length()
		);
		arraycopy(
			array._array.data, array._start,
			appended._array.data, length(), array.length()
		);

		return appended;
	}

	/**
	 * Create a new array which contains the values of {@code this} and the
	 * given {@code values}. The length of the new array is
	 * {@code this.length() + values.size()}. The returned array is not sealed.
	 *
	 * @param values the array to append to this array.
	 * @return a new array which contains the values of {@code this} and the
	 *          given {@code array}
	 * @throws NullPointerException if the {@code values} is {@code null}.
	 */
	public Array<T> add(final Collection<? extends T> values) {
		requireNonNull(values, "Values");
		final Array<T> array = new Array<>(length() + values.size());

		arraycopy(_array.data, _start, array._array.data, 0, length());
		int index = length();
		for (Iterator<? extends T>
			it = values.iterator(); it.hasNext(); ++index)
		{
			array._array.data[index] = it.next();
		}

		return array;
	}

	@Override
	public <B> Array<B> map(final Function<? super T, ? extends B> mapper) {
		requireNonNull(mapper, "Converter");

		final int length = length();
		final Array<B> result = new Array<>(length);
		assert (result._array.data.length == length);

		for (int i = length; --i >= 0;) {
			@SuppressWarnings("unchecked")
			final T value = (T)_array.data[i + _start];
			result._array.data[i] = mapper.apply(value);
		}
		return result;
	}

	@Override
	public Array<T> copy() {
		return new Array<>(new ArrayRef(toArray()), 0, length());
	}

	@Override
	public Array<T> subSeq(final int start, final int end) {
		checkIndex(start, end);
		return new Array<>(_array, start + _start, _end + end - _length);
		//return new Array<>(_array, start + _start, end + _start);
	}

	@Override
	public Array<T> subSeq(final int start) {
		return subSeq(start, length());
	}

	@Override
	public List<T> asList() {
		return new ArrayMSeqList<>(this);
	}

	@Override
	public ListIterator<T> listIterator() {
		return new ArrayMSeqIterator<>(this);
	}


	/* *************************************************************************
	 * Static factory methods.
	 **************************************************************************/

	/**
	 * Create a new array from the given values.
	 *
	 * @param values the array values.
	 * @throws NullPointerException if the {@code values} array is {@code null}.
	 */
	@SafeVarargs
	public static <T> Array<T> of(final T... values) {
		Array<T> array = empty();
		if (values.length > 0) {
			array = new Array<>(values.length);
			arraycopy(values, 0, array._array.data, 0, values.length);
		}

		return array;
	}

	/**
	 * @deprecated Use {@link #of(Object[])} instead.
	 */
	@Deprecated
	@SafeVarargs
	public static <T> Array<T> valueOf(final T... values) {
		return of(values);
	}

	/**
	 * Create a new Array from the values of the given {@code Collection}. The
	 * order of the elements are determined by the iterator of the Collection.
	 *
	 * @param values the array values.
	 * @throws NullPointerException if the {@code values} array is {@code null}.
	 */
	public static <T> Array<T> of(final Collection<? extends T> values) {
		Array<T> array = empty();
		if (!values.isEmpty()) {
			array = new Array<>(values.size());
			int index = 0;
			for (Iterator<? extends T>
				it = values.iterator(); it.hasNext(); ++index)
			{
				array._array.data[index] = it.next();
			}
		}

		return array;
	}

	/**
	 * @deprecated Use {@link #of(java.util.Collection)} instead.
	 */
	@Deprecated
	public static <T> Array<T> valueOf(final Collection<? extends T> values) {
		return of(values);
	}

	/**
	 * Create a new Array from the values of the given {@code Seq}.
	 *
	 * @param values the array values.
	 * @throws NullPointerException if the {@code values} array is {@code null}.
	 */
	public static <T> Array<T> of(final Seq<T> values) {
		Array<T> array = empty();
		if (values.length() > 0) {
			if (values instanceof Array<?>) {
				array = ((Array<T>)values).copy();
			} else {
				array = new Array<>(values.length());
				int index = 0;
				for (Iterator<? extends T>
					it = values.iterator(); it.hasNext(); ++index)
				{
					array._array.data[index] = it.next();
				}
			}
		}

		return array;
	}

	/**
	 * @deprecated Use {@link #of(Seq)} instead.
	 */
	@Deprecated
	public static <T> Array<T> valueOf(final Seq<T> values) {
		return of(values);
	}

	/**
	 * Boxes the given native array into an {@code Array<Boolean>}.
	 *
	 * @param values the native array to box.
	 * @return the boxed array.
	 */
	public static Array<Boolean> box(final boolean... values) {
		Array<Boolean> array = empty();
		if (values.length > 0) {
			array = new Array<>(values.length);
			for (int i = values.length; --i >= 0;) {
				array._array.data[i] = values[i];
			}
		}

		return array;
	}


	/**
	 * Boxes the given native array into an {@code Array<Char>}.
	 *
	 * @param values the native array to box.
	 * @return the boxed array.
	 */
	public static Array<Character> box(final char... values) {
		Array<Character> array = empty();
		if (values.length > 0) {
			array = new Array<>(values.length);
			for (int i = values.length; --i >= 0;) {
				array._array.data[i] = values[i];
			}
		}

		return array;
	}

	/**
	 * Boxes the given native array into an {@code Array<Short>}.
	 *
	 * @param values the native array to box.
	 * @return the boxed array.
	 */
	public static Array<Short> box(final short... values) {
		Array<Short> array = empty();
		if (values.length > 0) {
			array = new Array<>(values.length);
			for (int i = values.length; --i >= 0;) {
				array._array.data[i] = values[i];
			}
		}

		return array;
	}

	/**
	 * Boxes the given native array into an {@code Array<Integer>}.
	 *
	 * @param values the native array to box.
	 * @return the boxed array.
	 */
	public static Array<Integer> box(final int... values) {
		Array<Integer> array = empty();
		if (values.length > 0) {
			array = new Array<>(values.length);
			for (int i = values.length; --i >= 0;) {
				array._array.data[i] = values[i];
			}
		}

		return array;
	}

	/**
	 * Boxes the given native array into an {@code Array<Long>}.
	 *
	 * @param values the native array to box.
	 * @return the boxed array.
	 */
	public static Array<Long> box(final long... values) {
		Array<Long> array = empty();
		if (values.length > 0) {
			array = new Array<>(values.length);
			for (int i = values.length; --i >= 0;) {
				array._array.data[i] = values[i];
			}
		}

		return array;
	}

	/**
	 * Boxes the given native array into an {@code Array<Float>}.
	 *
	 * @param values the native array to box.
	 * @return the boxed array.
	 */
	public static Array<Float> box(final float... values) {
		Array<Float> array = empty();
		if (values.length > 0) {
			array = new Array<>(values.length);
			for (int i = values.length; --i >= 0;) {
				array._array.data[i] = values[i];
			}
		}

		return array;
	}

	/**
	 * Boxes the given native array into an {@code Array<Double>}.
	 *
	 * @param values the native array to box.
	 * @return the boxed array.
	 */
	public static Array<Double> box(final double... values) {
		Array<Double> array = empty();
		if (values.length > 0) {
			array = new Array<>(values.length);
			for (int i = values.length; --i >= 0;) {
				array._array.data[i] = values[i];
			}
		}

		return array;
	}

	/**
	 * Unboxes the given array to the corresponding native version.
	 *
	 * @param values the {@code Array} to unbox.
	 * @return the unboxed native array.
	 */
	public static boolean[] unboxBoolean(final Array<Boolean> values) {
		final boolean[] array = new boolean[values.length()];
		for (int i = values._start; i < values._end; ++i) {
			array[i - values._start] = (Boolean)values._array.data[i];
		}

		return array;
	}

	/**
	 * Unboxes the given array to the corresponding native version.
	 *
	 * @param values the {@code Array} to unbox.
	 * @return the unboxed native array.
	 */
	public static char[] unboxChar(final Array<Character> values) {
		final char[] array = new char[values.length()];
		for (int i = values._start; i < values._end; ++i) {
			array[i - values._start] = (Character)values._array.data[i];
		}

		return array;
	}

	/**
	 * Unboxes the given array to the corresponding native version.
	 *
	 * @param values the {@code Array} to unbox.
	 * @return the unboxed native array.
	 */
	public static short[] unboxShort(final Array<Short> values) {
		final short[] array = new short[values.length()];
		for (int i = values._start; i < values._end; ++i) {
			array[i - values._start] = (Short)values._array.data[i];
		}

		return array;
	}

	/**
	 * Unboxes the given array to the corresponding native version.
	 *
	 * @param values the {@code Array} to unbox.
	 * @return the unboxed native array.
	 */
	public static int[] unboxInt(final Array<Integer> values) {
		final int[] array = new int[values.length()];
		for (int i = values._start; i < values._end; ++i) {
			array[i - values._start] = (Integer)values._array.data[i];
		}

		return array;
	}

	/**
	 * Unboxes the given array to the corresponding native version.
	 *
	 * @param values the {@code Array} to unbox.
	 * @return the unboxed native array.
	 */
	public static long[] unboxLong(final Array<Long> values) {
		final long[] array = new long[values.length()];
		for (int i = values._start; i < values._end; ++i) {
			array[i - values._start] = (Long)values._array.data[i];
		}

		return array;
	}

	/**
	 * Unboxes the given array to the corresponding native version.
	 *
	 * @param values the {@code Array} to unbox.
	 * @return the unboxed native array.
	 */
	public static float[] unboxFloat(final Array<Float> values) {
		final float[] array = new float[values.length()];
		for (int i = values._start; i < values._end; ++i) {
			array[i - values._start] = (Float)values._array.data[i];
		}

		return array;
	}

	/**
	 * Unboxes the given array to the corresponding native version.
	 *
	 * @param values the {@code Array} to unbox.
	 * @return the unboxed native array.
	 */
	public static double[] unboxDouble(final Array<Double> values) {
		final double[] array = new double[values.length()];
		for (int i = values._start; i < values._end; ++i) {
			array[i - values._start] = (Double)values._array.data[i];
		}

		return array;
	}

}<|MERGE_RESOLUTION|>--- conflicted
+++ resolved
@@ -48,11 +48,7 @@
  *
  * @author <a href="mailto:franz.wilhelmstoetter@gmx.at">Franz Wilhelmstötter</a>
  * @since 1.0
-<<<<<<< HEAD
  * @version 2.0 &mdash; <em>$Date$</em>
-=======
- * @version 1.6 &mdash; <em>$Date$</em>
->>>>>>> df3d291b
  */
 public final class Array<T>
 	extends ArraySeq<T>
@@ -92,8 +88,6 @@
 	}
 
 	/**
-<<<<<<< HEAD
-=======
 	 * Create a new array with length one. The array will be initialized with
 	 * the given value.
 	 *
@@ -269,7 +263,6 @@
 	}
 
 	/**
->>>>>>> df3d291b
 	 * Selects all elements of this list which satisfy a predicate.
 	 *
 	 * @param predicate the predicate used to test elements.
