--- conflicted
+++ resolved
@@ -68,7 +68,26 @@
 	}
 
 	/**
-<<<<<<< HEAD
+	 * Returns a sequential ordered {@code LongStream} from {@link #getMin()}
+	 * (inclusive) to {@link #getMax()} (exclusive) by an incremental step of
+	 * {@code 1}.
+	 * <p>
+	 * An equivalent sequence of increasing values can be produced sequentially
+	 * using a {@code for} loop as follows:
+	 * <pre>{@code
+	 * for (long i = range.getMin(); i < range.getMax(); ++i) {
+	 *     ...
+	 * }
+	 * }</pre>
+	 *
+	 * @return a sequential {@link LongStream} for the range of {@code long}
+	 *         elements
+	 */
+	public LongStream stream() {
+		return LongStream.range(_min, _max);
+	}
+	
+	/**
 	 * Returns the range of this {@code LongRange} as a {@code IntRange} after
 	 * a narrowing primitive conversion.
 	 *
@@ -90,25 +109,6 @@
 	 */
 	public DoubleRange doubleRange() {
 		return DoubleRange.of(_min, _max);
-=======
-	 * Returns a sequential ordered {@code LongStream} from {@link #getMin()}
-	 * (inclusive) to {@link #getMax()} (exclusive) by an incremental step of
-	 * {@code 1}.
-	 * <p>
-	 * An equivalent sequence of increasing values can be produced sequentially
-	 * using a {@code for} loop as follows:
-	 * <pre>{@code
-	 * for (long i = range.getMin(); i < range.getMax(); ++i) {
-	 *     ...
-	 * }
-	 * }</pre>
-	 *
-	 * @return a sequential {@link LongStream} for the range of {@code long}
-	 *         elements
-	 */
-	public LongStream stream() {
-		return LongStream.range(_min, _max);
->>>>>>> 6f8d1e24
 	}
 
 	/**
