/*
 * Java Genetic Algorithm Library (@__identifier__@).
 * Copyright (c) @__year__@ Franz Wilhelmstötter
 *
 * Licensed under the Apache License, Version 2.0 (the "License");
 * you may not use this file except in compliance with the License.
 * You may obtain a copy of the License at
 *
 *      http://www.apache.org/licenses/LICENSE-2.0
 *
 * Unless required by applicable law or agreed to in writing, software
 * distributed under the License is distributed on an "AS IS" BASIS,
 * WITHOUT WARRANTIES OR CONDITIONS OF ANY KIND, either express or implied.
 * See the License for the specific language governing permissions and
 * limitations under the License.
 *
 * Author:
 *    Franz Wilhelmstötter (franz.wilhelmstoetter@gmx.at)
 */
package org.jenetics.util;

import static java.lang.String.format;
import static java.util.Objects.requireNonNull;

import java.util.Arrays;
import java.util.Collections;
import java.util.Comparator;
import java.util.Iterator;
import java.util.List;
import java.util.Random;


/**
 * Static helper methods concerning arrays.
 *
 * @author <a href="mailto:franz.wilhelmstoetter@gmx.at">Franz Wilhelmstötter</a>
 * @since 1.0
<<<<<<< HEAD
 * @version 2.0 &mdash; <em>$Date$</em>
=======
 * @version 1.4 &mdash; <em>$Date$</em>
>>>>>>> 47dd6bec
 */
public final class arrays extends StaticObject {
	private arrays() {}


	/**
	 * Unified method for calculating the hash code of every {@link Seq}
	 * implementation. The hash code is defined as followed:
	 *
	 * [code]
	 * int hashCode = 1;
	 * final Iterator<E> it = seq.iterator();
	 * while (it.hasNext()) {
	 *     final E obj = it.next();
	 *     hashCode = 31*hashCode + (obj == null ? 0 : obj.hashCode());
	 * }
	 * [/code]
	 *
	 * @see Seq#hashCode()
	 * @see List#hashCode()
	 *
	 * @param seq the sequence to calculate the hash code for.
	 * @return the hash code of the given sequence.
	 */
	public static int hashCode(final Seq<?> seq) {
		int hash = 1;
		for (Object element : seq) {
			hash = 31*hash + (element == null ? 0: element.hashCode());
		}
		return hash;
	}

	/**
	 * Unified method for compare to sequences for equality.
	 *
	 * @see Seq#equals(Object)
	 *
	 * @param seq the sequence to test for equality.
	 * @param obj the object to test for equality with the sequence.
	 * @return {@code true} if the given objects are sequences and contain the
	 *          same objects in the same order, {@code false} otherwise.
	 */
	public static boolean equals(final Seq<?> seq, final Object obj) {
		if (obj == seq) {
			return true;
		}
		if (!(obj instanceof Seq<?>)) {
			return false;
		}

		final Seq<?> other = (Seq<?>)obj;
		boolean equals = (seq.length() == other.length());
		for (int i = seq.length(); equals && --i >= 0;) {
			final Object element = seq.get(i);
			if (element != null) {
				equals = element.equals(other.get(i));
			} else {
				equals = other.get(i) == null;
			}
		}
		return equals;
	}

	/**
	 * Swap two elements of an given list.
	 *
	 * @param <T> the list type.
	 * @param list the array
	 * @param i index of the first list element.
	 * @param j index of the second list element.
	 * @throws IndexOutOfBoundsException if <tt>i &lt; 0</tt> or
	 *			<tt>j &lt; 0</tt> or <tt>i &gt; a.length</tt> or
	 *			<tt>j &gt; a.length</tt>
	 * @throws NullPointerException if the give list is {@code null}.
	 *
	 * @deprecated Not used in the <i>Jenetics</i> library. Will be removed.
	 */
	@Deprecated
	public static <T> void swap(final List<T> list, final int i, final int j) {
		final T old = list.get(i);
		list.set(i, list.get(j));
		list.set(j, old);
	}

	/**
	 * Swap two elements of an given array.
	 *
	 * @param <T> the array type.
	 * @param array the array
	 * @param i index of the first array element.
	 * @param j index of the second array element.
	 * @throws IndexOutOfBoundsException if <tt>i &lt; 0</tt> or
	 *			<tt>j &lt; 0</tt> or <tt>i &gt; a.length</tt> or
	 *			<tt>j &gt; a.length</tt>
	 * @throws NullPointerException if the give array is {@code null}.
	 */
	public static <T> void swap(final T[] array, final int i, final int j) {
		final T old = array[i];
		array[i] = array[j];
		array[j] = old;
	}

	/**
	 * Swap two byte elements of the given array.
	 *
	 * @param array the array
	 * @param i index of the first array element.
	 * @param j index of the second array element.
	 * @throws IndexOutOfBoundsException if <tt>i &lt; 0</tt> or
	 *			<tt>j &lt; 0</tt> or <tt>i &gt; a.length</tt> or
	 *			<tt>j &gt; a.length</tt>
	 * @throws NullPointerException if the give array is {@code null}.
	 *
	 * @deprecated Not used in the <i>Jenetics</i> library. Will be removed.
	 */
	@Deprecated
	public static void swap(final byte[] array, final int i, final int j) {
		final byte old = array[i];
		array[i] = array[j];
		array[j] = old;
	}

	/**
	 * Swap two elements of an given array.
	 *
	 * @param array the array
	 * @param i index of the first array element.
	 * @param j index of the second array element.
	 * @throws IndexOutOfBoundsException if <tt>i &lt; 0</tt> or
	 *			<tt>j &lt; 0</tt> or <tt>i &gt; a.length</tt> or
	 *			<tt>j &gt; a.length</tt>
	 * @throws NullPointerException if the give array is {@code null}.
	 *
	 * @deprecated Not used in the <i>Jenetics</i> library. Will be removed.
	 */
	@Deprecated
	public static void swap(final int[] array, final int i, final int j) {
		final int old = array[i];
		array[i] = array[j];
		array[j] = old;
	}

	/**
	 * Calls the sort method on the {@link Arrays} class.
	 *
	 * @throws NullPointerException if the give array is {@code null}.
	 * @throws UnsupportedOperationException if the array is sealed
	 * 		  ({@code array.isSealed() == true}).
	 */
	public static <T extends Object & Comparable<? super T>> MSeq<T>
	sort(final MSeq<T> array)
	{
		Collections.sort(array.asList());
		return array;
	}

	/**
	 * Test whether the given array is sorted in ascending order.
	 *
	 * @param seq the array to test.
	 * @return {@code true} if the given {@code array} is sorted in ascending
	 *         order, {@code false} otherwise.
	 * @throws NullPointerException if the given array or one of it's element is
	 *         {@code null}.
	 */
	public static <T extends Object & Comparable<? super T>>
	boolean isSorted(final Seq<T> seq)
	{
		boolean sorted = true;
		for (int i = 0, n = seq.length() - 1; i < n && sorted; ++i) {
			sorted = seq.get(i).compareTo(seq.get(i + 1)) <= 0;
		}

		return sorted;
	}

	/**
	 * Test whether the given array is sorted in ascending order. The order of
	 * the array elements is defined by the given comparator.
	 *
	 * @param seq the array to test.
	 * @param comparator the comparator which defines the order.
	 * @return {@code true} if the given {@code array} is sorted in ascending
	 *         order, {@code false} otherwise.
	 * @throws NullPointerException if the given array or one of it's element or
	 *         the comparator is {@code null}.
	 */
	public static <T> boolean isSorted(
		final Seq<T> seq, final Comparator<? super T> comparator
	) {
		boolean sorted = true;
		for (int i = 0, n = seq.length() - 1; i < n && sorted; ++i) {
			sorted = comparator.compare(seq.get(i), seq.get(i + 1)) <= 0;
		}

		return sorted;
	}

	/**
	 * Randomize the {@code array} using the given {@link Random} object. The used
	 * shuffling algorithm is from D. Knuth TAOCP, Seminumerical Algorithms,
	 * Third edition, page 142, Algorithm S (Selection sampling technique).
	 *
	 * @param array the {@code array} to randomize.
	 * @throws NullPointerException if the give array is {@code null}.
	 */
	public static <T> T[] shuffle(final T[] array) {
		return shuffle(array, RandomRegistry.getRandom());
	}

	/**
	 * Randomize the {@code array} using the given {@link Random} object. The used
	 * shuffling algorithm is from D. Knuth TAOCP, Seminumerical Algorithms,
	 * Third edition, page 142, Algorithm S (Selection sampling technique).
	 *
	 * @param array the {@code array} to randomize.
	 * @param random the {@link Random} object to use for randomize.
	 * @param <T> the component type of the array to randomize.
	 * @throws NullPointerException if the give array or the random object is
	 *         {@code null}.
	 */
	public static <T> T[] shuffle(final T[] array, final Random random) {
		for (int j = array.length - 1; j > 0; --j) {
			swap(array, j, random.nextInt(j + 1));
		}

		return array;
	}

	/**
	 * Randomize the {@code array} using the given {@link Random} object. The used
	 * shuffling algorithm is from D. Knuth TAOCP, Seminumerical Algorithms,
	 * Third edition, page 142, Algorithm S (Selection sampling technique).
	 *
	 * @param array the {@code array} to randomize.
	 * @throws NullPointerException if the give array is {@code null}.
	 */
	public static <T> MSeq<T> shuffle(final MSeq<T> array) {
		return shuffle(array, RandomRegistry.getRandom());
	}

	/**
	 * Randomize the {@code array} using the given {@link Random} object. The used
	 * shuffling algorithm is from D. Knuth TAOCP, Seminumerical Algorithms,
	 * Third edition, page 142, Algorithm S (Selection sampling technique).
	 *
	 * @param array the {@code array} to randomize.
	 * @param random the {@link Random} object to use for randomize.
	 * @param <T> the component type of the array to randomize.
	 * @throws NullPointerException if the give array or the random object is
	 *          {@code null}.
	 */
	public static <T> MSeq<T> shuffle(final MSeq<T> array, final Random random) {
		for (int j = array.length() - 1; j > 0; --j) {
			array.swap(j, random.nextInt(j + 1));
		}

		return array;
	}

	/**
	 * Randomize the {@code list} using the given {@link Random} object. The used
	 * shuffling algorithm is from D. Knuth TAOCP, Seminumerical Algorithms,
	 * Third edition, page 142, Algorithm S (Selection sampling technique).
	 *
	 * @param list the {@code array} to randomize.
	 * @param <T> the component type of the array to randomize.
	 * @throws NullPointerException if the give list is {@code null}.
	 *
	 * @deprecated Not used in the <i>Jenetics</i> library. Will be removed.
	 */
	@Deprecated
	public static <T> void shuffle(final List<T> list) {
		shuffle(list, RandomRegistry.getRandom());
	}

	/**
	 * Randomize the {@code list} using the given {@link Random} object. The used
	 * shuffling algorithm is from D. Knuth TAOCP, Seminumerical Algorithms,
	 * Third edition, page 142, Algorithm S (Selection sampling technique).
	 *
	 * @param list the {@code array} to randomize.
	 * @param random the {@link Random} object to use for randomize.
	 * @param <T> the component type of the array to randomize.
	 * @throws NullPointerException if the give list or the random object is
	 *          {@code null}.
	 *
	 * @deprecated Not used in the <i>Jenetics</i> library. Will be removed.
	 */
	@Deprecated
	public static <T> void shuffle(final List<T> list, final Random random) {
		for (int j = list.size() - 1; j > 0; --j) {
			swap(list, j, random.nextInt(j + 1));
		}
	}

	/**
	 * Randomize the {@code array} using the given {@link Random} object. The used
	 * shuffling algorithm is from D. Knuth TAOCP, Seminumerical Algorithms,
	 * Third edition, page 142, Algorithm S (Selection sampling technique).
	 *
	 * @param array the {@code array} to randomize.
	 * @throws NullPointerException if the give array is {@code null}.
	 *
	 * @deprecated Not used in the <i>Jenetics</i> library. Will be removed.
	 */
	@Deprecated
	public static void shuffle(final int[] array) {
		shuffle(array, RandomRegistry.getRandom());
	}

	/**
	 * Randomize the {@code array} using the given {@link Random} object. The used
	 * shuffling algorithm is from D. Knuth TAOCP, Seminumerical Algorithms,
	 * Third edition, page 142, Algorithm S (Selection sampling technique).
	 *
	 * @param array the {@code array} to randomize.
	 * @param random the {@link Random} object to use for randomize.
	 * @throws NullPointerException if the give array or the random object is
	 *          {@code null}.
	 *
	 * @deprecated Not used in the <i>Jenetics</i> library. Will be removed.
	 */
	@Deprecated
	public static void shuffle(final int[] array, final Random random) {
		for (int j = array.length - 1; j > 0; --j) {
			swap(array, j, random.nextInt(j + 1));
		}
	}

	/**
	 * Reverses the part of the array determined by the to indexes.
	 *
	 * @param <T> the array type.
	 * @param array the array to reverse
	 * @param from the first index (inclusive)
	 * @param to the second index (exclusive)
	 * @throws IllegalArgumentException if <tt>from &gt; to</tt>
	 * @throws IndexOutOfBoundsException if <tt>from &lt; 0</tt> or
	 *          <tt>to &gt; a.length</tt>
	 * @throws NullPointerException if the give array is {@code null}.
	 */
	public static <T> T[] reverse(final T[] array, final int from, final int to) {
		rangeCheck(array.length, from, to);

		int i = from;
		int j = to;
		while (i < j) {
			swap(array, i++, --j);
		}

		return array;
	}

	/**
	 * Reverses the given array in place.
	 *
	 * @param <T> the array type.
	 * @param array the array to reverse.
	 * @throws NullPointerException if the give array is {@code null}.
	 */
	public static <T> T[] reverse(final T[] array) {
		return reverse(array, 0, array.length);
	}

	static void reverse(final byte[] array) {
		int i = 0;
		int j = array.length;
		while (i < j) {
			_swap(array, i++, --j);
		}
	}
	private static void _swap(final byte[] array, final int i, final int j) {
		final byte old = array[i];
		array[i] = array[j];
		array[j] = old;
	}

	private static void rangeCheck(int length, int from, int to) {
		if (from > to) {
			throw new IllegalArgumentException(
				"fromIndex(" + from + ") > toIndex(" + to+ ")"
			);
		}
		if (from < 0) {
			throw new ArrayIndexOutOfBoundsException(from);
		}
		if (to > length) {
			throw new ArrayIndexOutOfBoundsException(to);
		}
	}

	/**
	 * Return a array with the indexes of the partitions of an array with the
	 * given size. The length of the returned array is {@code min(size, prts) + 1}.
	 * <p/>
	 * Some examples:
	 * <pre>
	 * 	 partition(10, 3): [0, 3, 6, 10]
	 * 	 partition(15, 6): [0, 2, 4, 6, 9, 12, 15]
	 * 	 partition(5, 10): [0, 1, 2, 3, 4, 5]
	 * </pre>
	 *
	 * The following examples prints the start index (inclusive) and the end
	 * index (exclusive) of the {@code partition(15, 6)}.
	 * [code]
	 * int[] parts = partition(15, 6);
	 * for (int i = 0; i < parts.length - 1; ++i) {
	 *     System.out.println(i + ": " + parts[i] + "\t" + parts[i + 1]);
	 * }
	 * [/code]
	 * <pre>
	 * 	 0: 0 	2
	 * 	 1: 2 	4
	 * 	 2: 4 	6
	 * 	 3: 6 	9
	 * 	 4: 9 	12
	 * 	 5: 12	15
	 * </pre>
	 *
	 * This example shows how this can be used in an concurrent environment:
	 * [code]
	 * try (final Concurrency c = Concurrency.start()) {
	 *     final int[] parts = arrays.partition(population.size(), _maxThreads);
	 *
	 *     for (int i = 0; i < parts.length - 1; ++i) {
	 *         final int part = i;
	 *         c.execute(new Runnable() { @Override public void run() {
	 *             for (int j = parts[part + 1]; --j >= parts[part];) {
	 *                 population.get(j).evaluate();
	 *             }
	 *         }});
	 *     }
	 * }
	 * [/code]
	 *
	 * @param size the size of the array to partition.
	 * @param parts the number of parts the (virtual) array should be partitioned.
	 * @return the partition array with the length of {@code min(size, parts) + 1}.
	 * @throws IllegalArgumentException if {@code size} or {@code p} is less than one.
	 */
	public static int[] partition(final int size, final int parts) {
		if (size < 1) {
			throw new IllegalArgumentException(
				"Size must greater than zero: " + size
			);
		}
		if (parts < 1) {
			throw new IllegalArgumentException(
				"Number of partitions must greater than zero: " + parts
			);
		}

		final int pts = Math.min(size, parts);
		final int[] partition = new int[pts + 1];

		final int bulk = size/pts;
		final int rest = size%pts;
		assert ((bulk*pts + rest) == size);

		for (int i = 0, n = pts - rest; i < n; ++i) {
			partition[i] = i*bulk;
		}
		for (int i = 0, n = rest + 1; i < n; ++i) {
			partition[pts - rest + i] = (pts - rest)*bulk + i*(bulk + 1);
		}

		return partition;
	}

	/**
	 * Selects a random subset of size {@code k} from a set of size {@code n}.
	 *
	 * @see #subset(int, int[])
	 *
	 * @param n the size of the set.
	 * @param k the size of the subset.
	 * @throws IllegalArgumentException if {@code n < k}, {@code k == 0} or if
	 *          {@code n*k} will cause an integer overflow.
	 * @return the subset array.
	 *
	 * @deprecated Use {@link math#subset(int, int)} instead.
	 */
	@Deprecated
	public static int[] subset(final int n, final int k) {
		return math.subset(n, k);
	}

	/**
	 * Selects a random subset of size {@code k} from a set of size {@code n}.
	 *
	 * @see #subset(int, int[], Random)
	 *
	 * @param n the size of the set.
	 * @param k the size of the subset.
	 * @param random the random number generator used.
	 * @throws NullPointerException if {@code random} is {@code null}.
	 * @throws IllegalArgumentException if {@code n < k}, {@code k == 0} or if
	 *          {@code n*k} will cause an integer overflow.
	 * @return the subset array.
	 *
	 * @deprecated Use {@link math#subset(int, int, Random)} instead.
	 */
	@Deprecated
	public static int[] subset(final int n, final int k, final Random random) {
		return math.subset(n, k, random);
	}

	/**
	 * <p>
	 * Selects a random subset of size {@code sub.length} from a set of size
	 * {@code n}.
	 * </p>
	 *
	 * <p>
	 * <em>Authors:</em>
	 * 	 FORTRAN77 original version by Albert Nijenhuis, Herbert Wilf. This
	 * 	 version based on the  C++ version by John Burkardt.
	 * </p>
	 *
	 * <p><em><a href="https://people.scs.fsu.edu/~burkardt/c_src/subset/subset.html">
	 *  Reference:</a></em>
	 * 	 Albert Nijenhuis, Herbert Wilf,
	 * 	 Combinatorial Algorithms for Computers and Calculators,
	 * 	 Second Edition,
	 * 	 Academic Press, 1978,
	 * 	 ISBN: 0-12-519260-6,
	 * 	 LC: QA164.N54.
	 * </p>
	 *
	 * @param n the size of the set.
	 * @param sub the sub set array.
	 * @throws NullPointerException if {@code sub} is {@code null}.
	 * @throws IllegalArgumentException if {@code n < sub.length},
	 *          {@code sub.length == 0} or {@code n*sub.length} will cause an
	 *          integer overflow.
	 *
	 * @deprecated Use {@link math#subset(int, int[])} instead.
	 */
	@Deprecated
	public static void subset(final int n, final int sub[]) {
		math.subset(n, sub);
	}

	/**
	 * <p>
	 * Selects a random subset of size {@code sub.length} from a set of size
	 * {@code n}.
	 * </p>
	 *
	 * <p>
	 * <em>Authors:</em>
	 *      FORTRAN77 original version by Albert Nijenhuis, Herbert Wilf. This
	 *      version based on the  C++ version by John Burkardt.
	 * </p>
	 *
	 * <p><em><a href="https://people.scs.fsu.edu/~burkardt/c_src/subset/subset.html">
	 *  Reference:</a></em>
	 *      Albert Nijenhuis, Herbert Wilf,
	 *      Combinatorial Algorithms for Computers and Calculators,
	 *      Second Edition,
	 *      Academic Press, 1978,
	 *      ISBN: 0-12-519260-6,
	 *      LC: QA164.N54.
	 * </p>
	 *
	 * @param n the size of the set.
	 * @param sub the sub set array.
	 * @param random the random number generator used.
	 * @throws NullPointerException if {@code sub} or {@code random} is
	 *         {@code null}.
	 * @throws IllegalArgumentException if {@code n < sub.length},
	 *         {@code sub.length == 0} or {@code n*sub.length} will cause an
	 *         integer overflow.
	 *
	 * @deprecated Use {@link math#subset(int, int[], Random)} instead.
	 */
	@Deprecated
	public static int[] subset(final int n, final int sub[], final Random random) {
		return math.subset(n, sub, random);
	}


	/**
	 * Calculates a random permutation.
	 *
	 * @param p the permutation array.
	 * @throws NullPointerException if the permutation array is {@code null}.
	 *
	 * @deprecated Not used in the <i>Jenetics</i> library. Will be removed.
	 */
	@Deprecated
	public static int[] permutation(final int[] p) {
		return permutation(p, RandomRegistry.getRandom());
	}

	/**
	 * Calculates a random permutation.
	 *
	 * @param p the permutation array.
	 * @param random the random number generator.
	 * @throws NullPointerException if the permutation array or the random number
	 *          generator is {@code null}.
	 *
	 * @deprecated Not used in the <i>Jenetics</i> library. Will be removed.
	 */
	@Deprecated
	public static int[] permutation(final int[] p, final Random random) {
		requireNonNull(p, "Permutation array");
		requireNonNull(random, "Random");

		for (int i = 0; i < p.length; ++i) {
			p[i] = i;
		}
		shuffle(p, random);

		return p;
	}

	/**
	 * Calculates the permutation with the given {@code rank}.
	 *
	 * <p>
	 * <em>Authors:</em>
	 *      FORTRAN77 original version by Albert Nijenhuis, Herbert Wilf. This
	 *      version based on the  C++ version by John Burkardt.
	 * </p>
	 *
	 * <p><em><a href="https://people.scs.fsu.edu/~burkardt/c_src/subset/subset.html">
	 *  Reference:</a></em>
	 *      Albert Nijenhuis, Herbert Wilf,
	 *      Combinatorial Algorithms for Computers and Calculators,
	 *      Second Edition,
	 *      Academic Press, 1978,
	 *      ISBN: 0-12-519260-6,
	 *      LC: QA164.N54.
	 * </p>
	 *
	 * @param p the permutation array.
	 * @param rank the permutation rank.
	 * @throws NullPointerException it the permutation array is {@code null}.
	 * @throws IllegalArgumentException if {@code rank < 1}.
	 *
	 * @deprecated Not used in the <i>Jenetics</i> library. Will be removed.
	 */
	@Deprecated
	public static int[] permutation(final int[] p, final long rank) {
		requireNonNull(p, "Permutation array");
		if (rank < 1) {
			throw new IllegalArgumentException(format(
					"Rank smaler than 1: %s", rank
				));
		}

		Arrays.fill(p, 0);

		long jrank = rank - 1;
		for (int i = 1; i <= p.length; ++i) {
			int iprev = p.length + 1 - i;
			int irem = (int)(jrank%iprev);
			jrank = jrank/iprev;

			int j = 0;
			int jdir = 0;
			if ((jrank%2) == 1) {
				j = 0;
				jdir = 1;
			} else {
				j = p.length + 1;
				jdir = -1;
			}

			int icount = 0;
			do {
				j = j + jdir;

				if (p[j - 1] == 0) {
					++icount;
				}
			} while (irem >= icount);

			p[j - 1] = iprev;
		}

		return p;
	}

	/**
	 * Returns the index of the first occurrence of the specified element in
	 * the {@code array}, or -1 if the {@code array} does not contain the element.
	 * @param array the array to search.
	 * @param start the start index of the search.
	 * @param element the element to search for.
	 * @return the index of the first occurrence of the specified element in the
	 *          given {@code array}, of -1 if the {@code array} does not contain
	 *          the element.
	 * @throws NullPointerException if the given {@code array} is {@code null}.
	 * @throws IndexOutOfBoundsException for an illegal end point index value
	 *          (start < 0 || end > length || start > end)
	 */
	public static int indexOf(
		final Object[] array, final int start, final int end,
		final Object element
	) {
		requireNonNull(array, "Array");
		if (start < 0 || end > array.length || start > end) {
			throw new IndexOutOfBoundsException(format(
				"Invalid index range: [%d, %s]", start, end
			));
		}

		int index = -1;
		if (element != null) {
			for (int i = start; i < end && index == -1; ++i) {
				if (element.equals(array[i])) {
					index = i;
				}
			}
		} else {
			for (int i = start; i < end && index == -1; ++i) {
				if (array[i] == null) {
					index = i;
				}
			}
		}

		return index;
	}


	/**
	 * Returns the index of the first occurrence of the specified element in
	 * the {@code array}, or -1 if the {@code array} does not contain the element.
	 * @param array the array to search.
	 * @param element the element to search for.
	 * @return the index of the first occurrence of the specified element in the
	 *          given {@code array}, of -1 if the {@code array} does not contain
	 *          the element.
	 * @throws NullPointerException if the given {@code array} is {@code null}.
	 */
	public static int indexOf(final Object[] array, final Object element) {
		return indexOf(array, 0, array.length, element);
	}

	/**
	 * @see #indexOf(Object[], Object)
	 *
	 * @deprecated Not used in the <i>Jenetics</i> library. Will be removed.
	 */
	@Deprecated
	public static <T> int indexWhere(
		final T[] array,
		final Function<? super T, Boolean> predicate
	) {
		requireNonNull(array, "Array");
		requireNonNull(predicate, "Predicate");

		int index = -1;

		for (int i = 0; i < array.length && index == -1; ++i) {
			if (predicate.apply(array[i])) {
				index = i;
			}
		}

		return index;
	}

	/**
	 * @see #indexOf(Object[], Object)
	 *
	 * @deprecated Not used in the <i>Jenetics</i> library. Will be removed.
	 */
	@Deprecated
	public static <T> int indexWhere(
		final Iterable<? extends T> values,
		final Function<? super T, Boolean> predicate
	) {
		requireNonNull(values, "Array");
		requireNonNull(predicate, "Predicate");

		int index = -1;
		int i = 0;
		for (Iterator<? extends T>
			it = values.iterator(); it.hasNext() && index == -1; ++i)
		{
			if (predicate.apply(it.next())) {
				index = i;
			}
		}

		return index;
	}

	/**
	 * @deprecated Align the naming with the upcomming JDK 1.8 release. Use
	 *             {@link #forEach(Object[], Function)} instead.
	 */
	@Deprecated
	public static <T, R> void foreach(
		final T[] array,
		final Function<? super T, ? extends R> f
	) {
		forEach(array, f);
	}

	/**
	 * Iterates over all elements of the given {@code array} as long as the
	 * {@code predicate} returns {@code true} (which means <i>continue</i>) and
	 * returns the index the iteration has been interrupted. -1 is returned if
	 * all elements were visited.
	 * <p/>
	 * Can be used to check all array elements for nullness.
	 *
	 * [code]
	 * public void foo(final Integer[] values) {
	 *     arrays.forEach(values, new Validator.NonNull());
	 *     ...
	 * }
	 * [/code]
	 *
	 * @param array the array to iterate.
	 * @param f the function to apply to every element.
	 * @throws NullPointerException if one of the elements are {@code null}.
	 */
	public static <T, R> void forEach(
		final T[] array,
		final Function<? super T, ? extends R> f
	) {
		requireNonNull(array, "Array");
		requireNonNull(f, "Predicate");

		for (int i = 0; i < array.length; ++i) {
			f.apply(array[i]);
		}
	}

	/**
	 * @deprecated Align the naming with the upcomming JDK 1.8 release. Use
	 *             {@link #forEach(Iterable, Function)} instead.
	 */
	@Deprecated
	public static <T, R> void foreach(
		final Iterable<? extends T> values,
		final Function<? super T, ? extends R> f
	) {
		forEach(values, f);
	}

	/**
	 * Iterates over all elements of the given {@code values}
	 *
	 * @param values the values to iterate.
	 * @param f the function to apply to each element.
	 * @throws NullPointerException if one of the elements are {@code null}.
	 */
	public static <T, R> void forEach(
		final Iterable<? extends T> values,
		final Function<? super T, ? extends R> f
	) {
		requireNonNull(values, "Array");
		requireNonNull(f, "Function");

		for (final T value : values) {
			f.apply(value);
		}
	}


	/**
	 * Map the array from type A to an other array of type B.
	 *
	 * @param <A> the source type.
	 * @param <B> the target type.
	 * @param a the source array.
	 * @param b the target array. If the given array is to short a new array
	 *        with the right size is created, mapped and returned. If the given
	 *        array is long enough <i>this</i> array is returned.
	 * @param converter the converter needed for mapping from type A to type B.
	 * @return the mapped array. If {@code b} is long enough {@code b} is
	 *         returned otherwise a new created array.
	 * @throws NullPointerException if one of the arguments is {@code null}.
	 */
	public static <A, B> B[] map(
		final A[] a,
		final B[] b,
		final Function<? super A, ? extends B> converter
	) {
		requireNonNull(a, "Source array");
		requireNonNull(b, "Target array");
		requireNonNull(converter, "Converter");

		B[] result = b;
		if (b.length < a.length) {
			@SuppressWarnings("unchecked")
			final B[] r = (B[])java.lang.reflect.Array.newInstance(
				b.getClass().getComponentType(), a.length
			);
			result = r;
		}

		for (int i = 0; i < result.length; ++i) {
			result[i] = converter.apply(a[i]);
		}

		return result;
	}

}


<|MERGE_RESOLUTION|>--- conflicted
+++ resolved
@@ -35,11 +35,7 @@
  *
  * @author <a href="mailto:franz.wilhelmstoetter@gmx.at">Franz Wilhelmstötter</a>
  * @since 1.0
-<<<<<<< HEAD
- * @version 2.0 &mdash; <em>$Date$</em>
-=======
  * @version 1.4 &mdash; <em>$Date$</em>
->>>>>>> 47dd6bec
  */
 public final class arrays extends StaticObject {
 	private arrays() {}
