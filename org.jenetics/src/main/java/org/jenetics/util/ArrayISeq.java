/*
 * Java Genetic Algorithm Library (@__identifier__@).
 * Copyright (c) @__year__@ Franz Wilhelmstötter
 *
 * Licensed under the Apache License, Version 2.0 (the "License");
 * you may not use this file except in compliance with the License.
 * You may obtain a copy of the License at
 *
 *      http://www.apache.org/licenses/LICENSE-2.0
 *
 * Unless required by applicable law or agreed to in writing, software
 * distributed under the License is distributed on an "AS IS" BASIS,
 * WITHOUT WARRANTIES OR CONDITIONS OF ANY KIND, either express or implied.
 * See the License for the specific language governing permissions and
 * limitations under the License.
 *
 * Author:
 *    Franz Wilhelmstötter (franz.wilhelmstoetter@gmx.at)
 */
package org.jenetics.util;

import static java.util.Objects.requireNonNull;

/**
 * @author <a href="mailto:franz.wilhelmstoetter@gmx.at">Franz Wilhelmstötter</a>
 * @since 1.0
 * @version 2.0 &mdash; <em>$Date$</em>
 */
class ArrayISeq<T> extends ArraySeq<T> implements ISeq<T> {
	private static final long serialVersionUID = 1L;


	ArrayISeq(final ArrayRef array, final int start, final int end) {
		super(array, start, end);
	}

	@Override
	public ISeq<T> subSeq(final int start, final int end) {
		checkIndex(start, end);
		return new ArrayISeq<>(_array, start + _start, end + _start);
	}

	@Override
	public ISeq<T> subSeq(final int start) {
		return subSeq(start, length());
	}

	@Override
	public <B> ISeq<B> map(final Function<? super T, ? extends B> converter) {
		requireNonNull(converter, "Converter");

		final int length = length();
		final ArrayISeq<B> result = new ArrayISeq<>(new ArrayRef(length), 0, length);
		assert (result._array.data.length == length);

		for (int i = length; --i >= 0;) {
			@SuppressWarnings("unchecked")
			final T value = (T)_array.data[i + _start];
			result._array.data[i] = converter.apply(value);
		}
		return result;
	}

	@Override
	public MSeq<T> copy() {
		return new Array<>(new ArrayRef(toArray()), 0, length());
	}

<<<<<<< HEAD
}
=======
	@Deprecated
	@Override
	@SuppressWarnings("unchecked")
	public <A> ISeq<A> upcast(final ISeq<? extends A> seq) {
		return (ISeq<A>)seq;
	}

}
>>>>>>> df3d291b
<|MERGE_RESOLUTION|>--- conflicted
+++ resolved
@@ -66,15 +66,4 @@
 		return new Array<>(new ArrayRef(toArray()), 0, length());
 	}
 
-<<<<<<< HEAD
-}
-=======
-	@Deprecated
-	@Override
-	@SuppressWarnings("unchecked")
-	public <A> ISeq<A> upcast(final ISeq<? extends A> seq) {
-		return (ISeq<A>)seq;
-	}
-
-}
->>>>>>> df3d291b
+}