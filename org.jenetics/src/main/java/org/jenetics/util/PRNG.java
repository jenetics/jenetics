--- conflicted
+++ resolved
@@ -26,11 +26,7 @@
  *
  * @author <a href="mailto:franz.wilhelmstoetter@gmx.at">Franz Wilhelmstötter</a>
  * @since 1.2
-<<<<<<< HEAD
- * @version 1.2 &mdash; <em>$Date: 2013-06-14 $</em>
-=======
- * @version 1.2 &mdash; <em>$Date: 2013-08-30 $</em>
->>>>>>> 33bb45ce
+ * @version 1.2 &mdash; <em>$Date: 2013-09-02 $</em>
  */
 abstract class PRNG extends Random {
 
