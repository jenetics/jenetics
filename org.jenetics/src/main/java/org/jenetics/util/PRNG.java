/*
 * Java Genetic Algorithm Library (@__identifier__@).
 * Copyright (c) @__year__@ Franz Wilhelmstötter
 *
 * This library is free software; you can redistribute it and/or
 * modify it under the terms of the GNU Lesser General Public
 * License as published by the Free Software Foundation; either
 * version 2.1 of the License, or (at your option) any later version.
 *
 * This library is distributed in the hope that it will be useful,
 * but WITHOUT ANY WARRANTY; without even the implied warranty of
 * MERCHANTABILITY or FITNESS FOR A PARTICULAR PURPOSE.  See the GNU
 * Lesser General Public License for more details.
 *
 * You should have received a copy of the GNU Lesser General Public
 * License along with this library; if not, write to the Free Software
 * Foundation, Inc., 51 Franklin St, Fifth Floor, Boston, MA  02110-1301  USA
 *
 * Author:
 *     Franz Wilhelmstötter (franz.wilhelmstoetter@gmx.at)
 *
 */
package org.jenetics.util;

import java.util.Random;

/**
 * Abstract {@Random} class with additional <i>next</i> random number methods.
 *
 * @author <a href="mailto:franz.wilhelmstoetter@gmx.at">Franz Wilhelmstötter</a>
 * @since 1.2
<<<<<<< HEAD
 * @version 1.2 &mdash; <em>$Date: 2013-03-26 $</em>
=======
 * @version 1.2 &mdash; <em>$Date: 2013-06-13 $</em>
>>>>>>> 8ef00680
 */
abstract class PRNG extends Random {

	private static final long serialVersionUID = 1L;

	/**
	 * Create a new {@code PRNG} instance with the given {@code seed}.
	 *
	 * @param seed the seed of the new {@code PRNG} instance.
	 */
	protected PRNG(long seed) {
		super(seed);
	}

	/**
	 * Create a new {@code PRNG} instance with a seed created with the
	 * {@link math.random#seed()} value.
	 */
	protected PRNG() {
		this(math.random.seed());
	}

	/**
	 * Returns a pseudorandom, uniformly distributed int value between min and
	 * max (end points included).
	 *
	 * @param min lower bound for generated integer
	 * @param max upper bound for generated integer
	 * @return a random integer greater than or equal to {@code min} and less
	 *         than or equal to {@code max}
	 * @throws IllegalArgumentException if {@code min >= max}
	 *
	 * @see math.random#nextInt(Random, int, int)
	 */
	public int nextInt(final int min, final int max) {
		return math.random.nextInt(this, min, max);
	}

	/**
	 * Returns a pseudorandom, uniformly distributed int value between min
	 * and max (end points included).
	 *
	 * @param min lower bound for generated long integer
	 * @param max upper bound for generated long integer
	 * @return a random long integer greater than or equal to {@code min}
	 *         and less than or equal to {@code max}
	 * @throws IllegalArgumentException if {@code min >= max}
	 *
	 * @see math.random#nextLong(Random, long, long)
	 */
	public long nextLong(final long min, final long max) {
		return math.random.nextLong(this, min, max);
	}


	/**
	 * Returns a pseudorandom, uniformly distributed int value between 0
	 * (inclusive) and the specified value (exclusive), drawn from the given
	 * random number generator's sequence.
	 *
	 * @param n the bound on the random number to be returned. Must be
	 *        positive.
	 * @return the next pseudorandom, uniformly distributed int value
	 *         between 0 (inclusive) and n (exclusive) from the given random
	 *         number generator's sequence
	 * @throws IllegalArgumentException if n is smaller than 1.
	 *
	 * @see math.random#nextLong(Random, long)
	 */
	public long nextLong(final long n) {
		return math.random.nextLong(this, n);
	}

	/**
	 * Returns a pseudorandom, uniformly distributed double value between
	 * min (inclusively) and max (exclusively).
	 *
	 * @param min lower bound for generated float value
	 * @param max upper bound for generated float value
	 * @return a random float greater than or equal to {@code min} and less
	 *         than to {@code max}
	 *
	 * @see math.random#nextFloat(Random, float, float)
	 */
	public float nextFloat(final float min, final float max) {
		return math.random.nextFloat(this, min, max);
	}

	/**
	 * Returns a pseudorandom, uniformly distributed double value between
	 * min (inclusively) and max (exclusively).
	 *
	 * @param min lower bound for generated double value
	 * @param max upper bound for generated double value
	 * @return a random double greater than or equal to {@code min} and less
	 *         than to {@code max}
	 *
	 * @see math.random#nextDouble(Random, double, double)
	 */
	public double nextDouble(final double min, final double max) {
		return math.random.nextDouble(this, min, max);
	}

}<|MERGE_RESOLUTION|>--- conflicted
+++ resolved
@@ -29,11 +29,7 @@
  *
  * @author <a href="mailto:franz.wilhelmstoetter@gmx.at">Franz Wilhelmstötter</a>
  * @since 1.2
-<<<<<<< HEAD
- * @version 1.2 &mdash; <em>$Date: 2013-03-26 $</em>
-=======
  * @version 1.2 &mdash; <em>$Date: 2013-06-13 $</em>
->>>>>>> 8ef00680
  */
 abstract class PRNG extends Random {
 
