--- conflicted
+++ resolved
@@ -34,20 +34,13 @@
  *
  * @author <a href="mailto:franz.wilhelmstoetter@gmx.at">Franz Wilhelmstötter</a>
  * @since 1.0
-<<<<<<< HEAD
- * @version @__version__@ &mdash; <em>$Date: 2014-03-07 $</em>
+ * @version @__version__@ &mdash; <em>$Date: 2014-03-31 $</em>
  */
 public final class FinalReference<T>
 	implements
-		Reference<T>,
 		Supplier<T>,
 		Serializable
 {
-=======
- * @version 2.0 &mdash; <em>$Date: 2014-03-31 $</em>
- */
-public final class FinalReference<T> implements Serializable {
->>>>>>> 2f47a4a7
 	private static final long serialVersionUID = 1L;
 
 	private T _value = null;
