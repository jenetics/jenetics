--- conflicted
+++ resolved
@@ -23,11 +23,7 @@
 /**
  * @author <a href="mailto:franz.wilhelmstoetter@gmx.at">Franz Wilhelmstötter</a>
  * @since 1.0
-<<<<<<< HEAD
  * @version 2.0 &mdash; <em>$Date$</em>
-=======
- * @version 1.3 &mdash; <em>$Date$</em>
->>>>>>> 331ef51e
  */
 abstract class AbstractCharSeq extends ArrayISeq<Character> {
 	private static final long serialVersionUID = 1L;
