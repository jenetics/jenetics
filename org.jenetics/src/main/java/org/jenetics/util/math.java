--- conflicted
+++ resolved
@@ -29,11 +29,7 @@
  *
  * @author <a href="mailto:franz.wilhelmstoetter@gmx.at">Franz Wilhelmstötter</a>
  * @since 1.0
-<<<<<<< HEAD
- * @version 1.3 &mdash; <em>$Date: 2013-06-14 $</em>
-=======
- * @version 1.4 &mdash; <em>$Date: 2013-09-01 $</em>
->>>>>>> 33bb45ce
+ * @version 1.4 &mdash; <em>$Date: 2013-09-02 $</em>
  */
 public final class math extends StaticObject {
 	private math() {}
@@ -517,11 +513,7 @@
 	 *
 	 * @author <a href="mailto:franz.wilhelmstoetter@gmx.at">Franz Wilhelmstötter</a>
 	 * @since 1.3
-<<<<<<< HEAD
-	 * @version 1.3 &mdash; <em>$Date: 2013-06-14 $</em>
-=======
-	 * @version 1.3 &mdash; <em>$Date: 2013-09-01 $</em>
->>>>>>> 33bb45ce
+	 * @version 1.3 &mdash; <em>$Date: 2013-09-02 $</em>
 	 */
 	public static final class statistics extends StaticObject {
 		private statistics() {}
@@ -614,76 +606,11 @@
 	}
 
 	/**
-<<<<<<< HEAD
-	 * Mathematical functions regarding probabilities.
+	 * Some helper method concerning random numbers and random seed generation.
 	 *
 	 * @author <a href="mailto:franz.wilhelmstoetter@gmx.at">Franz Wilhelmstötter</a>
 	 * @since 1.1
-	 * @version 1.3 &mdash; <em>$Date: 2013-06-14 $</em>
-	 */
-	static final class probability extends StaticObject {
-		private probability() {}
-
-		static final long INT_RANGE = pow(2, 32) - 1;
-
-		/**
-		 * Maps the probability, given in the range {@code [0, 1]}, to an
-		 * integer in the range {@code [Integer.MIN_VALUE, Integer.MAX_VALUE]}.
-		 *
-		 * @see {@link #toInt(double)}
-		 * @see {@link #toFloat(int)}
-		 *
-		 * @param probability the probability to widen.
-		 * @return the widened probability.
-		 */
-		static int toInt(final float probability) {
-			return Math.round(INT_RANGE*probability + Integer.MIN_VALUE);
-		}
-
-		/**
-		 * Maps the probability, given in the range {@code [0, 1]}, to an
-		 * integer in the range {@code [Integer.MIN_VALUE, Integer.MAX_VALUE]}.
-		 *
-		 * @see {@link #toInt(float)}
-		 * @see {@link #toFloat(int)}
-		 *
-		 * @param probability the probability to widen.
-		 * @return the widened probability.
-		 */
-		static int toInt(final double probability) {
-			return (int)(Math.round(INT_RANGE*probability) + Integer.MIN_VALUE);
-		}
-
-		/**
-		 * Maps the <i>integer</i> probability, within the range
-		 * {@code [Integer.MIN_VALUE, Integer.MAX_VALUE]} back to a float
-		 * probability within the range {@code [0, 1]}.
-		 *
-		 * @see {@link #toInt(float)}
-		 * @see {@link #toInt(double)}
-		 *
-		 * @param probability the <i>integer</i> probability to map.
-		 * @return the mapped probability within the range {@code [0, 1]}.
-		 */
-		static float toFloat(final int probability) {
-			final long value = (long)probability + Integer.MAX_VALUE;
-			return (float)(value/(double)INT_RANGE);
-		}
-
-	}
-
-	/**
-=======
->>>>>>> 33bb45ce
-	 * Some helper method concerning random numbers and random seed generation.
-	 *
-	 * @author <a href="mailto:franz.wilhelmstoetter@gmx.at">Franz Wilhelmstötter</a>
-	 * @since 1.1
-<<<<<<< HEAD
-	 * @version 1.2 &mdash; <em>$Date: 2013-06-14 $</em>
-=======
-	 * @version 1.2 &mdash; <em>$Date: 2013-09-01 $</em>
->>>>>>> 33bb45ce
+	 * @version 1.2 &mdash; <em>$Date: 2013-09-02 $</em>
 	 */
 	public static final class random extends StaticObject {
 		private random() {}
