/*
 * Java Genetic Algorithm Library (@__identifier__@).
 * Copyright (c) @__year__@ Franz Wilhelmstötter
 *
 * Licensed under the Apache License, Version 2.0 (the "License");
 * you may not use this file except in compliance with the License.
 * You may obtain a copy of the License at
 *
 *      http://www.apache.org/licenses/LICENSE-2.0
 *
 * Unless required by applicable law or agreed to in writing, software
 * distributed under the License is distributed on an "AS IS" BASIS,
 * WITHOUT WARRANTIES OR CONDITIONS OF ANY KIND, either express or implied.
 * See the License for the specific language governing permissions and
 * limitations under the License.
 *
 * Author:
 *    Franz Wilhelmstötter (franz.wilhelmstoetter@gmx.at)
 */
package org.jenetics.util;

import java.util.Random;

/**
 * Object with mathematical functions.
 *
 * @author <a href="mailto:franz.wilhelmstoetter@gmx.at">Franz Wilhelmstötter</a>
 * @since 1.0
<<<<<<< HEAD
 * @version 1.1 &mdash; <em>$Date: 2013-03-26 $</em>
=======
 * @version 1.1 &mdash; <em>$Date: 2013-04-27 $</em>
>>>>>>> d44c9a88
 */
public final class math extends StaticObject {
	private math() {}

	/**
	 * Add to long values and throws an ArithmeticException in the case of an
	 * overflow.
	 *
	 * @param a the first summand.
	 * @param b the second summand.
	 * @return the sum of the given values.
	 * @throws ArithmeticException if the summation would lead to an overflow.
	 */
	public static long plus(final long a, final long b) {
		if (a == Long.MIN_VALUE && b == Long.MIN_VALUE) {
			throw new ArithmeticException(String.format("Overflow: %d + %d", a, b));
		}

		final long z = a + b;
		if (a > 0) {
			if (b > 0 && z < 0) {
				throw new ArithmeticException(String.format("Overflow: %d + %d", a, b));
			}
		} else if (b < 0 && z > 0) {
			throw new ArithmeticException(String.format("Overflow: %d + %d", a, b));
		}

		return z;
	}

	/**
	 * Subtracts to long values and throws an ArithmeticException in the case of
	 * an overflow.
	 *
	 * @param a the minuend.
	 * @param b the subtrahend.
	 * @return the difference of the given values.
	 * @throws ArithmeticException if the subtraction would lead to an overflow.
	 */
	public static long minus(final long a, final long b) {
		final long z = a - b;
		if (a > 0) {
			if (b < 0 && z < 0) {
				throw new ArithmeticException(String.format("Overflow: %d - %d", a, b));
			}
		} else if (b > 0 && z > 0) {
			throw new ArithmeticException(String.format("Overflow: %d - %d", a, b));
		}

		return z;
	}

	/**
	 * Implementation of the <a href="http://en.wikipedia.org/wiki/Kahan_summation_algorithm">
	 * Kahan summation algorithm</a>.
	 *
	 * @param values the values to sum up.
	 * @return the sum of the given {@code values}.
	 * @throws NullPointerException if the given array is {@code null}.
	 */
	public static double sum(final double[] values) {
		double sum = 0.0;
		double c = 0.0;
		double y = 0.0;
		double t = 0.0;

		for (int i = values.length; --i >= 0;) {
			y = values[i] - c;
			t = sum + y;
			c = t - sum - y;
			sum = t;
		}

		return sum;
	}

	/**
	 * Add the values of the given array.
	 *
	 * @param values the values to add.
	 * @return the values sum.
	 * @throws NullPointerException if the values are null;
	 */
	public static long sum(final long[] values) {
		long sum = 0;
		for (int i = values.length; --i >= 0;) {
			sum += values[i];
		}
		return sum;
	}

	/**
	 * Normalize the given double array, so that it sum to one. The
	 * normalization is performed in place and the same {@code values} are
	 * returned.
	 *
	 * @param values the values to normalize.
	 * @return the {@code values} array.
	 * @throws NullPointerException if the given double array is {@code null}.
	 */
	public static double[] normalize(final double[] values) {
		final double sum = 1.0/sum(values);
		for (int i = values.length; --i >= 0;) {
			values[i] = values[i]*sum;
		}

		return values;
	}

	/**
	 * Return the minimum value of the given double array.
	 *
	 * @param values the double array.
	 * @return the minimum value or {@link Double#NaN} if the given array is
	 *         empty.
	 * @throws NullPointerException if the given array is {@code null}.
	 */
	public static double min(final double[] values) {
		double min = Double.NaN;
		if (values.length > 0) {
			min = values[0];

			for (int i = values.length; --i >= 1;) {
				if (values[i] < min) {
					min = values[i];
				}
			}
		}

		return min;
	}

	/**
	 * Return the maximum value of the given double array.
	 *
	 * @param values the double array.
	 * @return the maximum value or {@link Double#NaN} if the given array is
	 *         empty.
	 * @throws NullPointerException if the given array is {@code null}.
	 */
	public static double max(final double[] values) {
		double max = Double.NaN;
		if (values.length > 0) {
			max = values[0];

			for (int i = values.length; --i >= 1;) {
				if (values[i] > max) {
					max = values[i];
				}
			}
		}

		return max;
	}

	/**
	 * <i>Clamping</i> a value between a pair of boundary values.
	 * <i>Note: using clamp with floating point numbers may give unexpected
	 * results if one of the values is {@code NaN}.</i>
	 *
	 * @param v the value to <i>clamp</i>
	 * @param lo the lower bound.
	 * @param hi the upper bound.
	 * @return The clamped value:
	 *        <ul>
	 *            <li>{@code lo if v < lo}</li>
	 *            <li>{@code hi if hi < v}</li>
	 *            <li>{@code otherwise, v}</li>
	 *        </ul>
	 */
	public static double clamp(final double v, final double lo, final double hi) {
		return v < lo ? lo : (v > hi ? hi : v);
	}

	/**
	 * Component wise multiplication of the given double array.
	 *
	 * @param values the double values to multiply.
	 * @param multiplier the multiplier.
	 * @throws NullPointerException if the given double array is {@code null}.
	 */
	public static void times(final double[] values, final double multiplier) {
		for (int i = values.length; --i >= 0;) {
			values[i] *= multiplier;
		}
	}

	/**
	 * Component wise division of the given double array.
	 *
	 * @param values the double values to divide.
	 * @param divisor the divisor.
	 * @throws NullPointerException if the given double array is {@code null}.
	 */
	public static void divide(final double[] values, final double divisor) {
		for (int i = values.length; --i >= 0;) {
			values[i] /= divisor;
		}
	}

	/**
	 * Binary exponentiation algorithm.
	 *
	 * @param b the base number.
	 * @param e the exponent.
	 * @return {@code b^e}.
	 */
	public static long pow(final long b, final long e) {
		long base = b;
		long exp = e;
		long result = 1;

		while (exp != 0) {
			if ((exp & 1) != 0) {
				result *= base;
			}
			exp >>>= 1;
			base *= base;
		}

		return result;
	}

	static int gcd(final int a, final int b) {
		int x = a;
		int y = b;
		int mod = x%y;

		while (mod != 0) {
			x = y;
			y = mod;
			mod = x%y;
		}

		return y;
	}

	static boolean isMultiplicationSave(final int a, final int b) {
		final long m = (long)a*(long)b;
		return m >= Integer.MIN_VALUE && m <= Integer.MAX_VALUE;
	}

	/**
	 * Return the <a href="http://en.wikipedia.org/wiki/Unit_in_the_last_place">ULP</a>
	 * distance of the given two double values.
	 *
	 * @param a first double.
	 * @param b second double.
	 * @return the ULP distance.
	 * @throws ArithmeticException if the distance doesn't fit in a long value.
	 */
	public static long ulpDistance(final double a, final double b) {
		return minus(ulpPosition(a), ulpPosition(b));
	}

	/**
	 * Calculating the <a href="http://en.wikipedia.org/wiki/Unit_in_the_last_place">ULP</a>
	 * position of a double number.
	 *
	 * [code]
	 * double a = 0.0;
	 * for (int i = 0; i < 10; ++i) {
	 *     a = Math.nextAfter(a, Double.POSITIVE_INFINITY);
	 * }
	 *
	 * for (int i = 0; i < 19; ++i) {
	 *     a = Math.nextAfter(a, Double.NEGATIVE_INFINITY);
	 *     System.out.println(
	 *          a + "\t" + ulpPosition(a) + "\t" + ulpDistance(0.0, a)
	 *     );
	 * }
	 * [/code]
	 *
	 * The code fragment above will create the following output:
	 * <pre>
	 *   4.4E-323    9  9
	 *   4.0E-323    8  8
	 *   3.5E-323    7  7
	 *   3.0E-323    6  6
	 *   2.5E-323    5  5
	 *   2.0E-323    4  4
	 *   1.5E-323    3  3
	 *   1.0E-323    2  2
	 *   4.9E-324    1  1
	 *   0.0         0  0
	 *  -4.9E-324   -1  1
	 *  -1.0E-323   -2  2
	 *  -1.5E-323   -3  3
	 *  -2.0E-323   -4  4
	 *  -2.5E-323   -5  5
	 *  -3.0E-323   -6  6
	 *  -3.5E-323   -7  7
	 *  -4.0E-323   -8  8
	 *  -4.4E-323   -9  9
	 * </pre>
	 *
	 * @param a the double number.
	 * @return the ULP position.
	 */
	public static long ulpPosition(final double a) {
		long t = Double.doubleToLongBits(a);
		if (t < 0) {
			t = Long.MIN_VALUE - t;
		}
		return t;
	}


	/**
	 * Mathematical functions regarding probabilities.
	 *
	 * @author <a href="mailto:franz.wilhelmstoetter@gmx.at">Franz Wilhelmstötter</a>
	 * @since 1.1
<<<<<<< HEAD
	 * @version 1.1 &mdash; <em>$Date: 2013-03-26 $</em>
=======
	 * @version 1.1 &mdash; <em>$Date: 2013-04-27 $</em>
>>>>>>> d44c9a88
	 */
	static final class probability extends StaticObject {
		private probability() {}

		static final long INT_RANGE = pow(2, 32) - 1;


		/**
		 * Maps the probability, given in the range {@code [0, 1]}, to an
		 * integer in the range {@code [Integer.MIN_VALUE, Integer.MAX_VALUE]}.
		 *
		 * @param probability the probability to widen.
		 * @return the widened probability.
		 */
		static int toInt(final double probability) {
			return (int)(Math.round(INT_RANGE*probability) + Integer.MIN_VALUE);
		}

	}

	/**
	 * Some helper method concerning random numbers and random seed generation.
	 *
	 * @author <a href="mailto:franz.wilhelmstoetter@gmx.at">Franz Wilhelmstötter</a>
	 * @since 1.1
<<<<<<< HEAD
	 * @version 1.2 &mdash; <em>$Date: 2013-03-26 $</em>
=======
	 * @version 1.2 &mdash; <em>$Date: 2013-04-27 $</em>
>>>>>>> d44c9a88
	 */
	public static final class random extends StaticObject {
		private random() {}

		/**
		 * Returns a pseudorandom, uniformly distributed int value between min
		 * and max (min and max included).
		 *
		 * @param min lower bound for generated integer
		 * @param max upper bound for generated integer
		 * @return a random integer greater than or equal to {@code min} and
		 *         less than or equal to {@code max}
		 * @throws IllegalArgumentException if {@code min >= max}
		 */
		public static int nextInt(
			final Random random, final int min, final int max
		) {
			if (min >= max) {
				throw new IllegalArgumentException(String.format(
					"Min >= max: %d >= %d", min, max
				));
			}

			final int diff = max - min + 1;
			int result = 0;

			if (diff <= 0) {
				do {
					result = random.nextInt();
				} while (result < min || result > max);
			} else {
				result = random.nextInt(diff) + min;
			}

			return result;
		}

		/**
		 * Returns a pseudorandom, uniformly distributed int value between min
		 * and max (min and max included).
		 *
		 * @param min lower bound for generated long integer
		 * @param max upper bound for generated long integer
		 * @return a random long integer greater than or equal to {@code min}
		 *         and less than or equal to {@code max}
		 * @throws IllegalArgumentException if {@code min >= max}
		 */
		public static long nextLong(
			final Random random, final long min, final long max
		) {
			if (min >= max) {
				throw new IllegalArgumentException(String.format(
					"min >= max: %d >= %d.", min, max
				));
			}

			final long diff = (max - min) + 1;
			long result = 0;

			if (diff <= 0) {
				do {
					result = random.nextLong();
				} while (result < min || result > max);
			} else if (diff < Integer.MAX_VALUE) {
				result = random.nextInt((int)diff) + min;
			} else {
				result = nextLong(random, diff) + min;
			}

			return result;
		}

		/**
		 * Returns a pseudorandom, uniformly distributed int value between 0
		 * (inclusive) and the specified value (exclusive), drawn from the given
		 * random number generator's sequence.
		 *
		 * @param random the random engine used for creating the random number.
		 * @param n the bound on the random number to be returned. Must be
		 *        positive.
		 * @return the next pseudorandom, uniformly distributed int value
		 *         between 0 (inclusive) and n (exclusive) from the given random
		 *         number generator's sequence
		 * @throws IllegalArgumentException if n is smaller than 1.
		 */
		public static long nextLong(final Random random, final long n) {
			if (n <= 0) {
				throw new IllegalArgumentException(String.format(
					"n is smaller than one: %d", n
				));
			}

			long bits;
			long result;
			do {
				bits = random.nextLong() & 0x7fffffffffffffffL;
				result = bits%n;
			} while (bits - result + (n - 1) < 0);

			return result;
		}

		/**
		 * Returns a pseudorandom, uniformly distributed double value between
		 * min (inclusively) and max (exclusively).
		 *
		 * @param random the random engine used for creating the random number.
		 * @param min lower bound for generated float value
		 * @param max upper bound for generated float value
		 * @return a random float greater than or equal to {@code min} and less
		 *         than to {@code max}
		 */
		public static float nextFloat(
			final Random random, final float min, final float max
		) {
			return random.nextFloat()*(max - min) + min;
		}

		/**
		 * Returns a pseudorandom, uniformly distributed double value between
		 * min (inclusively) and max (exclusively).
		 *
		 * @param random the random engine used for creating the random number.
		 * @param min lower bound for generated double value
		 * @param max upper bound for generated double value
		 * @return a random double greater than or equal to {@code min} and less
		 *         than to {@code max}
		 */
		public static double nextDouble(
			final Random random, final double min, final double max
		) {
			return random.nextDouble()*(max - min) + min;
		}

		/**
		 * Create a new <em>seed</em> byte array of the given length.
		 *
		 * @see #seed(byte[])
		 * @see #seed()
		 *
		 * @param length the length of the returned byte array.
		 * @return a new <em>seed</em> byte array of the given length
		 * @throws NegativeArraySizeException if the given length is smaller
		 *         than zero.
		 */
		public static byte[] seedBytes(final int length) {
			return seed(new byte[length]);
		}

		/**
		 * Fills the given byte array with random bytes, created by successive
		 * calls of the {@link #seed()} method.
		 *
		 * @see #seed()
		 *
		 * @param seed the byte array seed to fill with random bytes.
		 * @return the given byte array, for method chaining.
		 * @throws NullPointerException if the {@code seed} array is
		 *         {@code null}.
		 */
		public static byte[] seed(final byte[] seed) {
			for (int i = 0, len = seed.length; i < len;) {
				int n = Math.min(len - i, Long.SIZE/Byte.SIZE);

				for (long x = seed(); n-- > 0; x >>= Byte.SIZE) {
					seed[i++] = (byte)x;
				}
			}

			return seed;
		}

		/**
		 * Calculating a 64 bit seed value which can be used for initializing
		 * PRNGs. This method uses a combination of {@code System.nanoTime()}
		 * and {@code new Object().hashCode()} calls to create a reasonable safe
		 * seed value:
		 * <p/>
		 * [code]
		 * public static long seed() {
		 *     return seed(System.nanoTime());
		 * }
		 * [/code]
		 * <p/>
		 * This method passes all of the statistical tests of the
		 * <a href="http://www.phy.duke.edu/~rgb/General/dieharder.php">
		 * dieharder</a> test suite&mdash;executed on a linux machine with
		 * JDK version 1.7. <em>Since there is no prove that this will the case
		 * for every Java version and OS, it is recommended to only use this
		 * method for seeding other PRNGs.</em>
		 *
		 * @see #seed(long)
		 *
		 * @return the random seed value.
		 */
		public static long seed() {
			return seed(System.nanoTime());
		}

		/**
		 * Uses the given {@code base} value to create a reasonable safe seed
		 * value. This is done by combining it with values of
		 * {@code new Object().hashCode()}:
		 * <p/>
		 * [code]
		 * public static long seed(final long base) {
		 *     final long objectHashSeed = ((long)(new Object().hashCode()) << 32) |
		 *                                         new Object().hashCode();
		 *     long seed = base ^ objectHashSeed;
		 *     seed ^= seed << 17;
		 *     seed ^= seed >>> 31;
		 *     seed ^= seed << 8;
		 *     return seed;
		 * }
		 * [/code]
		 *
		 * @param base the base value of the seed to create
		 * @return the created seed value.
		 */
		public static long seed(final long base) {
			long seed = base ^ objectHashSeed();
			seed ^= seed << 17;
			seed ^= seed >>> 31;
			seed ^= seed << 8;
			return seed;
		}


		private static long objectHashSeed() {
			return ((long)(new Object().hashCode()) << 32) |
							new Object().hashCode();
		}


		/*
		 * Conversion methods used by the 'Random' engine from the JDK.
		 */

		static float toFloat(final int a) {
			return (a >>> 8)/((float)(1 << 24));
		}

		static float toFloat(final long a) {
			return (int)(a >>> 40)/((float)(1 << 24));
		}

		static double toDouble(final long a) {
			return (((a >>> 38) << 27) + (((int)a) >>> 5))/(double)(1L << 53);
		}

		static double toDouble(final int a, final int b) {
			return (((long)(a >>> 6) << 27) + (b >>> 5))/(double)(1L << 53);
		}

		/*
		 * Conversion methods used by the Apache Commons BitStreamGenerator.
		 */

		static float toFloat2(final int a) {
			return (a >>> 9)*0x1.0p-23f;
		}

		static float toFloat2(final long a) {
			return (int)(a >>> 41)*0x1.0p-23f;
		}

		static double toDouble2(final long a) {
			return (a & 0xFFFFFFFFFFFFFL)*0x1.0p-52d;
		}

		static double toDouble2(final int a, final int b) {
			return (((long)(a >>> 6) << 26) | (b >>> 6))*0x1.0p-52d;
		}

	}


}




<|MERGE_RESOLUTION|>--- conflicted
+++ resolved
@@ -26,11 +26,7 @@
  *
  * @author <a href="mailto:franz.wilhelmstoetter@gmx.at">Franz Wilhelmstötter</a>
  * @since 1.0
-<<<<<<< HEAD
- * @version 1.1 &mdash; <em>$Date: 2013-03-26 $</em>
-=======
- * @version 1.1 &mdash; <em>$Date: 2013-04-27 $</em>
->>>>>>> d44c9a88
+ * @version 1.1 &mdash; <em>$Date: 2013-05-22 $</em>
  */
 public final class math extends StaticObject {
 	private math() {}
@@ -344,11 +340,7 @@
 	 *
 	 * @author <a href="mailto:franz.wilhelmstoetter@gmx.at">Franz Wilhelmstötter</a>
 	 * @since 1.1
-<<<<<<< HEAD
-	 * @version 1.1 &mdash; <em>$Date: 2013-03-26 $</em>
-=======
-	 * @version 1.1 &mdash; <em>$Date: 2013-04-27 $</em>
->>>>>>> d44c9a88
+	 * @version 1.1 &mdash; <em>$Date: 2013-05-22 $</em>
 	 */
 	static final class probability extends StaticObject {
 		private probability() {}
@@ -374,11 +366,7 @@
 	 *
 	 * @author <a href="mailto:franz.wilhelmstoetter@gmx.at">Franz Wilhelmstötter</a>
 	 * @since 1.1
-<<<<<<< HEAD
-	 * @version 1.2 &mdash; <em>$Date: 2013-03-26 $</em>
-=======
-	 * @version 1.2 &mdash; <em>$Date: 2013-04-27 $</em>
->>>>>>> d44c9a88
+	 * @version 1.2 &mdash; <em>$Date: 2013-05-22 $</em>
 	 */
 	public static final class random extends StaticObject {
 		private random() {}
