/*
 * Java Genetic Algorithm Library (@__identifier__@).
 * Copyright (c) @__year__@ Franz Wilhelmstötter
 *
 * Licensed under the Apache License, Version 2.0 (the "License");
 * you may not use this file except in compliance with the License.
 * You may obtain a copy of the License at
 *
 *      http://www.apache.org/licenses/LICENSE-2.0
 *
 * Unless required by applicable law or agreed to in writing, software
 * distributed under the License is distributed on an "AS IS" BASIS,
 * WITHOUT WARRANTIES OR CONDITIONS OF ANY KIND, either express or implied.
 * See the License for the specific language governing permissions and
 * limitations under the License.
 *
 * Author:
 *    Franz Wilhelmstötter (franz.wilhelmstoetter@gmx.at)
 */
package org.jenetics.util;

import java.io.File;
import java.io.FileInputStream;
import java.io.FileOutputStream;
import java.io.IOException;
import java.io.InputStream;
import java.io.ObjectInputStream;
import java.io.ObjectOutputStream;
import java.io.OutputStream;
import java.nio.file.Path;

import javolution.xml.XMLObjectReader;
import javolution.xml.XMLObjectWriter;
import javolution.xml.stream.XMLStreamException;

/**
 * Class for object serialization. The following example shows how to write and
 * reload a given population.
 *
 * [code]
 * // Writing the population to disk.
 * final File file = new File("population.xml");
 * IO.xml.write(ga.getPopulation(), file);
 *
 * // Reading the population from disk.
 * final Population<Float64Gene,Float64> population =
 *     (Population<Float64Gene, Float64)IO.xml.read(file);
 * ga.setPopulation(population);
 *[/code]
 *
 * @author <a href="mailto:franz.wilhelmstoetter@gmx.at">Franz Wilhelmstötter</a>
 * @since 1.0
 * @version 2.0 &mdash; <em>$Date$</em>
 */
public abstract class IO {

	protected IO() {
	}

	/**
	 * IO implementation for <i>XML</i> serialization.
	 */
	public static final IO xml = new IO() {

		@Override
		public void write(final Object object, final OutputStream out)
			throws IOException
		{
			try {
				final OutputStream nco = new NonClosableOutputStream(out);
				final XMLObjectWriter writer = XMLObjectWriter.newInstance(nco);
				writer.setIndentation("\t");
				try {
					writer.write(object);
					writer.flush();
				} finally {
					writer.reset();
				}
			} catch (XMLStreamException e) {
				throw new IOException(e);
			}
		}

		@Override
		public <T> T read(final Class<T> type, final InputStream in)
			throws IOException
		{
			try {
				final InputStream nci = new NonClosableInputStream(in);
				final XMLObjectReader reader = XMLObjectReader.newInstance(nci);
				try {
					return type.cast(reader.read());
				} finally {
					reader.reset();
				}
			} catch (XMLStreamException e) {
				throw new IOException(e);
			}
		}
	};

	/**
	 * IO implementation for "native" <i>Java</i> serialization.
	 */
	public static IO object = new IO() {

		@Override
		public void write(final Object object, final OutputStream out)
			throws IOException
		{
			final ObjectOutputStream oout = new ObjectOutputStream(out);
			oout.writeObject(object);
			out.flush();
		}

		@Override
		public <T> T read(final Class<T> type, final InputStream in)
			throws IOException
		{
			final ObjectInputStream oin = new ObjectInputStream(in);
			try {
				return type.cast(oin.readObject());
			} catch (ClassNotFoundException e) {
				throw new IOException(e);
			}
		}
	};


	/**
	 * Write the (serializable) object to the given path.
	 *
	 * @param object the object to serialize.
	 * @param path the path to write the object to.
	 * @throws NullPointerException if one of the arguments is {@code null}.
	 * @throws IOException if the object could not be serialized.
	 */
	public void write(final Object object, final String path)
		throws IOException
	{
		write(object, new File(path));
	}

	/**
	 * Write the (serializable) object to the given path.
	 *
	 * @param object the object to serialize.
	 * @param path the path to write the object to.
	 * @throws NullPointerException if one of the arguments is {@code null}.
	 * @throws IOException if the object could not be serialized.
	 */
	public void write(final Object object, final Path path)
		throws IOException
	{
		write(object, path.toFile());
	}

	/**
	 * Write the (serializable) object to the given file.
	 *
	 * @param object the object to serialize.
	 * @param file the file to write the object to.
	 * @throws NullPointerException if one of the arguments is {@code null}.
	 * @throws IOException if the object could not be serialized.
	 */
	public void write(final Object object, final File file)
		throws IOException
	{
		try (final FileOutputStream out = new FileOutputStream(file)) {
			write(object, out);
		}
	}

	/**
	 * Write the (serializable) object to the given output stream.
	 *
	 * @param object the object to serialize.
	 * @param out the output stream to write the object to.
	 * @throws NullPointerException if one of the arguments is {@code null}.
	 * @throws IOException if the object could not be serialized.
	 */
	public abstract void write(final Object object, final OutputStream out)
		throws IOException;

	/**
	 * Reads an object from the given file.
	 *
	 * @param path the path to read from.
	 * @param type the type of the read object.
	 * @return the de-serialized object.
	 * @throws NullPointerException if the input stream {@code in} is {@code null}.
	 * @throws IOException if the object could not be read.
	 */
	public <T> T read(final Class<T> type, final String path)
		throws IOException
	{
		try (final FileInputStream in = new FileInputStream(new File(path))) {
			return read(type, in);
		}
	}

	/**
	 * Reads an object from the given file.
	 *
	 * @param path the path to read from.
	 * @return the de-serialized object.
	 * @throws NullPointerException if the input stream {@code in} is {@code null}.
	 * @throws IOException if the object could not be read.
	 */
	public Object read(final String path) throws IOException {
		return read(Object.class, path);
	}

	/**
	 * Reads an object from the given file.
	 *
	 * @param path the path to read from.
	 * @param type the type of the read object.
	 * @return the de-serialized object.
	 * @throws NullPointerException if the input stream {@code in} is {@code null}.
	 * @throws IOException if the object could not be read.
	 */
	public <T> T read(final Class<T> type, final Path path)
		throws IOException
	{
		try (final FileInputStream in = new FileInputStream(path.toFile())) {
			return read(type, in);
		}
	}

	/**
	 * Reads an object from the given file.
	 *
	 * @param path the path to read from.
	 * @return the de-serialized object.
	 * @throws NullPointerException if the input stream {@code in} is {@code null}.
	 * @throws IOException if the object could not be read.
	 */
	public Object read(final Path path) throws IOException {
		return read(Object.class, path);
	}

	/**
	 * Reads an object from the given file.
	 *
	 * @param file the file to read from.
	 * @param type the type of the read object.
	 * @return the de-serialized object.
	 * @throws NullPointerException if the input stream {@code in} is {@code null}.
	 * @throws IOException if the object could not be read.
	 */
	public <T> T read(final Class<T> type, final File file)
		throws IOException
	{
		try (final FileInputStream in = new FileInputStream(file)) {
			return read(type, in);
		}
	}

	/**
	 * Reads an object from the given file.
	 *
	 * @param file the file to read from.
	 * @return the de-serialized object.
	 * @throws NullPointerException if the input stream {@code in} is {@code null}.
	 * @throws IOException if the object could not be read.
	 */
	public Object read(final File file) throws IOException {
		return read(Object.class, file);
	}

	/**
	 * Reads an object from the given input stream.
	 *
	 * @param in the input stream to read from.
	 * @param type the type of the read object.
	 * @return the de-serialized object.
	 * @throws NullPointerException if the input stream {@code in} is {@code null}.
	 * @throws IOException if the object could not be read.
	 */
	public abstract <T> T read(final Class<T> type, final InputStream in)
		throws IOException;

	/**
	 * Reads an object from the given input stream.
	 *
	 * @param in the input stream to read from.
	 * @return the de-serialized object.
	 * @throws NullPointerException if the input stream {@code in} is {@code null}.
	 * @throws IOException if the object could not be read.
	 */
	public Object read(final InputStream in) throws IOException {
		return read(Object.class, in);
	}


	/**
	 * @author <a href="mailto:franz.wilhelmstoetter@gmx.at">Franz Wilhelmstötter</a>
<<<<<<< HEAD
	 * @version 2.0 &ndash; <em>$Revision$</em>
=======
	 * @version 1.0 &mdash; <em>$Date$</em>
>>>>>>> 331ef51e
	 */
	private static final class NonClosableOutputStream extends OutputStream {
		private final OutputStream _adoptee;

		public NonClosableOutputStream(final OutputStream adoptee) {
			_adoptee = adoptee;
		}

		@Override
		public void close() throws IOException {
			//Ignore close call.
			_adoptee.flush();
		}

		@Override
		public boolean equals(Object obj) {
			return _adoptee.equals(obj);
		}

		@Override
		public void flush() throws IOException {
			_adoptee.flush();
		}

		@Override
		public int hashCode() {
			return _adoptee.hashCode();
		}

		@Override
		public String toString() {
			return _adoptee.toString();
		}

		@Override
		public void write(byte[] b, int off, int len) throws IOException {
			_adoptee.write(b, off, len);
		}

		@Override
		public void write(byte[] b) throws IOException {
			_adoptee.write(b);
		}

		@Override
		public void write(int b) throws IOException {
			_adoptee.write(b);
		}

	}

	/**
	 * @author <a href="mailto:franz.wilhelmstoetter@gmx.at">Franz Wilhelmstötter</a>
<<<<<<< HEAD
	 * @version 2.0 &ndash; <em>$Revision$</em>
=======
	 * @version 1.0 &mdash; <em>$Date$</em>
>>>>>>> 331ef51e
	 */
	private static final class NonClosableInputStream extends InputStream {
		private final InputStream _adoptee;

		public NonClosableInputStream(final InputStream adoptee) {
			_adoptee = adoptee;
		}

		@Override
		public int available() throws IOException {
			return _adoptee.available();
		}

		@Override
		public void close() throws IOException {
		}

		@Override
		public void mark(int readlimit) {
			_adoptee.mark(readlimit);
		}

		@Override
		public boolean markSupported() {
			return _adoptee.markSupported();
		}

		@Override
		public int read() throws IOException {
			return _adoptee.read();
		}

		@Override
		public int read(byte[] b, int off, int len) throws IOException {
			return _adoptee.read(b, off, len);
		}

		@Override
		public int read(byte[] b) throws IOException {
			return _adoptee.read(b);
		}

		@Override
		public void reset() throws IOException {
			_adoptee.reset();
		}

		@Override
		public long skip(long n) throws IOException {
			return _adoptee.skip(n);
		}
	}

}<|MERGE_RESOLUTION|>--- conflicted
+++ resolved
@@ -296,11 +296,7 @@
 
 	/**
 	 * @author <a href="mailto:franz.wilhelmstoetter@gmx.at">Franz Wilhelmstötter</a>
-<<<<<<< HEAD
-	 * @version 2.0 &ndash; <em>$Revision$</em>
-=======
-	 * @version 1.0 &mdash; <em>$Date$</em>
->>>>>>> 331ef51e
+	 * @version 2.0 &ndash; <em>$Revision: 4ffc28a6e2ef $</em>
 	 */
 	private static final class NonClosableOutputStream extends OutputStream {
 		private final OutputStream _adoptee;
@@ -354,11 +350,7 @@
 
 	/**
 	 * @author <a href="mailto:franz.wilhelmstoetter@gmx.at">Franz Wilhelmstötter</a>
-<<<<<<< HEAD
-	 * @version 2.0 &ndash; <em>$Revision$</em>
-=======
-	 * @version 1.0 &mdash; <em>$Date$</em>
->>>>>>> 331ef51e
+	 * @version 2.0 &ndash; <em>$Revision: 4ffc28a6e2ef $</em>
 	 */
 	private static final class NonClosableInputStream extends InputStream {
 		private final InputStream _adoptee;
