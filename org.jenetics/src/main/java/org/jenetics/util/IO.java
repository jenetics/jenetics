--- conflicted
+++ resolved
@@ -50,11 +50,7 @@
  *
  * @author <a href="mailto:franz.wilhelmstoetter@gmx.at">Franz Wilhelmstötter</a>
  * @since 1.0
-<<<<<<< HEAD
- * @version 2.0 &mdash; <em>$Date: 2013-05-25 $</em>
-=======
- * @version 1.0 &mdash; <em>$Date: 2013-06-05 $</em>
->>>>>>> 8ef00680
+ * @version 2.0 &mdash; <em>$Date: 2013-07-12 $</em>
  */
 public abstract class IO {
 
@@ -300,11 +296,7 @@
 
 	/**
 	 * @author <a href="mailto:franz.wilhelmstoetter@gmx.at">Franz Wilhelmstötter</a>
-<<<<<<< HEAD
-	 * @version 2.0 &ndash; <em>$Revision$</em>
-=======
-	 * @version 1.0 &mdash; <em>$Date: 2013-06-05 $</em>
->>>>>>> 8ef00680
+	 * @version 2.0 &ndash; <em>$Revision: 4ffc28a6e2ef $</em>
 	 */
 	private static final class NonClosableOutputStream extends OutputStream {
 		private final OutputStream _adoptee;
@@ -358,11 +350,7 @@
 
 	/**
 	 * @author <a href="mailto:franz.wilhelmstoetter@gmx.at">Franz Wilhelmstötter</a>
-<<<<<<< HEAD
-	 * @version 2.0 &ndash; <em>$Revision$</em>
-=======
-	 * @version 1.0 &mdash; <em>$Date: 2013-06-05 $</em>
->>>>>>> 8ef00680
+	 * @version 2.0 &ndash; <em>$Revision: 4ffc28a6e2ef $</em>
 	 */
 	private static final class NonClosableInputStream extends InputStream {
 		private final InputStream _adoptee;
