--- conflicted
+++ resolved
@@ -30,11 +30,7 @@
  *
  * @author <a href="mailto:franz.wilhelmstoetter@gmx.at">Franz Wilhelmstötter</a>
  * @since 1.0
-<<<<<<< HEAD
- * @version 1.0 &mdash; <em>$Date: 2013-06-21 $</em>
-=======
  * @version 1.0 &mdash; <em>$Date: 2013-07-10 $</em>
->>>>>>> 8ef00680
  */
 class ArraySeqIterator<T> implements ListIterator<T> {
 	final ArraySeq<T> _array;
