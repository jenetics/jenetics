/*
 * Java Genetic Algorithm Library (@__identifier__@).
 * Copyright (c) @__year__@ Franz Wilhelmstötter
 *
 * Licensed under the Apache License, Version 2.0 (the "License");
 * you may not use this file except in compliance with the License.
 * You may obtain a copy of the License at
 *
 *      http://www.apache.org/licenses/LICENSE-2.0
 *
 * Unless required by applicable law or agreed to in writing, software
 * distributed under the License is distributed on an "AS IS" BASIS,
 * WITHOUT WARRANTIES OR CONDITIONS OF ANY KIND, either express or implied.
 * See the License for the specific language governing permissions and
 * limitations under the License.
 *
 * Author:
 *    Franz Wilhelmstötter (franz.wilhelmstoetter@gmx.at)
 */
package org.jenetics.util;

import static java.util.Objects.requireNonNull;
import static org.jenetics.util.object.hashCodeOf;

/**
 * @author <a href="mailto:franz.wilhelmstoetter@gmx.at">Franz Wilhelmstötter</a>
 * @since 1.0
<<<<<<< HEAD
 * @version 2.0 &mdash; <em>$Date: 2013-05-25 $</em>
=======
 * @version 1.0 &mdash; <em>$Date: 2013-06-11 $</em>
>>>>>>> 8ef00680
 */
public class Range<C extends Comparable<? super C>> extends Tuple2<C, C> {

	/**
	 * Create a new range object.
	 *
	 * @param min the minimum value of the domain.
	 * @param max the maximum value of the domain.
	 * @throws IllegalArgumentException if {@code min >= max}
	 * @throws NullPointerException if one of the arguments is {@code null}.
	 */
	public Range(final C min, final C max) {
		super(requireNonNull(min, "Min value"), requireNonNull(max, "Max value"));
		if (min.compareTo(max) >= 0) {
			throw new IllegalArgumentException(String.format(
					"Min value must be smaller the max value: [%s, %s]", min, max
				));
		}
	}

	public C getMin() {
		return _1;
	}

	public C getMax() {
		return _2;
	}

	public boolean contains(final C value) {
		return _1.compareTo(value) <= 0 && _2.compareTo(value) >= 0;
	}

	@Override
	public int hashCode() {
		return hashCodeOf(Range.class).and(super.hashCode()).value();
	}

}<|MERGE_RESOLUTION|>--- conflicted
+++ resolved
@@ -25,11 +25,7 @@
 /**
  * @author <a href="mailto:franz.wilhelmstoetter@gmx.at">Franz Wilhelmstötter</a>
  * @since 1.0
-<<<<<<< HEAD
- * @version 2.0 &mdash; <em>$Date: 2013-05-25 $</em>
-=======
- * @version 1.0 &mdash; <em>$Date: 2013-06-11 $</em>
->>>>>>> 8ef00680
+ * @version 2.0 &mdash; <em>$Date: 2013-07-12 $</em>
  */
 public class Range<C extends Comparable<? super C>> extends Tuple2<C, C> {
 
