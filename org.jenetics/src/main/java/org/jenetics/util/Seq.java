/*
 * Java Genetic Algorithm Library (@__identifier__@).
 * Copyright (c) @__year__@ Franz Wilhelmstötter
 *
 * Licensed under the Apache License, Version 2.0 (the "License");
 * you may not use this file except in compliance with the License.
 * You may obtain a copy of the License at
 *
 *      http://www.apache.org/licenses/LICENSE-2.0
 *
 * Unless required by applicable law or agreed to in writing, software
 * distributed under the License is distributed on an "AS IS" BASIS,
 * WITHOUT WARRANTIES OR CONDITIONS OF ANY KIND, either express or implied.
 * See the License for the specific language governing permissions and
 * limitations under the License.
 *
 * Author:
 *    Franz Wilhelmstötter (franz.wilhelmstoetter@gmx.at)
 */
package org.jenetics.util;

import static java.util.Objects.requireNonNull;

import java.util.Collection;
import java.util.Comparator;
import java.util.Iterator;
import java.util.List;
<<<<<<< HEAD
import java.util.RandomAccess;
import java.util.function.BiFunction;
import java.util.function.Function;
import java.util.function.IntFunction;
import java.util.function.Predicate;

import org.jenetics.internal.util.SeqIteratorAdapter;
import org.jenetics.internal.util.SeqListAdapter;
import org.jenetics.internal.util.SeqMappedIteratorAdapter;
=======
>>>>>>> d18bf87f

/**
 * General interface for a ordered, fixed sized, object sequence.
 * <br/>
 * Use the {@link #asList()} method to work together with the
 * <a href="http://download.oracle.com/javase/6/docs/technotes/guides/collections/index.html">
 * Java Collection Framework</a>.
 *
 * @author <a href="mailto:franz.wilhelmstoetter@gmx.at">Franz Wilhelmstötter</a>
 * @since 1.0
<<<<<<< HEAD
 * @version @__version__@ &mdash; <em>$Date: 2013-10-17 $</em>
=======
 * @version 1.3 &mdash; <em>$Date: 2014-01-05 $</em>
>>>>>>> d18bf87f
 */
public interface Seq<T> extends Iterable<T>, IntFunction<T> {

	/**
	 * Return the value at the given {@code index}.
	 *
	 * @param index index of the element to return.
	 * @return the value at the given {@code index}.
	 * @throws IndexOutOfBoundsException if the index is out of range
<<<<<<< HEAD
	 *         {@code (index < 0 || index >= size())}.
=======
	 *         <code>(index < 0 || index >= size())</code>.
>>>>>>> d18bf87f
	 */
	public T get(final int index);

	@Override
	public default T apply(final int index) {
		return get(index);
	}

	/**
	 * Check if the value of the {@code IntFunction} is defined at the given
	 * {@code index}.
	 *
	 * @param index the index to test.
	 * @return {@code true} if {@code index >= 0 && index < length()},
	 *         {@code false} otherwise.
	 */
	public default boolean isDefinedAt(final int index) {
		return index >= 0 && index < length();
	}

	/**
	 * Return the length of this sequence. Once the sequence is created, the
	 * length can't be changed.
	 *
	 * @return the length of this sequence.
	 */
	public int length();

	/**
<<<<<<< HEAD
	 * @see #length()
=======
	 * @deprecated Align the naming with the upcoming JDK 1.8 release. Use
	 *             {@link #forEach(Function)} instead.
>>>>>>> d18bf87f
	 */
	public default int size() {
		return length();
	}

	/**
	 * Return default implementation of the {@code Iterable} method. Only uses
	 * the {@link #get(int)} and {@link #length()} method for implementing the
	 * Iterator. Implementing classes encouraged to override this method if
	 * needed.
	 *
<<<<<<< HEAD
	 * @return an iterator over the elements of the sequence.
=======
	 * @param function the function to apply to the elements.
	 * @throws NullPointerException if the given {@code function} is
	 *         {@code null}.
>>>>>>> d18bf87f
	 */
	@Override
	public default Iterator<T> iterator() {
		return new SeqIteratorAdapter<T>(this);
	}

	/**
<<<<<<< HEAD
	 * Return an iterator with the new type {@code B}.
	 *
	 * @param <B> the component type of the returned type.
	 * @param mapper the converter for converting from {@code T} to {@code B}.
	 * @return the iterator of the converted type.
	 * @throws NullPointerException if the given {@code converter} is
	 *        {@code null}.
=======
	 * @deprecated Align the naming with the upcoming JDK 1.8 release. Use
	 *             {@link #forAll(Function)} instead.
>>>>>>> d18bf87f
	 */
	public default <B> Iterator<B> iterator(
		final Function<? super T, ? extends B> mapper
	) {
		return new SeqMappedIteratorAdapter<>(this, mapper);
	}

	/**
	 * Tests whether a predicate holds for all elements of this sequence.
	 *
	 * @param predicate the predicate to use to test the elements.
	 * @return {@code true} if the given predicate p holds for all elements of
	 *          this sequence, {@code false} otherwise.
	 * @throws NullPointerException if the given {@code predicate} is
	 *         {@code null}.
	 */
	public default boolean forAll(final Predicate<? super T> predicate) {
		boolean valid = true;

		if (this instanceof RandomAccess) {
			for (int i = 0, n = length(); i < n && valid; ++i) {
				valid = predicate.test(get(i));
			}
		} else {
			final Iterator<T> it = iterator();
			while (it.hasNext() && valid) {
				valid = predicate.test(it.next());
			}
		}

		return valid;
	}

	public default <B> B foldLeft(
		final B z,
		final BiFunction<? super B, ? super T, ? extends B> op
	) {
		B result = z;
		for (int i = 0, n = length(); i < n; ++i) {
			result = op.apply(result, get(i));
		}
		return result;
	}

	public default <B> B foldRight(
		final B z,
		final BiFunction<? super T, ? super B, ? extends B> op
	) {
		B result = z;
		for (int i = length(); --i >= 0;) {
			result = op.apply(get(i), result);
		}
		return result;
	}

	/**
	 * Returns {@code true} if this sequence contains the specified element.
	 *
	 * @param element element whose presence in this sequence is to be tested.
	 *        The tested element can be {@code null}.
	 * @return {@code true} if this sequence contains the specified element
	 */
	public default boolean contains(final Object element) {
		return indexOf(element) != -1;
	}

	/**
	 * Returns the index of the first occurrence of the specified element
	 * in this sequence, or -1 if this sequence does not contain the element.
	 *
	 * @param element element to search for, can be {@code null}
	 * @return the index of the first occurrence of the specified element in
	 *         this sequence, or -1 if this sequence does not contain the element
	 */
	public default int indexOf(final Object element) {
		return indexOf(element, 0, length());
	}

	/**
	 * Returns the index of the first occurrence of the specified element
	 * in this sequence, or -1 if this sequence does not contain the element.
	 *
	 * @param element element to search for, can be {@code null}
	 * @param start the start index (inclusively) for the element search.
	 * @return the index of the first occurrence of the specified element in
	 *         this sequence, or -1 if this sequence does not contain the element
	 * @throws IndexOutOfBoundsException for an illegal end point index value
	 *         ({@code start < 0 || start > length()}).
	 */
	public default int indexOf(final Object element, final int start) {
		return indexOf(element, start, length());
	}

	/**
	 * Returns the index of the first occurrence of the specified element
	 * in this sequence, or -1 if this sequence does not contain the element.
	 *
	 * @param element element to search for, can be {@code null}
	 * @param start the start index (inclusively) for the element search.
	 * @param end the end index (exclusively) for the element search.
	 * @return the index of the first occurrence of the specified element in
	 *         this sequence, or -1 if this sequence does not contain the element
	 * @throws IndexOutOfBoundsException for an illegal end point index value
	 *         ({@code start < 0 || end > length() || start > end}).
	 */
	public default int indexOf(final Object element, final int start, final int end) {
		int index = -1;
		if (element != null) {
			index = indexWhere(o -> element.equals(o), start, end);
		} else {
			index = indexWhere(o -> o == null, start, end);
		}
		return index;
	}

	/**
	 * Tests whether a predicate holds for some of the elements of this sequence.
	 *
	 * @param predicate the predicate used to test elements.
	 * @return {@code true} if the given predicate p holds for some of the
	 *         elements of this sequence, otherwise {@code false}.
	 */
	public default boolean exists(final Predicate<? super T> predicate) {
		return indexWhere(predicate) != -1;
	}

	/**
	 * <p>
	 * Returns the index of the first element on which the given predicate
	 * returns {@code true}, or -1 if the predicate returns false for every
	 * sequence element.
	 * </p>
	 * [code]
	 * // Finding index of first null value.
	 * final int index = seq.indexOf(o -> o == null);
	 *
	 * // Assert of no null values.
	 * assert (sequence.indexOf(o -> o == null) == -1);
	 * [/code]
	 *
	 * @param predicate the search predicate.
	 * @return the index of the first element on which the given predicate
	 *         returns {@code true}, or -1 if the predicate returns {@code false}
	 *         for every sequence element.
	 * @throws NullPointerException if the given {@code predicate} is {@code null}.
	 */
	public default int indexWhere(final Predicate<? super T> predicate) {
		return indexWhere(predicate, 0, length());
	}

	/**
	 * <p>
	 * Returns the index of the first element on which the given predicate
	 * returns {@code true}, or -1 if the predicate returns false for every
	 * sequence element.
	 * </p>
	 * [code]
	 * // Finding index of first null value.
	 * final int index = seq.indexOf(o -> o == null);
	 *
	 * // Assert of no null values.
	 * assert (sequence.indexOf(o -> o == null) == -1);
	 * [/code]
	 *
	 * @param predicate the search predicate.
	 * @return the index of the first element on which the given predicate
	 *         returns {@code true}, or -1 if the predicate returns {@code false}
	 *         for every sequence element.
	 * @throws NullPointerException if the given {@code predicate} is {@code null}.
	 * @throws IndexOutOfBoundsException for an illegal end point index value
	 *         ({@code start < 0 || start > length()}).
	 */
	public default int indexWhere(
		final Predicate<? super T> predicate,
		final int start
	) {
		return indexWhere(predicate, start, length());
	}

	/**
	 * <p>
	 * Returns the index of the first element on which the given predicate
	 * returns {@code true}, or -1 if the predicate returns false for every
	 * sequence element.
	 * </p>
	 * [code]
	 * // Finding index of first null value.
	 * final int index = seq.indexOf(o -> o == null);
	 *
	 * // Assert of no null values.
	 * assert (sequence.indexOf(o -> o == null) == -1);
	 * [/code]
	 *
	 * @param predicate the search predicate.
	 * @return the index of the first element on which the given predicate
	 *         returns {@code true}, or -1 if the predicate returns {@code false}
	 *         for every sequence element.
	 * @throws NullPointerException if the given {@code predicate} is {@code null}.
	 * @throws IndexOutOfBoundsException for an illegal end point index value
	 *         ({@code start < 0 || end > length() || start > end}).
	 */
	public default int indexWhere(
		final Predicate<? super T> predicate,
		final int start,
		final int end
	) {
		requireNonNull(predicate, "Predicate");

		int index = -1;
		for (int i = 0, n = length(); i < n && index == -1; ++i) {
			if (predicate.test(get(i))) {
				index = i;
			}
		}
		return index;
	}

	/**
	 * Returns the index of the last occurrence of the specified element
	 * in this sequence, or -1 if this sequence does not contain the element.
	 *
	 * @param element element to search for, can be {@code null}
	 * @return the index of the last occurrence of the specified element in
	 * 		   this sequence, or -1 if this sequence does not contain the element
	 */
	public default int lastIndexOf(final Object element) {
		return lastIndexOf(element, 0, length());
	}

	/**
	 * Returns the index of the last occurrence of the specified element
	 * in this sequence, or -1 if this sequence does not contain the element.
	 *
	 * @param element element to search for, can be {@code null}
	 * @return the index of the last occurrence of the specified element in
	 * 		   this sequence, or -1 if this sequence does not contain the element
	 * @throws IndexOutOfBoundsException for an illegal end point index value
	 *         ({@code end < 0 || end > length()}).
	 */
	public default int lastIndexOf(final Object element, final int end) {
		return lastIndexOf(element, 0, end);
	}

	/**
	 * Returns the index of the last occurrence of the specified element
	 * in this sequence, or -1 if this sequence does not contain the element.
	 *
	 * @param element element to search for, can be {@code null}
	 * @return the index of the last occurrence of the specified element in
	 * 		   this sequence, or -1 if this sequence does not contain the element
	 * @throws IndexOutOfBoundsException for an illegal end point index value
	 *         ({@code start < 0 || end > length() || start > end}).
	 */
	public default int lastIndexOf(
		final Object element,
		final int start,
		final int end
	) {
		int index = -1;

		if (element == null) {
			index = lastIndexWhere(o -> o == null, start, end);
		} else {
			index = lastIndexWhere(o -> element.equals(o), start, end);
		}

		return index;
	}

	/**
	 * Returns the index of the last element on which the given predicate
	 * returns {@code true}, or -1 if the predicate returns false for every
	 * sequence element.
	 *
	 * @param predicate the search predicate.
	 * @return the index of the last element on which the given predicate
	 *         returns {@code true}, or -1 if the predicate returns false for
	 *         every sequence element.
	 * @throws NullPointerException if the given {@code predicate} is {@code null}.
	 */
	public default int lastIndexWhere(final Predicate<? super T> predicate) {
		return lastIndexWhere(predicate, 0, length());
	}

	/**
	 * Returns the index of the last element on which the given predicate
	 * returns {@code true}, or -1 if the predicate returns false for every
	 * sequence element.
	 *
	 * @param predicate the search predicate.
	 * @return the index of the last element on which the given predicate
	 *         returns {@code true}, or -1 if the predicate returns false for
	 *         every sequence element.
	 * @throws NullPointerException if the given {@code predicate} is {@code null}.
	 * @throws IndexOutOfBoundsException for an illegal end point index value
	 *         ({@code end < 0 || end > length()}).
	 */
	public default int lastIndexWhere(
		final Predicate<? super T> predicate,
		final int end
	) {
		return lastIndexWhere(predicate, 0, end);
	}

	/**
	 * Returns the index of the last element on which the given predicate
	 * returns {@code true}, or -1 if the predicate returns false for every
	 * sequence element.
	 *
	 * @param predicate the search predicate.
	 * @return the index of the last element on which the given predicate
	 *         returns {@code true}, or -1 if the predicate returns false for
	 *         every sequence element.
	 * @throws NullPointerException if the given {@code predicate} is {@code null}.
	 * @throws IndexOutOfBoundsException for an illegal end point index value
	 *         ({@code start < 0 || end > length() || start > end}).
	 */
	public default int lastIndexWhere(
		final Predicate<? super T> predicate,
		final int start,
		final int end
	) {
		requireNonNull(predicate, "Predicate");

		int index = -1;
		for (int i = length(); --i >= 0 && index == -1;) {
			if (predicate.test(get(i))) {
				index = i;
			}
		}
		return index;
	}

	/**
	 * Returns a fixed-size list backed by the specified sequence. (Changes to
	 * the returned list "write through" to the array.) The returned list is
	 * fixed size, serializable and implements {@link java.util.RandomAccess}.
	 *
	 * @return a list view of this sequence
	 */
	public default List<T> asList() {
		return new SeqListAdapter<T>(this);
	}

	/**
	 * Builds a new sequence by applying a function to all elements of this
	 * sequence.
	 *
	 * @param <B> the element type of the returned collection.
	 * @param mapper the function to apply to each element.
	 * @return a new sequence of type That resulting from applying the given
	 *         function f to each element of this sequence and collecting the
	 *         results.
	 * @throws NullPointerException if the element {@code mapper} is
	 *         {@code null}.
	 */
	public <B> Seq<B> map(final Function<? super T, ? extends B> mapper);

	/**
	 * Return an array containing all of the elements in this sequence in right
	 * order. The returned array will be "safe" in that no references to it
	 * are maintained by this sequence. (In other words, this method must allocate
	 * a new array.) The caller is thus free to modify the returned array.
	 *
	 * @see java.util.Collection#toArray()
	 *
	 * @return an array containing all of the elements in this list in right
	 *         order
	 */
	public default Object[] toArray() {
		final Object[] array = new Object[size()];
		for (int i = size(); --i >= 0;) {
			array[i] = get(i);
		}
		return array;
	}

	/**
	 * Return an array containing all of the elements in this sequence in right
	 * order; the runtime type of the returned array is that of the specified
	 * array. If this sequence fits in the specified array, it is returned therein.
	 * Otherwise, a new array is allocated with the runtime type of the specified
	 * array and the length of this array.
	 * <p/>
	 * If this sequence fits in the specified array with room to spare (i.e., the
	 * array has more elements than this array), the element in the array
	 * immediately following the end of this array is set to null. (This is
	 * useful in determining the length of the array only if the caller knows
	 * that the list does not contain any null elements.)
	 *
	 * @see java.util.Collection#toArray(Object[])
	 *
	 * @param array the array into which the elements of this array are to be
	 *        stored, if it is big enough; otherwise, a new array of the same
	 *        runtime type is allocated for this purpose.
	 * @return an array containing the elements of this array
	 * @throws ArrayStoreException if the runtime type of the specified array is
	 *         not a super type of the runtime type of every element in this array
	 * @throws NullPointerException if the given array is {@code null}.
	 */
	@SuppressWarnings("unchecked")
	public default T[] toArray(final T[] array) {
		if (array.length < length()) {
			final T[] copy = (T[])java.lang.reflect.Array.newInstance(
				array.getClass().getComponentType(), length()
			);
			for (int i = length(); --i >= 0;) {
				copy[i] = get(i);
			}

			return copy;
		}

		for (int i = 0, n = length(); i < n; ++i) {
			array[i] = get(i);
		}
		return array;
	}

	/**
	 * Returns a view of the portion of this sequence between the specified
	 * {@code start}, inclusive, and {@code end}, exclusive. (If {@code start}
	 * and {@code end} are equal, the returned sequence has the length zero.) The
	 * returned sequence is backed by this sequence, so non-structural changes
	 * in the returned sequence are reflected in this sequence, and vice-versa.
	 * <p/>
	 * This method eliminates the need for explicit range operations (of the
	 * populationSort that commonly exist for arrays). Any operation that expects an sequence
	 * can be used as a range operation by passing an sub sequence view instead of
	 * an whole sequence.
	 *
	 * @param start low end point (inclusive) of the sub array.
	 * @return a view of the specified range within this array.
	 * @throws IndexOutOfBoundsException for an illegal end point index value
	 *         ({@code start < 0 || start > length()}).
	 */
	public Seq<T> subSeq(final int start);

	/**
	 * Returns a view of the portion of this sequence between the specified
	 * {@code start}, inclusive, and {@code end}, exclusive. (If {@code start}
	 * and {@code end} are equal, the returned sequence has the length zero.) The
	 * returned sequence is backed by this sequence, so non-structural changes in the
	 * returned sequence are reflected in this array, and vice-versa.
	 * <p/>
	 * This method eliminates the need for explicit range operations (of the
	 * populationSort that commonly exist for arrays). Any operation that expects an array
	 * can be used as a range operation by passing an sub sequence view instead of
	 * an whole sequence.
	 *
	 * @param start low end point (inclusive) of the sub sequence.
	 * @param end high end point (exclusive) of the sub sequence.
	 * @return a view of the specified range within this sequence.
	 * @throws IndexOutOfBoundsException for an illegal end point index value
	 *         ({@code start < 0 || end > length() || start > end}).
	 */
	public Seq<T> subSeq(final int start, final int end);

	/**
	 * Test whether the given array is sorted in ascending order.
	 *
	 * @return {@code true} if the given {@code array} is sorted in ascending
	 *         order, {@code false} otherwise.
	 * @throws NullPointerException if the given array or one of it's element is
	 *         {@code null}.
	 */
	@SuppressWarnings("unchecked")
	public default boolean isSorted() {
		boolean sorted = true;
		for (int i = 0, n = length() - 1; i < n && sorted; ++i) {
			sorted = ((Comparable<T>)get(i)).compareTo(get(i + 1)) <= 0;
		}

		return sorted;
	}

	/**
	 * Test whether the given array is sorted in ascending order. The order of
	 * the array elements is defined by the given comparator.
	 *
	 * @param comparator the comparator which defines the order.
	 * @return {@code true} if the given {@code array} is sorted in ascending
	 *         order, {@code false} otherwise.
	 * @throws NullPointerException if the given array or one of it's element or
	 *         the comparator is {@code null}.
	 */
	public default boolean isSorted(final Comparator<? super T> comparator) {
		boolean sorted = true;
		for (int i = 0, n = length() - 1; i < n && sorted; ++i) {
			sorted = comparator.compare(get(i), get(i + 1)) <= 0;
		}

		return sorted;
	}

	/**
	 * Returns the hash code value for this sequence. The hash code is defined
	 * as followed:
	 *
	 * [code]
	 * int hashCode = 1;
	 * final Iterator<E> it = seq.iterator();
	 * while (it.hasNext()) {
	 *     final E obj = it.next();
	 *     hashCode = 31*hashCode + (obj == null ? 0 : obj.hashCode());
	 * }
	 * [/code]
	 *
	 * @see List#hashCode()
	 * @see Seq#hashCode(Seq)
	 *
	 * @return the hash code value for this list
	 */
	@Override
	public int hashCode();

	/**
	 * Compares the specified object with this sequence for equality. Returns
	 * true if and only if the specified object is also a sequence, both
	 * sequence have the same size, and all corresponding pairs of elements in
	 * the two sequences are equal. (Two elements e1 and e2 are equal if
	 * (e1==null ? e2==null : e1.equals(e2)).) This definition ensures that the
	 * equals method works properly across different implementations of the Seq
	 * interface.
	 *
	 * @see List#equals(Object)
	 * @see Seq#equals(Seq, Object)
	 *
	 * @param object the object to be compared for equality with this sequence.
	 * @return {@code true} if the specified object is equal to this sequence,
	 *          {@code false} otherwise.
	 */
	@Override
	public boolean equals(final Object object);

	/**
	 * Create a string representation of the given sequence.
	 *
	 * @param prefix the prefix of the string representation; e.g {@code '['}.
	 * @param separator the separator of the array elements; e.g. {@code ','}.
	 * @param suffix the suffix of the string representation; e.g. {@code ']'}.
	 * @return the string representation of this sequence.
	 */
	public default String toString(
		final String prefix,
		final String separator,
		final String suffix
	) {
		final StringBuilder out = new StringBuilder();

		out.append(prefix);
		if (length() > 0) {
			out.append(get(0));
		}
		for (int i =  1; i < length(); ++i) {
			out.append(separator);
			out.append(get(i));
		}
		out.append(suffix);

		return out.toString();
	}

	/**
	 * Create a string representation of the given sequence.
	 *
	 * @param separator the separator of the array elements; e.g. {@code ','}.
	 * @return the string representation of this sequence.
	 */
	public default String toString(final String separator) {
		return toString("", separator, "");
	}

	/**
	 * Unified method for calculating the hash code of every {@link Seq}
	 * implementation. The hash code is defined as followed:
	 *
	 * [code]
	 * int hashCode = 1;
	 * final Iterator<E> it = seq.iterator();
	 * while (it.hasNext()) {
	 *     final E obj = it.next();
	 *     hashCode = 31*hashCode + (obj == null ? 0 : obj.hashCode());
	 * }
	 * [/code]
	 *
	 * @see Seq#hashCode()
	 * @see List#hashCode()
	 *
	 * @param seq the sequence to calculate the hash code for.
	 * @return the hash code of the given sequence.
	 */
	public static int hashCode(final Seq<?> seq) {
		int hash = 1;
		for (Object element : seq) {
			hash = 31*hash + (element == null ? 0: element.hashCode());
		}
		return hash;
	}

	/**
	 * Unified method for compare to sequences for equality.
	 *
	 * @see Seq#equals(Object)
	 *
	 * @param seq the sequence to test for equality.
	 * @param obj the object to test for equality with the sequence.
	 * @return {@code true} if the given objects are sequences and contain the
	 *          same objects in the same order, {@code false} otherwise.
	 */
	public static boolean equals(final Seq<?> seq, final Object obj) {
		if (obj == seq) {
			return true;
		}
		if (!(obj instanceof Seq<?>)) {
			return false;
		}

		final Seq<?> other = (Seq<?>)obj;
		boolean equals = (seq.length() == other.length());
		for (int i = seq.length(); equals && --i >= 0;) {
			final Object element = seq.get(i);
			if (element != null) {
				equals = element.equals(other.get(i));
			} else {
				equals = other.get(i) == null;
			}
		}
		return equals;
	}


	/*
	 * Some static factory methods.
	 */

	/**
	 * Create a new {@code Seq} from the given values.
	 *
	 * @param values the array values.
	 * @throws NullPointerException if the {@code values} array is {@code null}.
	 */
	@SafeVarargs
	public static <T> Seq<T> valueOf(final T... values) {
		return MSeq.valueOf(values).toISeq();
	}

	/**
	 * Create a new {@code Seq} from the given values.
	 *
	 * @param values the array values.
	 * @throws NullPointerException if the {@code values} array is {@code null}.
	 */
	public static <T> Seq<T> valueOf(final Collection<? extends T> values) {
		return MSeq.valueOf(values).toISeq();
	}

}<|MERGE_RESOLUTION|>--- conflicted
+++ resolved
@@ -25,7 +25,6 @@
 import java.util.Comparator;
 import java.util.Iterator;
 import java.util.List;
-<<<<<<< HEAD
 import java.util.RandomAccess;
 import java.util.function.BiFunction;
 import java.util.function.Function;
@@ -35,8 +34,6 @@
 import org.jenetics.internal.util.SeqIteratorAdapter;
 import org.jenetics.internal.util.SeqListAdapter;
 import org.jenetics.internal.util.SeqMappedIteratorAdapter;
-=======
->>>>>>> d18bf87f
 
 /**
  * General interface for a ordered, fixed sized, object sequence.
@@ -47,11 +44,7 @@
  *
  * @author <a href="mailto:franz.wilhelmstoetter@gmx.at">Franz Wilhelmstötter</a>
  * @since 1.0
-<<<<<<< HEAD
- * @version @__version__@ &mdash; <em>$Date: 2013-10-17 $</em>
-=======
- * @version 1.3 &mdash; <em>$Date: 2014-01-05 $</em>
->>>>>>> d18bf87f
+ * @version @__version__@ &mdash; <em>$Date: 2014-02-05 $</em>
  */
 public interface Seq<T> extends Iterable<T>, IntFunction<T> {
 
@@ -61,11 +54,7 @@
 	 * @param index index of the element to return.
 	 * @return the value at the given {@code index}.
 	 * @throws IndexOutOfBoundsException if the index is out of range
-<<<<<<< HEAD
 	 *         {@code (index < 0 || index >= size())}.
-=======
-	 *         <code>(index < 0 || index >= size())</code>.
->>>>>>> d18bf87f
 	 */
 	public T get(final int index);
 
@@ -95,12 +84,7 @@
 	public int length();
 
 	/**
-<<<<<<< HEAD
 	 * @see #length()
-=======
-	 * @deprecated Align the naming with the upcoming JDK 1.8 release. Use
-	 *             {@link #forEach(Function)} instead.
->>>>>>> d18bf87f
 	 */
 	public default int size() {
 		return length();
@@ -112,13 +96,7 @@
 	 * Iterator. Implementing classes encouraged to override this method if
 	 * needed.
 	 *
-<<<<<<< HEAD
 	 * @return an iterator over the elements of the sequence.
-=======
-	 * @param function the function to apply to the elements.
-	 * @throws NullPointerException if the given {@code function} is
-	 *         {@code null}.
->>>>>>> d18bf87f
 	 */
 	@Override
 	public default Iterator<T> iterator() {
@@ -126,7 +104,6 @@
 	}
 
 	/**
-<<<<<<< HEAD
 	 * Return an iterator with the new type {@code B}.
 	 *
 	 * @param <B> the component type of the returned type.
@@ -134,10 +111,6 @@
 	 * @return the iterator of the converted type.
 	 * @throws NullPointerException if the given {@code converter} is
 	 *        {@code null}.
-=======
-	 * @deprecated Align the naming with the upcoming JDK 1.8 release. Use
-	 *             {@link #forAll(Function)} instead.
->>>>>>> d18bf87f
 	 */
 	public default <B> Iterator<B> iterator(
 		final Function<? super T, ? extends B> mapper
@@ -152,7 +125,7 @@
 	 * @return {@code true} if the given predicate p holds for all elements of
 	 *          this sequence, {@code false} otherwise.
 	 * @throws NullPointerException if the given {@code predicate} is
-	 *         {@code null}.
+	 *          {@code null}.
 	 */
 	public default boolean forAll(final Predicate<? super T> predicate) {
 		boolean valid = true;
@@ -210,7 +183,7 @@
 	 *
 	 * @param element element to search for, can be {@code null}
 	 * @return the index of the first occurrence of the specified element in
-	 *         this sequence, or -1 if this sequence does not contain the element
+	 *          this sequence, or -1 if this sequence does not contain the element
 	 */
 	public default int indexOf(final Object element) {
 		return indexOf(element, 0, length());
@@ -223,9 +196,9 @@
 	 * @param element element to search for, can be {@code null}
 	 * @param start the start index (inclusively) for the element search.
 	 * @return the index of the first occurrence of the specified element in
-	 *         this sequence, or -1 if this sequence does not contain the element
-	 * @throws IndexOutOfBoundsException for an illegal end point index value
-	 *         ({@code start < 0 || start > length()}).
+	 *          this sequence, or -1 if this sequence does not contain the element
+	 * @throws IndexOutOfBoundsException for an illegal end point index value
+	 *          ({@code start < 0 || start > length()}).
 	 */
 	public default int indexOf(final Object element, final int start) {
 		return indexOf(element, start, length());
@@ -239,9 +212,9 @@
 	 * @param start the start index (inclusively) for the element search.
 	 * @param end the end index (exclusively) for the element search.
 	 * @return the index of the first occurrence of the specified element in
-	 *         this sequence, or -1 if this sequence does not contain the element
-	 * @throws IndexOutOfBoundsException for an illegal end point index value
-	 *         ({@code start < 0 || end > length() || start > end}).
+	 *          this sequence, or -1 if this sequence does not contain the element
+	 * @throws IndexOutOfBoundsException for an illegal end point index value
+	 *          ({@code start < 0 || end > length() || start > end}).
 	 */
 	public default int indexOf(final Object element, final int start, final int end) {
 		int index = -1;
@@ -280,8 +253,8 @@
 	 *
 	 * @param predicate the search predicate.
 	 * @return the index of the first element on which the given predicate
-	 *         returns {@code true}, or -1 if the predicate returns {@code false}
-	 *         for every sequence element.
+	 *          returns {@code true}, or -1 if the predicate returns {@code false}
+	 *          for every sequence element.
 	 * @throws NullPointerException if the given {@code predicate} is {@code null}.
 	 */
 	public default int indexWhere(final Predicate<? super T> predicate) {
@@ -304,11 +277,11 @@
 	 *
 	 * @param predicate the search predicate.
 	 * @return the index of the first element on which the given predicate
-	 *         returns {@code true}, or -1 if the predicate returns {@code false}
-	 *         for every sequence element.
+	 *          returns {@code true}, or -1 if the predicate returns {@code false}
+	 *          for every sequence element.
 	 * @throws NullPointerException if the given {@code predicate} is {@code null}.
 	 * @throws IndexOutOfBoundsException for an illegal end point index value
-	 *         ({@code start < 0 || start > length()}).
+	 *          ({@code start < 0 || start > length()}).
 	 */
 	public default int indexWhere(
 		final Predicate<? super T> predicate,
@@ -333,11 +306,11 @@
 	 *
 	 * @param predicate the search predicate.
 	 * @return the index of the first element on which the given predicate
-	 *         returns {@code true}, or -1 if the predicate returns {@code false}
-	 *         for every sequence element.
+	 *          returns {@code true}, or -1 if the predicate returns {@code false}
+	 *          for every sequence element.
 	 * @throws NullPointerException if the given {@code predicate} is {@code null}.
 	 * @throws IndexOutOfBoundsException for an illegal end point index value
-	 *         ({@code start < 0 || end > length() || start > end}).
+	 *          ({@code start < 0 || end > length() || start > end}).
 	 */
 	public default int indexWhere(
 		final Predicate<? super T> predicate,
@@ -361,7 +334,7 @@
 	 *
 	 * @param element element to search for, can be {@code null}
 	 * @return the index of the last occurrence of the specified element in
-	 * 		   this sequence, or -1 if this sequence does not contain the element
+	 * 		  this sequence, or -1 if this sequence does not contain the element
 	 */
 	public default int lastIndexOf(final Object element) {
 		return lastIndexOf(element, 0, length());
@@ -373,9 +346,9 @@
 	 *
 	 * @param element element to search for, can be {@code null}
 	 * @return the index of the last occurrence of the specified element in
-	 * 		   this sequence, or -1 if this sequence does not contain the element
-	 * @throws IndexOutOfBoundsException for an illegal end point index value
-	 *         ({@code end < 0 || end > length()}).
+	 * 		  this sequence, or -1 if this sequence does not contain the element
+	 * @throws IndexOutOfBoundsException for an illegal end point index value
+	 *          ({@code end < 0 || end > length()}).
 	 */
 	public default int lastIndexOf(final Object element, final int end) {
 		return lastIndexOf(element, 0, end);
@@ -387,9 +360,9 @@
 	 *
 	 * @param element element to search for, can be {@code null}
 	 * @return the index of the last occurrence of the specified element in
-	 * 		   this sequence, or -1 if this sequence does not contain the element
-	 * @throws IndexOutOfBoundsException for an illegal end point index value
-	 *         ({@code start < 0 || end > length() || start > end}).
+	 * 		  this sequence, or -1 if this sequence does not contain the element
+	 * @throws IndexOutOfBoundsException for an illegal end point index value
+	 *          ({@code start < 0 || end > length() || start > end}).
 	 */
 	public default int lastIndexOf(
 		final Object element,
@@ -414,8 +387,8 @@
 	 *
 	 * @param predicate the search predicate.
 	 * @return the index of the last element on which the given predicate
-	 *         returns {@code true}, or -1 if the predicate returns false for
-	 *         every sequence element.
+	 *          returns {@code true}, or -1 if the predicate returns false for
+	 *          every sequence element.
 	 * @throws NullPointerException if the given {@code predicate} is {@code null}.
 	 */
 	public default int lastIndexWhere(final Predicate<? super T> predicate) {
@@ -429,11 +402,11 @@
 	 *
 	 * @param predicate the search predicate.
 	 * @return the index of the last element on which the given predicate
-	 *         returns {@code true}, or -1 if the predicate returns false for
-	 *         every sequence element.
+	 *          returns {@code true}, or -1 if the predicate returns false for
+	 *          every sequence element.
 	 * @throws NullPointerException if the given {@code predicate} is {@code null}.
 	 * @throws IndexOutOfBoundsException for an illegal end point index value
-	 *         ({@code end < 0 || end > length()}).
+	 *          ({@code end < 0 || end > length()}).
 	 */
 	public default int lastIndexWhere(
 		final Predicate<? super T> predicate,
@@ -449,11 +422,11 @@
 	 *
 	 * @param predicate the search predicate.
 	 * @return the index of the last element on which the given predicate
-	 *         returns {@code true}, or -1 if the predicate returns false for
-	 *         every sequence element.
+	 *          returns {@code true}, or -1 if the predicate returns false for
+	 *          every sequence element.
 	 * @throws NullPointerException if the given {@code predicate} is {@code null}.
 	 * @throws IndexOutOfBoundsException for an illegal end point index value
-	 *         ({@code start < 0 || end > length() || start > end}).
+	 *          ({@code start < 0 || end > length() || start > end}).
 	 */
 	public default int lastIndexWhere(
 		final Predicate<? super T> predicate,
@@ -474,7 +447,7 @@
 	/**
 	 * Returns a fixed-size list backed by the specified sequence. (Changes to
 	 * the returned list "write through" to the array.) The returned list is
-	 * fixed size, serializable and implements {@link java.util.RandomAccess}.
+	 * fixed size, serializable and implements {@link RandomAccess}.
 	 *
 	 * @return a list view of this sequence
 	 */
@@ -505,7 +478,7 @@
 	 * @see java.util.Collection#toArray()
 	 *
 	 * @return an array containing all of the elements in this list in right
-	 *         order
+	 *          order
 	 */
 	public default Object[] toArray() {
 		final Object[] array = new Object[size()];
@@ -531,11 +504,11 @@
 	 * @see java.util.Collection#toArray(Object[])
 	 *
 	 * @param array the array into which the elements of this array are to be
-	 *        stored, if it is big enough; otherwise, a new array of the same
-	 *        runtime type is allocated for this purpose.
+	 *         stored, if it is big enough; otherwise, a new array of the same
+	 *         runtime type is allocated for this purpose.
 	 * @return an array containing the elements of this array
 	 * @throws ArrayStoreException if the runtime type of the specified array is
-	 *         not a super type of the runtime type of every element in this array
+	 *          not a super type of the runtime type of every element in this array
 	 * @throws NullPointerException if the given array is {@code null}.
 	 */
 	@SuppressWarnings("unchecked")
@@ -572,7 +545,7 @@
 	 * @param start low end point (inclusive) of the sub array.
 	 * @return a view of the specified range within this array.
 	 * @throws IndexOutOfBoundsException for an illegal end point index value
-	 *         ({@code start < 0 || start > length()}).
+	 *          ({@code start < 0 || start > length()}).
 	 */
 	public Seq<T> subSeq(final int start);
 
@@ -592,7 +565,7 @@
 	 * @param end high end point (exclusive) of the sub sequence.
 	 * @return a view of the specified range within this sequence.
 	 * @throws IndexOutOfBoundsException for an illegal end point index value
-	 *         ({@code start < 0 || end > length() || start > end}).
+	 *          ({@code start < 0 || end > length() || start > end}).
 	 */
 	public Seq<T> subSeq(final int start, final int end);
 
