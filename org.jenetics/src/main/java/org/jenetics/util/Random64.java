--- conflicted
+++ resolved
@@ -41,13 +41,8 @@
  * [/code]
  *
  * @author <a href="mailto:franz.wilhelmstoetter@gmx.at">Franz Wilhelmstötter</a>
-<<<<<<< HEAD
  * @since 1.1
- * @version 2.0 &mdash; <em>$Date: 2013-12-18 $</em>
-=======
- * @since 1.3
- * @version 1.3 &mdash; <em>$Date: 2014-02-15 $</em>
->>>>>>> 8e41e5ca
+ * @version 2.0 &mdash; <em>$Date: 2014-03-07 $</em>
  */
 public abstract class Random64 extends PRNG {
 
