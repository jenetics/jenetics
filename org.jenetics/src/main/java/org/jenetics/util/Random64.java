/*
 * Java Genetic Algorithm Library (@__identifier__@).
 * Copyright (c) @__year__@ Franz Wilhelmstötter
 *
 * Licensed under the Apache License, Version 2.0 (the "License");
 * you may not use this file except in compliance with the License.
 * You may obtain a copy of the License at
 *
 *      http://www.apache.org/licenses/LICENSE-2.0
 *
 * Unless required by applicable law or agreed to in writing, software
 * distributed under the License is distributed on an "AS IS" BASIS,
 * WITHOUT WARRANTIES OR CONDITIONS OF ANY KIND, either express or implied.
 * See the License for the specific language governing permissions and
 * limitations under the License.
 *
 * Author:
 *    Franz Wilhelmstötter (franz.wilhelmstoetter@gmx.at)
 */
package org.jenetics.util;

import java.util.Random;

/**
 * An abstract base class which eases the implementation of {@code Random}
 * objects which natively creates random {@code long} values. All other
 * {@code Random} functions are optimized using this {@code long} values.
 *
 * [code]
 * public class MyRandom64 extends Random64 {
 *     public long nextLong() {
 *         // Only this method must be implemented.
 *         ...
 *     }
 * }
 * [/code]
 *
 * @author <a href="mailto:franz.wilhelmstoetter@gmx.at">Franz Wilhelmstötter</a>
<<<<<<< HEAD
 * @since 1.1
 * @version 2.0 &mdash; <em>$Date$</em>
=======
 * @since 1.3
 * @version 1.3 &mdash; <em>$Date$</em>
>>>>>>> 331ef51e
 */
public abstract class Random64 extends PRNG {

	private static final long serialVersionUID = 1L;

	protected Random64(long seed) {
		super(seed);
	}

	protected Random64() {
		this(math.random.seed());
	}

	/**
	 * Force to explicitly override the Random.nextLong() method. All other
	 * methods of this class are implemented by calling this method.
	 */
	@Override
	public abstract long nextLong();


	@Override
	public boolean nextBoolean() {
		return (nextLong() & 0x8000000000000000L) != 0L;
	}

	@Override
	public int nextInt() {
		return (int)(nextLong() >>> 32);
	}

	@Override
	protected int next(final int bits) {
		return (int)(nextLong() >>> (64 - bits));
	}

	/**
	 * Optimized version of the {@link Random#nextBytes(byte[])} method for
	 * 64-bit random engines.
	 */
	@Override
	public void nextBytes(final byte[] bytes) {
		for (int i = 0, len = bytes.length; i < len;) {
			int n = Math.min(len - i, Long.SIZE/Byte.SIZE);

			for (long x = nextLong(); n-- > 0; x >>= Byte.SIZE) {
				bytes[i++] = (byte)x;
			}
		}
	}

	@Override
	public float nextFloat() {
		return math.random.toFloat2(nextLong());
	}

	/**
	 * Optimized version of the {@link Random#nextDouble()} method for 64-bit
	 * random engines.
	 */
	@Override
	public double nextDouble() {
		return math.random.toDouble2(nextLong());
	}

}


<|MERGE_RESOLUTION|>--- conflicted
+++ resolved
@@ -36,13 +36,8 @@
  * [/code]
  *
  * @author <a href="mailto:franz.wilhelmstoetter@gmx.at">Franz Wilhelmstötter</a>
-<<<<<<< HEAD
  * @since 1.1
  * @version 2.0 &mdash; <em>$Date$</em>
-=======
- * @since 1.3
- * @version 1.3 &mdash; <em>$Date$</em>
->>>>>>> 331ef51e
  */
 public abstract class Random64 extends PRNG {
 
