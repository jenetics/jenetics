--- conflicted
+++ resolved
@@ -54,11 +54,7 @@
  *
  * @author <a href="mailto:franz.wilhelmstoetter@gmx.at">Franz Wilhelmstötter</a>
  * @since 1.0
-<<<<<<< HEAD
  * @version 2.0 &mdash; <em>$Date$</em>
-=======
- * @version 1.6 &mdash; <em>$Date$</em>
->>>>>>> df3d291b
  */
 public class CharacterChromosome
 	extends
@@ -357,22 +353,12 @@
 			final Array<CharacterGene> array = new Array<>(length);
 			final CharArray values = xml.getText();
 			for (int i = 0; i < length; ++i) {
-<<<<<<< HEAD
-				final CharacterGene gene = CharacterGene.valueOf(
-					values.charAt(i), validCharacters
-				);
-				array.set(i, gene);
-=======
 				array.set(i, CharacterGene.of(values.charAt(i), validCharacters));
->>>>>>> df3d291b
 			}
 			return new CharacterChromosome(array.toISeq());
 		}
 		@Override
-		public void write(
-			final CharacterChromosome chromosome,
-			final OutputElement xml
-		)
+		public void write(final CharacterChromosome chromosome, final OutputElement xml)
 			throws XMLStreamException
 		{
 			xml.setAttribute(LENGTH, chromosome.length());
@@ -384,10 +370,7 @@
 			xml.addText(out.toString());
 		}
 		@Override
-		public void read(
-			final InputElement element,
-			final CharacterChromosome chromosome
-		) {
+		public void read(final InputElement element, final CharacterChromosome chromosome) {
 		}
 
 	};
