/*
 * Java Genetic Algorithm Library (@__identifier__@).
 * Copyright (c) @__year__@ Franz Wilhelmstötter
 *
 * Licensed under the Apache License, Version 2.0 (the "License");
 * you may not use this file except in compliance with the License.
 * You may obtain a copy of the License at
 *
 *      http://www.apache.org/licenses/LICENSE-2.0
 *
 * Unless required by applicable law or agreed to in writing, software
 * distributed under the License is distributed on an "AS IS" BASIS,
 * WITHOUT WARRANTIES OR CONDITIONS OF ANY KIND, either express or implied.
 * See the License for the specific language governing permissions and
 * limitations under the License.
 *
 * Author:
 *    Franz Wilhelmstötter (franz.wilhelmstoetter@gmx.at)
 */
package org.jenetics;

import static org.jenetics.util.object.eq;
import static org.jenetics.util.object.hashCodeOf;

import java.io.IOException;
import java.io.ObjectInputStream;
import java.io.ObjectOutputStream;

import javolution.text.CharArray;
import javolution.xml.XMLFormat;
import javolution.xml.XMLSerializable;
import javolution.xml.stream.XMLStreamException;

import org.jenetics.util.Array;
import org.jenetics.util.CharSeq;
import org.jenetics.util.Factory;
import org.jenetics.util.Function;
import org.jenetics.util.ISeq;

/**
 * CharacterChromosome which represents character sequences.
 *
 * @author <a href="mailto:franz.wilhelmstoetter@gmx.at">Franz Wilhelmstötter</a>
 * @since 1.0
 * @version 2.0 &mdash; <em>$Date$</em>
 */
public class CharacterChromosome
	extends
		AbstractChromosome<CharacterGene>
	implements
		CharSequence,
		XMLSerializable
{
	private static final long serialVersionUID = 1L;

	private transient CharSeq _validCharacters;

	/**
	 * Create a new chromosome with the {@link CharacterGene#DEFAULT_CHARACTERS}
	 * char set as valid characters.
	 *
	 * @param length the {@code length} of the new chromosome.
	 * @throws IllegalArgumentException if the {@code length} is smaller than
	 *         one.
	 */
	public CharacterChromosome(final int length) {
		super(
			new Array<CharacterGene>(length).fill(
				CharacterGene.valueOf(CharacterGene.DEFAULT_CHARACTERS)
			).toISeq()
		);
		_validCharacters = CharacterGene.DEFAULT_CHARACTERS;
		_valid = true;
	}

	/**
	 * Create a new chromosome with the {@code validCharacters} char set as
	 * valid characters.
	 *
	 * @param validCharacters the valid characters for this chromosome.
	 * @param length the length of the new chromosome.
	 * @throws NullPointerException if the {@code validCharacters} is
	 *         {@code null}.
	 * @throws IllegalArgumentException if the {@code length} is smaller than
	 *         one.
	 */
	public CharacterChromosome(final CharSeq validCharacters, final int length) {
		super(
			new Array<CharacterGene>(length).fill(
				CharacterGene.valueOf(validCharacters)
			).toISeq()
		);
		_validCharacters = validCharacters;
		_valid = true;
	}

	/**
	 * Create a new chromosome from the given {@code genes} array. The genes
	 * array is copied, so changes to the given genes array doesn't effect the
	 * genes of this chromosome.
	 *
	 * @param genes the genes that form the chromosome.
	 * @throws NullPointerException if the given gene array is {@code null}.
	 * @throws IllegalArgumentException if the length of the gene array is
	 *         smaller than one.
	 */
	public CharacterChromosome(final ISeq<CharacterGene> genes) {
		super(genes);
		_validCharacters = genes.get(0).getValidCharacters();
	}

	/**
	 * Create a new chromosome from the given genes (given as string).
	 *
	 * @param genes the character genes.
	 * @param validCharacters the valid characters.
	 * @throws IllegalArgumentException if not all genes are in the set of valid
	 *         characters or the genes string is empty.
	 */
	public CharacterChromosome(final String genes, final CharSeq validCharacters) {
		super(
			new Array<CharacterGene>(genes.length()).fill(new Factory<CharacterGene>() {
				private int _index = 0;
				@Override
				public CharacterGene newInstance() {
					final char c = genes.charAt(_index++);
					if (!validCharacters.contains(c)) {
						throw new IllegalArgumentException(String.format(
								"Character '%s' not in valid characters %s",
								c, validCharacters
							));
					}
					return CharacterGene.valueOf(c, validCharacters);
				}
			}).toISeq()
		);

		_validCharacters = validCharacters;
	}

	/**
	 * Create a new chromosome from the given genes (given as string).
	 *
	 * @param genes the character genes.
	 * @throws IllegalArgumentException if not all genes are in the set of valid
	 *         characters or the genes is an empty string.
	 */
	public CharacterChromosome(final String genes) {
		this(genes, CharacterGene.DEFAULT_CHARACTERS);
	}

<<<<<<< HEAD
=======
	/**
	 * Return a more specific view of this chromosome factory.
	 *
	 * @return a more specific view of this chromosome factory.
	 *
	 * @deprecated No longer needed after adding new factory methods to the
	 *            {@link Array} class.
	 */
	@Deprecated
	@SuppressWarnings("unchecked")
	public Factory<CharacterChromosome> asFactory() {
		return (Factory<CharacterChromosome>)(Object)this;
	}

>>>>>>> 331ef51e
	@Override
	public char charAt(final int index) {
		return getGene(index).getAllele();
	}

	@Override
	public CharacterChromosome subSequence(final int start, final int end) {
		return new CharacterChromosome(_genes.subSeq(start, end));
	}

	/**
	 * @throws NullPointerException if the given gene array is {@code null}.
	 */
	@Override
	public CharacterChromosome newInstance(final ISeq<CharacterGene> genes) {
		return new CharacterChromosome(genes);
	}

	/**
	 * Create a new, <em>random</em> chromosome.
	 */
	@Override
	public CharacterChromosome newInstance() {
		return new CharacterChromosome(_validCharacters, length());
	}

	@Override
	public int hashCode() {
		return hashCodeOf(getClass()).
				and(super.hashCode()).
				and(_validCharacters).value();
	}

	@Override
	public boolean equals(final Object obj) {
		if (obj == this) {
			return true;
		}
		if (obj == null || getClass() != obj.getClass()) {
			return false;
		}

		final CharacterChromosome cc = (CharacterChromosome)obj;
		return super.equals(obj) && eq(_validCharacters, cc._validCharacters);
	}

	@Override
	public String toString() {
		final StringBuilder out = new StringBuilder();
		for (CharacterGene gene : this) {
			out.append(gene.toString());
		}
		return out.toString();
	}


	/* *************************************************************************
	 *  Property access methods
	 * ************************************************************************/

	/**
	 * Return a {@link Function} which returns the gene array from this
	 * {@link Chromosome}.
	 */
	public static final Function<Chromosome<CharacterGene>, ISeq<CharacterGene>>
		Genes = AbstractChromosome.genes();

	/**
	 * Return a {@link Function} which returns the first {@link Gene} from this
	 * {@link Chromosome}.
	 */
	public static final Function<Chromosome<CharacterGene>, CharacterGene>
		Gene = AbstractChromosome.gene();

	/**
	 * Return a {@link Function} which returns the {@link Gene} with the given
	 * {@code index} from this {@link Chromosome}.
	 */
	public static final Function<Chromosome<CharacterGene>, CharacterGene>
	Gene(final int index)
	{
		return AbstractChromosome.gene(index);
	}

	/* *************************************************************************
	 *  XML object serialization
	 * ************************************************************************/

	static final XMLFormat<CharacterChromosome>
	XML = new XMLFormat<CharacterChromosome>(CharacterChromosome.class)
	{
		private static final String LENGTH = "length";
		private static final String VALID_CHARS = "valid-characters";

		@Override
		public CharacterChromosome newInstance(
			final Class<CharacterChromosome> cls, final InputElement xml
		)
			throws XMLStreamException
		{
			final int length = xml.getAttribute(LENGTH, 0);
			final CharSeq validCharacters = new CharSeq(xml.getAttribute(
					VALID_CHARS, CharacterGene.DEFAULT_CHARACTERS.toString()
				));

			final Array<CharacterGene> array = new Array<>(length);
			final CharArray values = xml.getText();
			for (int i = 0; i < length; ++i) {
				final CharacterGene gene = CharacterGene.valueOf(
					values.charAt(i), validCharacters
				);
				array.set(i, gene);
			}
			return new CharacterChromosome(array.toISeq());
		}
		@Override
		public void write(
			final CharacterChromosome chromosome,
			final OutputElement xml
		)
			throws XMLStreamException
		{
			xml.setAttribute(LENGTH, chromosome.length());
			xml.setAttribute(VALID_CHARS, chromosome._validCharacters.toString());
			final StringBuilder out = new StringBuilder(chromosome.length());
			for (CharacterGene gene : chromosome) {
				out.append(gene.getAllele().charValue());
			}
			xml.addText(out.toString());
		}
		@Override
		public void read(
			final InputElement element,
			final CharacterChromosome chromosome
		) {
		}

	};

	/* *************************************************************************
	 *  Java object serialization
	 * ************************************************************************/

	private void writeObject(final ObjectOutputStream out)
		throws IOException
	{
		out.defaultWriteObject();

		out.writeInt(length());
		out.writeObject(_validCharacters);

		for (CharacterGene gene : _genes) {
			out.writeChar(gene.getAllele().charValue());
		}
	}

	private void readObject(final ObjectInputStream in)
		throws IOException, ClassNotFoundException
	{
		in.defaultReadObject();

		final int length = in.readInt();
		_validCharacters = (CharSeq)in.readObject();

		final Array<CharacterGene> genes = new Array<>(length);
		for (int i = 0; i < length; ++i) {
			final CharacterGene gene = CharacterGene.valueOf(
<<<<<<< HEAD
				Character.valueOf(in.readChar()), _validCharacters
=======
				Character.valueOf(in.readChar()),
				_validCharacters
>>>>>>> 331ef51e
			);
			genes.set(i, gene);
		}

		_genes = genes.toISeq();
	}

}


<|MERGE_RESOLUTION|>--- conflicted
+++ resolved
@@ -149,23 +149,6 @@
 		this(genes, CharacterGene.DEFAULT_CHARACTERS);
 	}
 
-<<<<<<< HEAD
-=======
-	/**
-	 * Return a more specific view of this chromosome factory.
-	 *
-	 * @return a more specific view of this chromosome factory.
-	 *
-	 * @deprecated No longer needed after adding new factory methods to the
-	 *            {@link Array} class.
-	 */
-	@Deprecated
-	@SuppressWarnings("unchecked")
-	public Factory<CharacterChromosome> asFactory() {
-		return (Factory<CharacterChromosome>)(Object)this;
-	}
-
->>>>>>> 331ef51e
 	@Override
 	public char charAt(final int index) {
 		return getGene(index).getAllele();
@@ -333,12 +316,8 @@
 		final Array<CharacterGene> genes = new Array<>(length);
 		for (int i = 0; i < length; ++i) {
 			final CharacterGene gene = CharacterGene.valueOf(
-<<<<<<< HEAD
-				Character.valueOf(in.readChar()), _validCharacters
-=======
 				Character.valueOf(in.readChar()),
 				_validCharacters
->>>>>>> 331ef51e
 			);
 			genes.set(i, gene);
 		}
