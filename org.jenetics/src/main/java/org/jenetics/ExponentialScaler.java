--- conflicted
+++ resolved
@@ -29,13 +29,10 @@
 
 import org.jscience.mathematics.number.Float64;
 
-<<<<<<< HEAD
-=======
 import org.jenetics.internal.util.HashBuilder;
 
 import org.jenetics.util.Function;
 
->>>>>>> 8e41e5ca
 /**
  * Implements an exponential fitness scaling, whereby all fitness values are
  * modified the following way.
@@ -45,14 +42,10 @@
  *
  * @author <a href="mailto:franz.wilhelmstoetter@gmx.at">Franz Wilhelmstötter</a>
  * @since 1.0
-<<<<<<< HEAD
- * @version 1.0 &mdash; <em>$Date: 2013-12-18 $</em>
-=======
- * @version 1.0 &mdash; <em>$Date: 2014-03-05 $</em>
+ * @version 1.0 &mdash; <em>$Date: 2014-03-07 $</em>
  *
  * @deprecated Will be removed in next major version, respectively replaced with
  *             a variant which will be parametrized with {@code Double}s.
->>>>>>> 8e41e5ca
  */
 @Deprecated
 public final class ExponentialScaler
