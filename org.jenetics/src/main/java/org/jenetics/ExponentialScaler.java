/*
 * Java Genetic Algorithm Library (@__identifier__@).
 * Copyright (c) @__year__@ Franz Wilhelmstötter
 *
 * Licensed under the Apache License, Version 2.0 (the "License");
 * you may not use this file except in compliance with the License.
 * You may obtain a copy of the License at
 *
 *      http://www.apache.org/licenses/LICENSE-2.0
 *
 * Unless required by applicable law or agreed to in writing, software
 * distributed under the License is distributed on an "AS IS" BASIS,
 * WITHOUT WARRANTIES OR CONDITIONS OF ANY KIND, either express or implied.
 * See the License for the specific language governing permissions and
 * limitations under the License.
 *
 * Author:
 *    Franz Wilhelmstötter (franz.wilhelmstoetter@gmx.at)
 */
package org.jenetics;

import static java.lang.String.format;
import static org.jenetics.internal.util.object.eq;

import java.io.Serializable;
import java.util.function.Function;

import org.jenetics.internal.util.HashBuilder;

/**
 * Implements an exponential fitness scaling, whereby all fitness values are
 * modified the following way.
 * <p><img src="doc-files/exponential-scaler.gif"
 *          alt="f_s=\left(a\cdot f+b \rigth)^c"
 *     >.</p>
 *
 * @author <a href="mailto:franz.wilhelmstoetter@gmx.at">Franz Wilhelmstötter</a>
 * @since 1.0
<<<<<<< HEAD
 * @version 1.0 &mdash; <em>$Date: 2014-03-07 $</em>
 *
 * @deprecated Will be removed in next major version, respectively replaced with
 *             a variant which will be parametrized with {@code Double}s.
=======
 * @version 2.0 &mdash; <em>$Date: 2014-03-12 $</em>
>>>>>>> 2f47a4a7
 */
public final class ExponentialScaler
	implements
		Function<Double, Double>,
		Serializable
{
	private static final long serialVersionUID = 2L;

	public static final ExponentialScaler SQR_SCALER = new ExponentialScaler(2);
	public static final ExponentialScaler SQRT_SCALER = new ExponentialScaler(0.5);

	private final double _a;
	private final double _b;
	private final double _c;

	/**
	 * Create a new FitnessScaler.
	 *
	 * @param a <pre>fitness = (<strong>a</strong> * fitness + b) ^ c</pre>
	 * @param b <pre>fitness = (a * fitness + <strong>b</strong>) ^ c</pre>
	 * @param c <pre>fitness = (a * fitness + b) ^ <strong>c</strong></pre>
	 */
	public ExponentialScaler(final double a, final double b, final double c) {
		_a = a;
		_b = b;
		_c = c;
	}

	/**
	 * Create a new FitnessScaler.
	 *
	 * @param b <pre>fitness = (1 * fitness + <strong>b</strong>) ^ c</pre>
	 * @param c <pre>fitness = (1 * fitness + b) ^ <strong>c</strong></pre>
	 */
	public ExponentialScaler(final double b, final double c) {
		this(1.0, b, c);
	}

	/**
	 * Create a new FitnessScaler.
	 *
	 * @param c <pre>fitness = (1 * fitness + 0) ^ <strong>c</strong></pre>
	 */
	public ExponentialScaler(final double c) {
		this(0.0, c);
	}


	@Override
	public Double apply(final Double value) {
		return Math.pow((_a*value + _b), _c);
	}

	@Override
	public int hashCode() {
		return HashBuilder.of(getClass()).and(_a).and(_b).and(_c).value();
	}

	@Override
	public boolean equals(final Object obj) {
		if (obj == this) {
			return true;
		}
		if (obj == null || obj.getClass() != getClass()) {
			return false;
		}

		final ExponentialScaler selector = (ExponentialScaler)obj;
		return eq(_a, selector._a) && eq(_b, selector._b) && eq(_c, selector._c);
	}

	@Override
	public String toString() {
		return format(
			"%s[a=%f, b=%f, c=%f]",
			getClass().getSimpleName(), _a, _b, _c
		);
	}
}<|MERGE_RESOLUTION|>--- conflicted
+++ resolved
@@ -36,14 +36,7 @@
  *
  * @author <a href="mailto:franz.wilhelmstoetter@gmx.at">Franz Wilhelmstötter</a>
  * @since 1.0
-<<<<<<< HEAD
- * @version 1.0 &mdash; <em>$Date: 2014-03-07 $</em>
- *
- * @deprecated Will be removed in next major version, respectively replaced with
- *             a variant which will be parametrized with {@code Double}s.
-=======
- * @version 2.0 &mdash; <em>$Date: 2014-03-12 $</em>
->>>>>>> 2f47a4a7
+ * @version 2.0 &mdash; <em>$Date: 2014-03-31 $</em>
  */
 public final class ExponentialScaler
 	implements
