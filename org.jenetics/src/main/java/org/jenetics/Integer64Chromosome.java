--- conflicted
+++ resolved
@@ -61,19 +61,14 @@
  *
  * @author <a href="mailto:franz.wilhelmstoetter@gmx.at">Franz Wilhelmstötter</a>
  * @since 1.0
-<<<<<<< HEAD
- * @version 1.6 &mdash; <em>$Date: 2014-02-02 $</em>
- */
-@XmlJavaTypeAdapter(Float64Chromosome.Model.Adapter.class)
-=======
- * @version 1.0 &mdash; <em>$Date: 2014-02-11 $</em>
+ * @version 1.6 &mdash; <em>$Date: 2014-02-14 $</em>
  *
  * @deprecated Use {@link org.jenetics.LongChromosome} instead. This classes
  *             uses the <i>JScience</i> library, which will be removed in the
  *             next major version.
  */
 @Deprecated
->>>>>>> 1ab18a33
+@XmlJavaTypeAdapter(Float64Chromosome.Model.Adapter.class)
 public class Integer64Chromosome
 	extends NumberChromosome<Integer64, Integer64Gene>
 	implements XMLSerializable
