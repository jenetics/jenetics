--- conflicted
+++ resolved
@@ -34,9 +34,6 @@
 import java.util.RandomAccess;
 import java.util.function.Supplier;
 
-<<<<<<< HEAD
-import javolution.context.ConcurrentContext;
-=======
 import javax.xml.bind.annotation.XmlAccessType;
 import javax.xml.bind.annotation.XmlAccessorType;
 import javax.xml.bind.annotation.XmlAnyElement;
@@ -46,16 +43,10 @@
 import javax.xml.bind.annotation.adapters.XmlAdapter;
 import javax.xml.bind.annotation.adapters.XmlJavaTypeAdapter;
 
->>>>>>> 8e41e5ca
 import javolution.xml.XMLFormat;
 import javolution.xml.XMLSerializable;
 import javolution.xml.stream.XMLStreamException;
 
-<<<<<<< HEAD
-import org.jenetics.util.Concurrency;
-import org.jenetics.util.Copyable;
-import org.jenetics.util.arrays;
-=======
 import org.jenetics.internal.util.HashBuilder;
 import org.jenetics.internal.util.jaxb;
 import org.jenetics.internal.util.model;
@@ -64,7 +55,6 @@
 import org.jenetics.util.Copyable;
 import org.jenetics.util.Factory;
 import org.jenetics.util.ISeq;
->>>>>>> 8e41e5ca
 
 /**
  * A population is a collection of Phenotypes.
@@ -76,11 +66,7 @@
  *
  * @author <a href="mailto:franz.wilhelmstoetter@gmx.at">Franz Wilhelmstötter</a>
  * @since 1.0
-<<<<<<< HEAD
- * @version 1.5 &mdash; <em>$Date: 2013-12-18 $</em>
-=======
- * @version 1.6 &mdash; <em>$Date: 2014-03-01 $</em>
->>>>>>> 8e41e5ca
+ * @version 1.6 &mdash; <em>$Date: 2014-03-07 $</em>
  */
 @XmlJavaTypeAdapter(Population.Model.Adapter.class)
 public class Population<G extends Gene<?, G>, C extends Comparable<? super C>>
@@ -463,40 +449,6 @@
 		}
 	};
 
-<<<<<<< HEAD
-	private static final class PhenotypeArray<
-		G extends Gene<?, G>,
-		C extends Comparable<? super C>
-		>
-		extends AbstractCollection<Phenotype<G, C>>
-	{
-
-		final Object[] _array;
-
-		PhenotypeArray(final int size) {
-			_array = new Object[size];
-		}
-
-		@SuppressWarnings("unchecked")
-		@Override
-		public Iterator<Phenotype<G, C>> iterator() {
-			return Arrays.asList((Phenotype<G, C>[]) _array).iterator();
-		}
-
-		@Override
-		public int size() {
-			return _array.length;
-		}
-
-		@Override
-		public Object[] toArray() {
-			return _array;
-		}
-
-	}
-
-}
-=======
 	/* *************************************************************************
 	 *  JAXB object serialization
 	 * ************************************************************************/
@@ -506,7 +458,6 @@
 	@XmlAccessorType(XmlAccessType.FIELD)
 	@SuppressWarnings({"unchecked", "rawtypes"})
 	static final class Model {
->>>>>>> 8e41e5ca
 
 		@XmlAttribute
 		public int size;
