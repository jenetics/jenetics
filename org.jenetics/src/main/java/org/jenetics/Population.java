/*
 * Java Genetic Algorithm Library (@__identifier__@).
 * Copyright (c) @__year__@ Franz Wilhelmstötter
 *
 * Licensed under the Apache License, Version 2.0 (the "License");
 * you may not use this file except in compliance with the License.
 * You may obtain a copy of the License at
 *
 *      http://www.apache.org/licenses/LICENSE-2.0
 *
 * Unless required by applicable law or agreed to in writing, software
 * distributed under the License is distributed on an "AS IS" BASIS,
 * WITHOUT WARRANTIES OR CONDITIONS OF ANY KIND, either express or implied.
 * See the License for the specific language governing permissions and
 * limitations under the License.
 *
 * Author:
 *    Franz Wilhelmstötter (franz.wilhelmstoetter@gmx.at)
 */
package org.jenetics;

import static java.util.Objects.requireNonNull;
import static org.jenetics.util.object.eq;
import static org.jenetics.util.object.hashCodeOf;

import java.util.ArrayList;
import java.util.Collection;
import java.util.Collections;
import java.util.Comparator;
import java.util.Iterator;
import java.util.List;
import java.util.ListIterator;
import java.util.RandomAccess;

import javolution.xml.XMLFormat;
import javolution.xml.XMLSerializable;
import javolution.xml.stream.XMLStreamException;

import org.jenetics.util.Copyable;
import org.jenetics.util.Factory;

/**
 * A population is a collection of Phenotypes.
 *
 * <p/>
 * <strong>This class is not synchronized.</strong> If multiple threads access
 * a {@code Population} concurrently, and at least one of the threads modifies
 * it, it <strong>must</strong> be synchronized externally.
 *
 * @author <a href="mailto:franz.wilhelmstoetter@gmx.at">Franz Wilhelmstötter</a>
 * @since 1.0
<<<<<<< HEAD
 * @version 1.2 &mdash; <em>$Date: 2013-09-02 $</em>
=======
 * @version 1.5 &mdash; <em>$Date: 2013-12-06 $</em>
>>>>>>> d44fb682
 */
public class Population<G extends Gene<?, G>, C extends Comparable<? super C>>
	implements
		List<Phenotype<G, C>>,
		Copyable<Population<G, C>>,
		RandomAccess,
		XMLSerializable
{
	private static final long serialVersionUID = 1L;

	private final List<Phenotype<G, C>> _population;

	private Population(final List<Phenotype<G, C>> population) {
		_population = population;
	}

	/**
	 * Constructs a population containing the elements of the specified collection,
	 * in the order they are returned by the collection's iterator.
	 *
	 * @param population the collection whose elements are to be placed into
	 *         this list.
	 * @throws NullPointerException if the specified population is {@code null}.
	 */
	public Population(final Collection<Phenotype<G, C>> population) {
		this(new ArrayList<>(population));
	}

	/**
	 * Creating a new {@code Population} with the pre-allocated population
	 * size.
	 *
	 * @param size Pre-allocated population size.
	 * @throws IllegalArgumentException if the specified initial capacity is
	 *         negative
	 */
	public Population(final int size) {
		this(new ArrayList<Phenotype<G, C>>(size + 1));
	}

	/**
	 * Creating a new {@code Population}.
	 */
	public Population() {
		this(new ArrayList<Phenotype<G, C>>());
	}

	/**
	 * Fills the population with individuals created by the given factory.
	 *
	 * @param factory the {@code Phenotype} factory.
	 * @param count the number of individuals to add to this population.
	 * @return return this population, for command chaining.
	 */
	public Population<G, C> fill(
		final Factory<Phenotype<G, C>> factory,
		final int count
	) {
		for (int i = count; --i >= 0;) {
			_population.add(factory.newInstance());
		}
		//lists.fill(_population, factory, count);
		return this;
	}

	/**
	 * Add {@code Phenotype} to the {@code Population}.
	 *
	 * @param phenotype {@code Phenotype} to be add.
	 * @throws NullPointerException if the given {@code phenotype} is
	 *         {@code null}.
	 */
	@Override
	public boolean add(final Phenotype<G, C> phenotype) {
		requireNonNull(phenotype, "Phenotype");
		return _population.add(phenotype);
	}

	/**
	 * Add {@code Phenotype} to the {@code Population}.
	 *
	 * @param index Index of the
	 * @param phenotype {@code Phenotype} to be add.
	 * @throws NullPointerException if the given {@code phenotype} is
	 *         {@code null}.
	 */
	@Override
	public void add(final int index, final Phenotype<G, C> phenotype) {
		requireNonNull(phenotype, "Phenotype");
		_population.add(index, phenotype);
	}

	@Override
	public boolean addAll(final Collection<? extends Phenotype<G, C>> c) {
		return _population.addAll(c);
	}

	@Override
	public boolean addAll(int index, Collection<? extends Phenotype<G, C>> c) {
		return _population.addAll(index, c);
	}

	@Override
	public Phenotype<G, C> get(final int index) {
		return _population.get(index);
	}

	@Override
	public Phenotype<G, C> set(final int index, final Phenotype<G, C> pt) {
		requireNonNull(pt, "Phenotype");
		return _population.set(index, pt);
	}

	public void remove(final Phenotype<G, C> phenotype) {
		requireNonNull(phenotype, "Phenotype");
		_population.remove(phenotype);
	}

	@Override
	public boolean remove(final Object o) {
		return _population.remove(o);
	}

	@Override
	public boolean removeAll(final Collection<?> c) {
		return _population.removeAll(c);
	}

	@Override
	public Phenotype<G, C> remove(final int index) {
		return _population.remove(index);
	}

	@Override
	public void clear() {
		_population.clear();
	}

	/**
	 * Sorting the phenotypes in this population according to its fitness
	 * value in descending order.
	 */
	public void sort() {
		sortWith(Optimize.MAXIMUM.<C>descending());
	}

	/**
	 * Sort this population according the order defined by the given
	 * {@code comparator}.
	 *
	 * @param comparator the comparator which defines the sorting order.
	 * @throws java.lang.NullPointerException if the {@code comparator} is
	 *         {@code null}.
	 *
	 * @deprecated This method conflicts with the default method of the
	 *             {@link java.util.List} interface introduced in Java 8. Use
	 *             {@link #sortWith(java.util.Comparator)} instead.
	 */
	@Deprecated
	public void sort(final Comparator<? super C> comparator) {
		sortWith(comparator);
	}

	/**
	 * Sort this population according the order defined by the given
	 * {@code comparator}.
	 *
	 * @param comparator the comparator which defines the sorting order.
	 * @throws java.lang.NullPointerException if the {@code comparator} is
	 *         {@code null}.
	 */
	public void sortWith(final Comparator<? super C> comparator) {
		quickSort(0, size() - 1, comparator);
	}


	private void quickSort(
		final int left, final int right,
		final Comparator<? super C> comparator
	) {
		if (right > left) {
			final int j = partition(left, right, comparator);
			quickSort(left, j - 1, comparator);
			quickSort(j + 1, right, comparator);
		}
	}

	private int partition(
		final int left, final int right,
		final Comparator<? super C> comparator
	) {
		final C pivot = _population.get(left).getFitness();
		int i = left;
		int j = right + 1;
		while (true) {
			do {
				++i;
			} while (
				i < right &&
				comparator.compare(_population.get(i).getFitness(), pivot) < 0
			);

			do {
				--j;
			} while (
				j > left &&
				comparator.compare(_population.get(j).getFitness(), pivot) > 0
			);
			if (j <= i) {
				break;
			}
			swap(i, j);
		}
		swap(left, j);

		return j;
	}

	private void swap(final int i, final int j) {
		_population.set(i, _population.set(j, _population.get(i)));
	}

	/**
	 * Reverse the order of the population.
	 */
	public void reverse() {
		Collections.reverse(_population);
	}

	@Override
	public Iterator<Phenotype<G, C>> iterator() {
		return _population.iterator();
	}

	@Override
	public ListIterator<Phenotype<G, C>> listIterator() {
		return _population.listIterator();
	}

	@Override
	public ListIterator<Phenotype<G, C>> listIterator(final int index) {
		return _population.listIterator(index);
	}

	@Override
	public int size() {
		return _population.size();
	}

	@Override
	public boolean isEmpty() {
		return _population.isEmpty();
	}

	@Override
	public boolean contains(final Object o) {
		return _population.contains(o);
	}

	@Override
	public boolean containsAll(final Collection<?> c) {
		return _population.containsAll(c);
	}

	@Override
	public int indexOf(final Object o) {
		return _population.indexOf(o);
	}

	@Override
	public int lastIndexOf(final Object o) {
		return _population.lastIndexOf(o);
	}

	@Override
	public boolean retainAll(final Collection<?> c) {
		return _population.retainAll(c);
	}

	@Override
	public List<Phenotype<G, C>> subList(final int fromIndex, final int toIndex) {
		return _population.subList(fromIndex, toIndex);
	}

	@Override
	public Object[] toArray() {
		return _population.toArray();
	}

	@Override
	public <A> A[] toArray(final A[] a) {
		return _population.toArray(a);
	}

	public List<Genotype<G>> getGenotypes() {
		final List<Genotype<G>> genotypes = new ArrayList<>(_population.size());
		for (Phenotype<G, C> phenotype : _population) {
			genotypes.add(phenotype.getGenotype());
		}
		return genotypes;
	}

	@Override
	public Population<G, C> copy() {
		return new Population<>(new ArrayList<>(_population));
	}

	@Override
	public int hashCode() {
		return hashCodeOf(getClass()).and(_population).value();
	}

	@Override
	public boolean equals(final Object object) {
		if (object == this) {
			return true;
		}
		if (!(object instanceof Population<?, ?>)) {
			return false;
		}

		final Population<?, ?> population = (Population<?, ?>)object;
		return eq(_population, population._population);
	}

	@Override
	public String toString() {
		StringBuilder out = new StringBuilder();

		for (Phenotype<?, ?> pt : this) {
			out.append(pt).append("\n");
		}

		return out.toString();
	}


	@SuppressWarnings({ "unchecked", "rawtypes" })
	static final XMLFormat<Population>
	XML = new XMLFormat<Population>(Population.class)
	{
		private static final String SIZE = "size";

		@Override
		public Population newInstance(
			final Class<Population> cls, final InputElement xml
		)
			throws XMLStreamException
		{
			final int size = xml.getAttribute(SIZE, 10);
			final Population p = new Population(size);
			for (int i = 0; i < size; ++i) {
				p.add(xml.<Phenotype>getNext());
			}
			return p;
		}
		@Override
		public void write(final Population p, final OutputElement xml)
			throws XMLStreamException
		{
			xml.setAttribute(SIZE, p.size());
			for (Object phenotype : p) {
				xml.add(phenotype);
			}
		}
		@Override
		public void read(final InputElement xml, final Population p) {
		}
	};

}



<|MERGE_RESOLUTION|>--- conflicted
+++ resolved
@@ -49,11 +49,7 @@
  *
  * @author <a href="mailto:franz.wilhelmstoetter@gmx.at">Franz Wilhelmstötter</a>
  * @since 1.0
-<<<<<<< HEAD
- * @version 1.2 &mdash; <em>$Date: 2013-09-02 $</em>
-=======
- * @version 1.5 &mdash; <em>$Date: 2013-12-06 $</em>
->>>>>>> d44fb682
+ * @version 1.5 &mdash; <em>$Date: 2013-12-09 $</em>
  */
 public class Population<G extends Gene<?, G>, C extends Comparable<? super C>>
 	implements
