/*
 * Java Genetic Algorithm Library (@__identifier__@).
 * Copyright (c) @__year__@ Franz Wilhelmstötter
 *
 * Licensed under the Apache License, Version 2.0 (the "License");
 * you may not use this file except in compliance with the License.
 * You may obtain a copy of the License at
 *
 *      http://www.apache.org/licenses/LICENSE-2.0
 *
 * Unless required by applicable law or agreed to in writing, software
 * distributed under the License is distributed on an "AS IS" BASIS,
 * WITHOUT WARRANTIES OR CONDITIONS OF ANY KIND, either express or implied.
 * See the License for the specific language governing permissions and
 * limitations under the License.
 *
 * Author:
 *    Franz Wilhelmstötter (franz.wilhelmstoetter@gmx.at)
 */
package org.jenetics;

import java.io.IOException;
import java.io.ObjectInputStream;
import java.io.ObjectOutputStream;
import java.util.Random;

import javax.xml.bind.annotation.XmlAccessType;
import javax.xml.bind.annotation.XmlAccessorType;
import javax.xml.bind.annotation.XmlAttribute;
import javax.xml.bind.annotation.XmlElement;
import javax.xml.bind.annotation.XmlRootElement;
import javax.xml.bind.annotation.XmlType;
import javax.xml.bind.annotation.adapters.XmlAdapter;
import javax.xml.bind.annotation.adapters.XmlJavaTypeAdapter;

import javolution.context.ObjectFactory;
import javolution.xml.XMLFormat;
import javolution.xml.stream.XMLStreamException;

import org.jscience.mathematics.number.Float64;
import org.jscience.mathematics.structure.GroupMultiplicative;

import org.jenetics.internal.util.model.DoubleModel;
import org.jenetics.internal.util.model.ModelType;
import org.jenetics.internal.util.model.ValueType;

import org.jenetics.util.Function;
import org.jenetics.util.RandomRegistry;
import org.jenetics.util.math;

/**
 * Implementation of the NumberGene which holds a 64 bit floating point number.
 *
 * @author <a href="mailto:franz.wilhelmstoetter@gmx.at">Franz Wilhelmstötter</a>
 * @since 1.0
<<<<<<< HEAD
 * @version @__version__@ &mdash; <em>$Date: 2013-12-09 $</em>
=======
 * @version 1.6 &mdash; <em>$Date: 2014-02-15 $</em>
 *
 * @deprecated Use {@link org.jenetics.DoubleGene} instead. This classes
 *             uses the <i>JScience</i> library, which will be removed in the
 *             next major version.
>>>>>>> 8e41e5ca
 */
@Deprecated
@XmlJavaTypeAdapter(Float64Gene.Model.Adapter.class)
public final class Float64Gene
	extends NumberGene<Float64, Float64Gene>
	implements GroupMultiplicative<Float64Gene>
{
	private static final long serialVersionUID = 1L;

	Float64Gene() {
	}

	@Override
	protected Float64 box(final java.lang.Number value) {
		return Float64.valueOf(value.doubleValue());
	}

	@Override
	protected Builder<Float64, Float64Gene> getBuilder() {
		return new Builder<Float64, Float64Gene>() {
			@Override
			protected Float64 next(Random random, Float64 min, Float64 max) {
				return Float64.valueOf(
					math.random.nextDouble(random, min.doubleValue(), max.doubleValue())
				);
			}

			@Override
			public Float64Gene build(Float64 value, Float64 min, Float64 max) {
				return Float64Gene.valueOf(value, min, max);
			}

			@Override
			protected Float64 box(Number value) {
				return Float64.valueOf(value.doubleValue());
			}
		};
	}

	public Float64Gene divide(final Float64Gene gene) {
		return newInstance(_value.divide(gene._value));
	}

	@Override
	public Float64Gene inverse() {
		return newInstance(_value.inverse());
	}

	@Override
	public Float64Gene mean(final Float64Gene that) {
		return newInstance(
			_value.doubleValue()  +
			(that._value.doubleValue() - _value.doubleValue())/2.0
		);
	}


	/* *************************************************************************
	 *  Property access methods
	 * ************************************************************************/

	/**
	 * Converter for accessing the value from a given number gene.
	 */
	public static final Function<Float64Gene, Float64> Allele =
		new Function<Float64Gene, Float64>() {
			@Override public Float64 apply(final Float64Gene value) {
				return value._value;
			}
		};

	/**
	 * Converter for accessing the allele from a given number gene.
	 */
	public static final Function<Float64Gene, Float64> Value = Allele;

	/**
	 * Converter for accessing the allowed minimum from a given number gene.
	 */
	public static final Function<Float64Gene, Float64> Min =
		new Function<Float64Gene, Float64>() {
			@Override public Float64 apply(final Float64Gene value) {
				return value._min;
			}
		};

	/**
	 * Converter for accessing the allowed minimum from a given number gene.
	 */
	public static final Function<Float64Gene, Float64> Max =
		new Function<Float64Gene, Float64>() {
			@Override public Float64 apply(final Float64Gene value) {
				return value._max;
			}
		};

	static Function<Float64, Float64Gene> Gene(
		final Float64 min,
		final Float64 max
	) {
		return new Function<Float64, Float64Gene>() {
			@Override
			public Float64Gene apply(final Float64 value) {
				return Float64Gene.valueOf(value, min, max);
			}
		};
	}

	/* *************************************************************************
	 *  Factory methods
	 * ************************************************************************/

	/**
	 * Create a new valid, <em>random</em> gene.
	 */
	@Override
	public Float64Gene newInstance() {
		return valueOf(_min, _max);
	}

	/**
	 * Create a new Float64Gene with the same limits and the given value.
	 *
	 * @param value the value of the new {@code NumberGene}.
	 * @return the new {@code NumberGene}.
	 */
	public Float64Gene newInstance(final double value) {
		return valueOf(Float64.valueOf(value), _min, _max);
	}

	@Override
	public Float64Gene newInstance(final Float64 value) {
		return valueOf(value, _min, _max);
	}


	/* *************************************************************************
	 *  Static object creation methods
	 * ************************************************************************/

	private static final ObjectFactory<Float64Gene> FACTORY =
		new ObjectFactory<Float64Gene>() {
			@Override protected Float64Gene create() {
				return new Float64Gene();
			}
		};

	/**
	 * Create a new random {@code Float64Gene} with the given value and the
	 * given range. If the {@code value} isn't within the interval [min, max),
	 * no exception is thrown. In this case the method
	 * {@link Float64Gene#isValid()} returns {@code false}.
	 *
	 * @param value the value of the gene.
	 * @param min the minimal valid value of this gene (inclusively).
	 * @param max the maximal valid value of this gene (exclusively).
	 * @return the new created gene with the given {@code value}.
	 */
	public static Float64Gene valueOf(
		final double value,
		final double min,
		final double max
	) {
		return valueOf(
			Float64.valueOf(value),
			Float64.valueOf(min),
			Float64.valueOf(max)
		);
	}

	/**
	 * Create a new random {@code Float64Gene} with the given value and the
	 * given range. If the {@code value} isn't within the interval [min, max),
	 * no exception is thrown. In this case the method
	 * {@link Float64Gene#isValid()} returns {@code false}.
	 *
	 * @param value the value of the gene.
	 * @param min the minimal valid value of this gene (inclusively).
	 * @param max the maximal valid value of this gene (exclusively).
	 * @return the new created gene with the given {@code value}.
	 * @throws NullPointerException if one of the arguments is {@code null}.
	 */
	public static Float64Gene valueOf(
		final Float64 value,
		final Float64 min,
		final Float64 max
	) {
		final Float64Gene gene = FACTORY.object();
		gene.set(value, min, max);
		return gene;
	}

	/**
	 * Create a new random {@code Float64Gene}. It is guaranteed that the value
	 * of the {@code Float64Gene} lies in the interval [min, max).
	 *
	 * @param min the minimal valid value of this gene (inclusively).
	 * @param max the maximal valid value of this gene (exclusively).
	 * @return the new created gene.
	 */
	public static Float64Gene valueOf(final double min, final double max) {
		return valueOf(Float64.valueOf(min), Float64.valueOf(max));
	}

	/**
	 * Create a new random {@code Float64Gene}. It is guaranteed that the value
	 * of the {@code Float64Gene} lies in the interval [min, max).
	 *
	 * @param min the minimal valid value of this gene (inclusively).
	 * @param max the maximal valid value of this gene (exclusively).
	 * @return the new created gene.
	 * @throws NullPointerException if one of the arguments is {@code null}.
	 */
	public static Float64Gene valueOf(
		final Float64 min,
		final Float64 max
	) {
		final Random random = RandomRegistry.getRandom();
		final Float64 value = Float64.valueOf(
			math.random.nextDouble(random, min.doubleValue(), max.doubleValue())
		);

		return valueOf(value, min, max);
	}

	/* *************************************************************************
	 *  Java object serialization
	 * ************************************************************************/

	private void writeObject(final ObjectOutputStream out)
		throws IOException
	{
		out.defaultWriteObject();

		out.writeDouble(_value.doubleValue());
		out.writeDouble(_min.doubleValue());
		out.writeDouble(_max.doubleValue());
	}

	private void readObject(final ObjectInputStream in)
		throws IOException, ClassNotFoundException
	{
		in.defaultReadObject();

		set(
			Float64.valueOf(in.readDouble()),
			Float64.valueOf(in.readDouble()),
			Float64.valueOf(in.readDouble())
		);
	}

	/* *************************************************************************
	 *  XML object serialization
	 * ************************************************************************/

	static final XMLFormat<Float64Gene>
	XML = new XMLFormat<Float64Gene>(Float64Gene.class)
	{
		private static final String MIN = "min";
		private static final String MAX = "max";

		@Override
		public Float64Gene newInstance(
			final Class<Float64Gene> cls, final InputElement element
		)
			throws XMLStreamException
		{
			final double min = element.getAttribute(MIN, 0.0);
			final double max = element.getAttribute(MAX, 1.0);
			final double value = element.<Double>getNext();
			return Float64Gene.valueOf(value, min, max);
		}
		@Override
		public void write(final Float64Gene gene, final OutputElement element)
			throws XMLStreamException
		{
			element.setAttribute(MIN, gene.getMin().doubleValue());
			element.setAttribute(MAX, gene.getMax().doubleValue());
			element.add(gene.getAllele().doubleValue());
		}
		@Override
		public void read(final InputElement element, final Float64Gene gene) {
		}
	};

	/* *************************************************************************
	 *  JAXB object serialization
	 * ************************************************************************/

	@XmlRootElement(name = "org.jenetics.Float64Gene")
	@XmlType(name = "org.jenetics.Float64Gene")
	@XmlAccessorType(XmlAccessType.FIELD)
	final static class Model {

		@XmlAttribute
		public double min;

		@XmlAttribute
		public double max;

		@XmlJavaTypeAdapter(DoubleModel.Adapter.class)
		@XmlElement(name= "java.lang.Double")
		public Double value;

		@ValueType(Float64Gene.class)
		@ModelType(Model.class)
		public final static class Adapter
			extends XmlAdapter<Model, Float64Gene>
		{
			@Override
			public Model marshal(final Float64Gene value) {
				final Model m = new Model();
				m.min = value.getMin().doubleValue();
				m.max = value.getMax().doubleValue();
				m.value = value.doubleValue();
				return m;
			}

			@Override
			public Float64Gene unmarshal(final Model m) {
				return Float64Gene.valueOf(
					m.value,
					m.min,
					m.max
				);
			}
		}
	}

}<|MERGE_RESOLUTION|>--- conflicted
+++ resolved
@@ -53,15 +53,7 @@
  *
  * @author <a href="mailto:franz.wilhelmstoetter@gmx.at">Franz Wilhelmstötter</a>
  * @since 1.0
-<<<<<<< HEAD
- * @version @__version__@ &mdash; <em>$Date: 2013-12-09 $</em>
-=======
- * @version 1.6 &mdash; <em>$Date: 2014-02-15 $</em>
- *
- * @deprecated Use {@link org.jenetics.DoubleGene} instead. This classes
- *             uses the <i>JScience</i> library, which will be removed in the
- *             next major version.
->>>>>>> 8e41e5ca
+ * @version @__version__@ &mdash; <em>$Date: 2014-03-07 $</em>
  */
 @Deprecated
 @XmlJavaTypeAdapter(Float64Gene.Model.Adapter.class)
