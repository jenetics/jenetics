/*
 * Java Genetic Algorithm Library (@__identifier__@).
 * Copyright (c) @__year__@ Franz Wilhelmstötter
 *
 * Licensed under the Apache License, Version 2.0 (the "License");
 * you may not use this file except in compliance with the License.
 * You may obtain a copy of the License at
 *
 *      http://www.apache.org/licenses/LICENSE-2.0
 *
 * Unless required by applicable law or agreed to in writing, software
 * distributed under the License is distributed on an "AS IS" BASIS,
 * WITHOUT WARRANTIES OR CONDITIONS OF ANY KIND, either express or implied.
 * See the License for the specific language governing permissions and
 * limitations under the License.
 *
 * Author:
 *    Franz Wilhelmstötter (franz.wilhelmstoetter@gmx.at)
 */
package org.jenetics;

import java.io.IOException;
import java.io.ObjectInputStream;
import java.io.ObjectOutputStream;
import java.util.Random;

import javax.xml.bind.annotation.XmlAccessType;
import javax.xml.bind.annotation.XmlAccessorType;
import javax.xml.bind.annotation.XmlAttribute;
import javax.xml.bind.annotation.XmlElement;
import javax.xml.bind.annotation.XmlRootElement;
import javax.xml.bind.annotation.XmlType;
import javax.xml.bind.annotation.adapters.XmlAdapter;
import javax.xml.bind.annotation.adapters.XmlJavaTypeAdapter;

import javolution.context.ObjectFactory;
import javolution.xml.XMLFormat;
import javolution.xml.stream.XMLStreamException;

import org.jscience.mathematics.number.Float64;
import org.jscience.mathematics.structure.GroupMultiplicative;

import org.jenetics.internal.util.model.DoubleModel;
import org.jenetics.internal.util.model.ModelType;
import org.jenetics.internal.util.model.ValueType;

import org.jenetics.util.Function;
import org.jenetics.util.RandomRegistry;
import org.jenetics.util.math;

/**
 * Implementation of the NumberGene which holds a 64 bit floating point number.
 *
 * @author <a href="mailto:franz.wilhelmstoetter@gmx.at">Franz Wilhelmstötter</a>
 * @since 1.0
<<<<<<< HEAD
 * @version 1.6 &mdash; <em>$Date: 2014-02-02 $</em>
 */
@XmlJavaTypeAdapter(Float64Gene.Model.Adapter.class)
=======
 * @version 1.2 &mdash; <em>$Date: 2014-02-11 $</em>
 *
 * @deprecated Use {@link org.jenetics.DoubleGene} instead. This classes
 *             uses the <i>JScience</i> library, which will be removed in the
 *             next major version.
 */
@Deprecated
>>>>>>> 1ab18a33
public final class Float64Gene
	extends NumberGene<Float64, Float64Gene>
	implements GroupMultiplicative<Float64Gene>
{
	private static final long serialVersionUID = 1L;

	Float64Gene() {
	}

	@Override
	protected Float64 box(final java.lang.Number value) {
		return Float64.valueOf(value.doubleValue());
	}

	public Float64Gene divide(final Float64Gene gene) {
		return newInstance(_value.divide(gene._value));
	}

	@Override
	public Float64Gene inverse() {
		return newInstance(_value.inverse());
	}

	@Override
	public Float64Gene mean(final Float64Gene that) {
		return newInstance(
			_value.doubleValue()  +
			(that._value.doubleValue() - _value.doubleValue())/2.0
		);
	}


	/* *************************************************************************
	 *  Property access methods
	 * ************************************************************************/

	/**
	 * Converter for accessing the value from a given number gene.
	 */
	public static final Function<Float64Gene, Float64> Allele =
		new Function<Float64Gene, Float64>() {
			@Override public Float64 apply(final Float64Gene value) {
				return value._value;
			}
		};

	/**
	 * Converter for accessing the allele from a given number gene.
	 */
	public static final Function<Float64Gene, Float64> Value = Allele;

	/**
	 * Converter for accessing the allowed minimum from a given number gene.
	 */
	public static final Function<Float64Gene, Float64> Min =
		new Function<Float64Gene, Float64>() {
			@Override public Float64 apply(final Float64Gene value) {
				return value._min;
			}
		};

	/**
	 * Converter for accessing the allowed minimum from a given number gene.
	 */
	public static final Function<Float64Gene, Float64> Max =
		new Function<Float64Gene, Float64>() {
			@Override public Float64 apply(final Float64Gene value) {
				return value._max;
			}
		};

	static Function<Float64, Float64Gene> Gene(
		final Float64 min,
		final Float64 max
	) {
		return new Function<Float64, Float64Gene>() {
			@Override
			public Float64Gene apply(final Float64 value) {
				return Float64Gene.valueOf(value, min, max);
			}
		};
	}

	/* *************************************************************************
	 *  Factory methods
	 * ************************************************************************/

	/**
	 * Create a new valid, <em>random</em> gene.
	 */
	@Override
	public Float64Gene newInstance() {
		return valueOf(_min, _max);
	}

	/**
	 * Create a new Float64Gene with the same limits and the given value.
	 *
	 * @param value the value of the new {@code NumberGene}.
	 * @return the new {@code NumberGene}.
	 */
	public Float64Gene newInstance(final double value) {
		return valueOf(Float64.valueOf(value), _min, _max);
	}

	@Override
	public Float64Gene newInstance(final Float64 value) {
		return valueOf(value, _min, _max);
	}


	/* *************************************************************************
	 *  Static object creation methods
	 * ************************************************************************/

	private static final ObjectFactory<Float64Gene> FACTORY =
		new ObjectFactory<Float64Gene>() {
			@Override protected Float64Gene create() {
				return new Float64Gene();
			}
		};

	/**
	 * Create a new random {@code Float64Gene} with the given value and the
	 * given range. If the {@code value} isn't within the interval [min, max),
	 * no exception is thrown. In this case the method
	 * {@link Float64Gene#isValid()} returns {@code false}.
	 *
	 * @param value the value of the gene.
	 * @param min the minimal valid value of this gene (inclusively).
	 * @param max the maximal valid value of this gene (exclusively).
	 * @return the new created gene with the given {@code value}.
	 */
	public static Float64Gene valueOf(
		final double value,
		final double min,
		final double max
	) {
		return valueOf(
			Float64.valueOf(value),
			Float64.valueOf(min),
			Float64.valueOf(max)
		);
	}

	/**
	 * Create a new random {@code Float64Gene} with the given value and the
	 * given range. If the {@code value} isn't within the interval [min, max),
	 * no exception is thrown. In this case the method
	 * {@link Float64Gene#isValid()} returns {@code false}.
	 *
	 * @param value the value of the gene.
	 * @param min the minimal valid value of this gene (inclusively).
	 * @param max the maximal valid value of this gene (exclusively).
	 * @return the new created gene with the given {@code value}.
	 * @throws NullPointerException if one of the arguments is {@code null}.
	 */
	public static Float64Gene valueOf(
		final Float64 value,
		final Float64 min,
		final Float64 max
	) {
		final Float64Gene gene = FACTORY.object();
		gene.set(value, min, max);
		return gene;
	}

	/**
	 * Create a new random {@code Float64Gene}. It is guaranteed that the value
	 * of the {@code Float64Gene} lies in the interval [min, max).
	 *
	 * @param min the minimal valid value of this gene (inclusively).
	 * @param max the maximal valid value of this gene (exclusively).
	 * @return the new created gene.
	 */
	public static Float64Gene valueOf(final double min, final double max) {
		return valueOf(Float64.valueOf(min), Float64.valueOf(max));
	}

	/**
	 * Create a new random {@code Float64Gene}. It is guaranteed that the value
	 * of the {@code Float64Gene} lies in the interval [min, max).
	 *
	 * @param min the minimal valid value of this gene (inclusively).
	 * @param max the maximal valid value of this gene (exclusively).
	 * @return the new created gene.
	 * @throws NullPointerException if one of the arguments is {@code null}.
	 */
	public static Float64Gene valueOf(
		final Float64 min,
		final Float64 max
	) {
		final Random random = RandomRegistry.getRandom();
		final Float64 value = Float64.valueOf(
			math.random.nextDouble(random, min.doubleValue(), max.doubleValue())
		);

		return valueOf(value, min, max);
	}

	/* *************************************************************************
	 *  Java object serialization
	 * ************************************************************************/

	private void writeObject(final ObjectOutputStream out)
		throws IOException
	{
		out.defaultWriteObject();

		out.writeDouble(_value.doubleValue());
		out.writeDouble(_min.doubleValue());
		out.writeDouble(_max.doubleValue());
	}

	private void readObject(final ObjectInputStream in)
		throws IOException, ClassNotFoundException
	{
		in.defaultReadObject();

		set(
			Float64.valueOf(in.readDouble()),
			Float64.valueOf(in.readDouble()),
			Float64.valueOf(in.readDouble())
		);
	}

	/* *************************************************************************
	 *  XML object serialization
	 * ************************************************************************/

	static final XMLFormat<Float64Gene>
	XML = new XMLFormat<Float64Gene>(Float64Gene.class)
	{
		private static final String MIN = "min";
		private static final String MAX = "max";

		@Override
		public Float64Gene newInstance(
			final Class<Float64Gene> cls, final InputElement element
		)
			throws XMLStreamException
		{
			final double min = element.getAttribute(MIN, 0.0);
			final double max = element.getAttribute(MAX, 1.0);
			final double value = element.<Double>getNext();
			return Float64Gene.valueOf(value, min, max);
		}
		@Override
		public void write(final Float64Gene gene, final OutputElement element)
			throws XMLStreamException
		{
			element.setAttribute(MIN, gene.getMin().doubleValue());
			element.setAttribute(MAX, gene.getMax().doubleValue());
			element.add(gene.getAllele().doubleValue());
		}
		@Override
		public void read(final InputElement element, final Float64Gene gene) {
		}
	};

	/* *************************************************************************
	 *  JAXB object serialization
	 * ************************************************************************/

	@XmlRootElement(name = "org.jenetics.Float64Gene")
	@XmlType(name = "org.jenetics.Float64Gene")
	@XmlAccessorType(XmlAccessType.FIELD)
	final static class Model {

		@XmlAttribute
		public double min;

		@XmlAttribute
		public double max;

		@XmlJavaTypeAdapter(DoubleModel.Adapter.class)
		@XmlElement(name= "java.lang.Double")
		public Double value;

		@ValueType(Float64Gene.class)
		@ModelType(Model.class)
		public final static class Adapter
			extends XmlAdapter<Model, Float64Gene>
		{
			@Override
			public Model marshal(final Float64Gene value) {
				final Model m = new Model();
				m.min = value.getMin().doubleValue();
				m.max = value.getMax().doubleValue();
				m.value = value.doubleValue();
				return m;
			}

			@Override
			public Float64Gene unmarshal(final Model m) {
				return Float64Gene.valueOf(
					m.value,
					m.min,
					m.max
				);
			}
		}
	}

}



<|MERGE_RESOLUTION|>--- conflicted
+++ resolved
@@ -53,19 +53,14 @@
  *
  * @author <a href="mailto:franz.wilhelmstoetter@gmx.at">Franz Wilhelmstötter</a>
  * @since 1.0
-<<<<<<< HEAD
- * @version 1.6 &mdash; <em>$Date: 2014-02-02 $</em>
- */
-@XmlJavaTypeAdapter(Float64Gene.Model.Adapter.class)
-=======
- * @version 1.2 &mdash; <em>$Date: 2014-02-11 $</em>
+ * @version 1.6 &mdash; <em>$Date: 2014-02-14 $</em>
  *
  * @deprecated Use {@link org.jenetics.DoubleGene} instead. This classes
  *             uses the <i>JScience</i> library, which will be removed in the
  *             next major version.
  */
 @Deprecated
->>>>>>> 1ab18a33
+@XmlJavaTypeAdapter(Float64Gene.Model.Adapter.class)
 public final class Float64Gene
 	extends NumberGene<Float64, Float64Gene>
 	implements GroupMultiplicative<Float64Gene>
