/*
 * Java Genetic Algorithm Library (@__identifier__@).
 * Copyright (c) @__year__@ Franz Wilhelmstötter
 *
 * Licensed under the Apache License, Version 2.0 (the "License");
 * you may not use this file except in compliance with the License.
 * You may obtain a copy of the License at
 *
 *      http://www.apache.org/licenses/LICENSE-2.0
 *
 * Unless required by applicable law or agreed to in writing, software
 * distributed under the License is distributed on an "AS IS" BASIS,
 * WITHOUT WARRANTIES OR CONDITIONS OF ANY KIND, either express or implied.
 * See the License for the specific language governing permissions and
 * limitations under the License.
 *
 * Author:
 *    Franz Wilhelmstötter (franz.wilhelmstoetter@gmx.at)
 */
package org.jenetics;

import static java.lang.Double.NaN;
import static java.lang.String.format;
import static java.util.Objects.requireNonNull;
import static org.jenetics.util.object.eq;
import static org.jenetics.util.object.hashCodeOf;

import java.text.NumberFormat;
import java.text.ParseException;
import java.time.Duration;
import java.time.format.DateTimeParseException;
import java.util.Locale;

import javolution.lang.Immutable;
import javolution.xml.XMLFormat;
import javolution.xml.XMLSerializable;
import javolution.xml.stream.XMLStreamException;

import org.jscience.mathematics.number.Float64;
import org.jscience.mathematics.number.Integer64;

import org.jenetics.stat.Variance;
import org.jenetics.util.Accumulator;
import org.jenetics.util.Accumulator.MinMax;
import org.jenetics.util.FinalReference;

/**
 * Data object which holds performance indicators of a given {@link Population}.
 *
 * @author <a href="mailto:franz.wilhelmstoetter@gmx.at">Franz Wilhelmstötter</a>
 * @since 1.0
<<<<<<< HEAD
 * @version @__version__@ &mdash; <em>$Date: 2013-10-04 $</em>
=======
 * @version 1.0 &mdash; <em>$Date: 2013-12-05 $</em>
>>>>>>> 6dbb8b45
 */
public class Statistics<G extends Gene<?, G>, C extends Comparable<? super C>>
	implements
		Immutable,
		XMLSerializable
{

	/**
	 * Builder for the Statistics class.
	 *
	 * @author <a href="mailto:franz.wilhelmstoetter@gmx.at">Franz Wilhelmstötter</a>
	 * @since 1.0
<<<<<<< HEAD
	 * @version 1.0 &mdash; <em>$Date: 2013-10-04 $</em>
=======
	 * @version 1.0 &mdash; <em>$Date: 2013-12-05 $</em>
>>>>>>> 6dbb8b45
	 */
	public static class Builder<
		G extends Gene<?, G>,
		C extends Comparable<? super C>
	>
	{
		protected Optimize _optimize = Optimize.MAXIMUM;
		protected int _generation = 0;
		protected Phenotype<G, C> _best = null;
		protected Phenotype<G, C> _worst = null;
		protected int _samples = 0;
		protected double _ageMean = NaN;
		protected double _ageVariance = NaN;
		protected int _killed = 0;
		protected int _invalid = 0;

		/**
		 * Create a new Statistics builder.
		 */
		public Builder() {
		}

		/**
		 * Set the values of this builder with the values of the given
		 * {@code statistics}.
		 *
		 * @param statistics the statistics values. If the {@code statistics}
		 *         is {@code null} nothing is set.
		 * @return this builder.
		 */
		public Builder<G, C> statistics(final Statistics<G, C> statistics) {
			if (statistics != null) {
				_optimize = statistics._optimize;
				_generation = statistics._generation;
				_best = statistics._best;
				_worst = statistics._worst;
				_samples = statistics._samples;
				_ageMean = statistics._ageMean;
				_ageVariance = statistics._ageVariance;
				_killed = statistics._killed;
				_invalid = statistics._invalid;
			}
			return this;
		}

		public Builder<G, C> optimize(final Optimize optimize) {
			_optimize = requireNonNull(optimize, "Optimize strategy");
			return this;
		}

		/**
		 * @see Statistics#getGeneration()
		 */
		public Builder<G, C> generation(final int generation) {
			_generation = generation;
			return this;
		}

		/**
		 * @see Statistics#getBestPhenotype()
		 */
		public Builder<G, C> bestPhenotype(final Phenotype<G, C> best) {
			_best = best;
			return this;
		}

		/**
		 * @see Statistics#getWorstPhenotype()
		 */
		public Builder<G, C> worstPhenotype(final Phenotype<G, C> worst) {
			_worst = worst;
			return this;
		}

		/**
		 * @see Statistics#getSamples()
		 */
		public Builder<G, C> samples(final int samples) {
			_samples = samples;
			return this;
		}

		/**
		 * @see Statistics#getAgeMean()
		 */
		public Builder<G, C> ageMean(final double ageMean) {
			_ageMean = ageMean;
			return this;
		}

		/**
		 * @see Statistics#getAgeVariance()
		 */
		public Builder<G, C> ageVariance(final double ageVariance) {
			_ageVariance = ageVariance;
			return this;
		}

		/**
		 * @see Statistics#getInvalid()
		 */
		public Builder<G, C> invalid(final int invalid) {
			_invalid = invalid;
			return this;
		}

		/**
		 * @see Statistics#getKilled()
		 */
		public Builder<G, C> killed(final int killed) {
			_killed = killed;
			return this;
		}

		/**
		 * Return a new Statistics object with the builder values.
		 *
		 * @return new Statistics object with the builder values.
		 */
		public Statistics<G, C> build() {
			return new Statistics<>(
				_optimize,
				_generation,
				_best,
				_worst,
				_samples,
				_ageMean,
				_ageVariance,
				_killed,
				_invalid
			);
		}
	}

	private static final long serialVersionUID = 2L;

	protected final Optimize _optimize;
	protected final int _generation;
	protected final Phenotype<G, C> _best;
	protected final Phenotype<G, C> _worst;
	protected final int _samples;
	protected final double _ageMean;
	protected final double _ageVariance;
	protected final int _killed;
	protected final int _invalid;

	private final FinalReference<Time> _time = new FinalReference<>(new Time());


	/**
	 * Evaluates statistic values from a given population. The given phenotypes
	 * may be {@code null}
	 */
	protected Statistics(
		final Optimize optimize,
		final int generation,
		final Phenotype<G, C> best,
		final Phenotype<G, C> worst,
		final int samples,
		final double ageMean,
		final double ageVariance,
		final int killed,
		final int invalid
	) {
		_optimize = optimize;
		_generation = generation;
		_best = best;
		_worst = worst;
		_samples = samples;
		_ageMean = ageMean;
		_ageVariance = ageVariance;
		_killed = killed;
		_invalid = invalid;
	}

	/**
	 * Return the optimize strategy of the GA.
	 *
	 * @return the optimize strategy of the GA.
	 */
	public Optimize getOptimize() {
		return _optimize;
	}

	/**
	 * Return the generation of this statistics.
	 *
	 * @return the generation of this statistics.
	 */
	public int getGeneration() {
		return _generation;
	}

	/**
	 * Return the time statistic object which contains the durations of the
	 * different GA execution steps.
	 *
	 * @return the time statistic object.
	 */
	public Time getTime() {
		return _time.get();
	}

	/**
	 * Return the best population Phenotype.
	 *
	 * @return The best population Phenotype.
	 */
	public Phenotype<G, C> getBestPhenotype() {
		return _best;
	}

	/**
	 * Return the worst population Phenotype.
	 *
	 * @return The worst population Phenotype.
	 */
	public Phenotype<G, C> getWorstPhenotype() {
		return _worst;
	}

	/**
	 * Return the best population fitness.
	 *
	 * @return The best population fitness.
	 */
	public C getBestFitness() {
		return _best != null ? _best.getFitness() : null;
	}

	/**
	 * Return the worst population fitness.
	 *
	 * @return The worst population fitness.
	 */
	public C getWorstFitness() {
		return _worst != null ? _worst.getFitness() : null;
	}

	/**
	 * Return the number of samples this statistics has aggregated.
	 *
	 * @return the number of samples this statistics has aggregated.
	 */
	public int getSamples() {
		return _samples;
	}

	/**
	 * Return the average (mean) age of the individuals of the aggregated
	 * population.
	 *
	 * @return the average population age.
	 */
	public double getAgeMean() {
		return _ageMean;
	}

	/**
	 * Return the age variance of the individuals of the aggregated population.
	 *
	 * @return the age variance of the individuals of the aggregated population.
	 */
	public double getAgeVariance() {
		return _ageVariance;
	}

	/**
	 * Return the number of invalid individuals.
	 *
	 * @return the number of invalid individuals.
	 */
	public int getInvalid() {
		return _invalid;
	}

	/**
	 * Return the number of killed individuals.
	 *
	 * @return the number of killed individuals.
	 */
	public int getKilled() {
		return _killed;
	}

	@Override
	public int hashCode() {
		return hashCodeOf(getClass()).
				and(_optimize).
				and(_generation).
				and(_ageMean).
				and(_ageVariance).
				and(_best).
				and(_worst).
				and(_invalid).
				and(_samples).
				and(_killed).value();
	}

	@Override
	public boolean equals(final Object obj) {
		if (obj == this) {
			return true;
		}
		if (obj == null || getClass() != obj.getClass()) {
			return false;
		}

		final Statistics<?, ?> statistics = (Statistics<?, ?>)obj;
		return eq(_optimize, statistics._optimize) &&
				eq(_generation, statistics._generation) &&
 				eq(_ageMean, statistics._ageMean) &&
				eq(_ageVariance, statistics._ageVariance) &&
				eq(_best, statistics._best) &&
				eq(_worst, statistics._worst) &&
				eq(_invalid, statistics._invalid) &&
				eq(_samples, statistics._samples) &&
				eq(_killed, statistics._killed);
	}

	@Override
	public String toString() {
		final String spattern = "| %28s: %-26s|\n";
		final String fpattern = "| %28s: %-26.11f|\n";
		final String ipattern = "| %28s: %-26d|\n";

		final StringBuilder out = new StringBuilder();
		out.append("+---------------------------------------------------------+\n");
		out.append("|  Population Statistics                                  |\n");
		out.append("+---------------------------------------------------------+\n");
		out.append(format(fpattern, "Age mean", _ageMean));
		out.append(format(fpattern, "Age variance", _ageVariance));
		out.append(format(ipattern, "Samples", _samples));
		out.append(format(spattern, "Best fitness", getBestFitness()));
		out.append(format(spattern, "Worst fitness", getWorstFitness()));
		out.append("+---------------------------------------------------------+");

		return out.toString();
	}

	@SuppressWarnings({ "unchecked", "rawtypes" })
	static final XMLFormat<Statistics> XML =
		new XMLFormat<Statistics>(Statistics.class)
	{
		private static final String OPTIMIZE = "optimize";
		private static final String GENERATION = "generation";
		private static final String SAMPLES = "samples";
		private static final String AGE_MEAN = "age-mean";
		private static final String AGE_VARIANCE = "age-variance";
		private static final String BEST_PHENOTYPE = "best-phenotype";
		private static final String WORST_PHENOTYPE = "worst-phenotype";
		private static final String STATISTICS_TIME = "statistics-time";
		private static final String INVALID = "invalid";
		private static final String KILLED = "killed";

		@Override
		public Statistics newInstance(final Class<Statistics> cls, final InputElement xml)
			throws XMLStreamException
		{
			final Optimize optimize = Optimize.valueOf(
				xml.getAttribute(OPTIMIZE, Optimize.MAXIMUM.name())
			);
			final int generation = xml.getAttribute(GENERATION, 0);
			final int samples = xml.getAttribute(SAMPLES, 1);
			final Float64 meanAge = xml.get(AGE_MEAN);
			final Float64 varianceAge = xml.get(AGE_VARIANCE);
			final Integer64 invalid = xml.get(INVALID);
			final Integer64 killed = xml.get(KILLED);
			final Phenotype best = xml.get(BEST_PHENOTYPE);
			final Phenotype worst = xml.get(WORST_PHENOTYPE);

			final Statistics statistics = new Statistics(
				optimize,
				generation,
				best,
				worst,
				samples,
				meanAge.doubleValue(),
				varianceAge.doubleValue(),
				killed.intValue(),
				invalid.intValue()
			);
			statistics._time.set(xml.get(STATISTICS_TIME));

			return statistics;

		}
		@Override
		public void write(final Statistics s, final OutputElement xml)
			throws XMLStreamException
		{
			xml.setAttribute(OPTIMIZE, s._optimize.name());
			xml.setAttribute(GENERATION, s._generation);
			xml.setAttribute(SAMPLES, s._samples);
			xml.add(Float64.valueOf(s._ageMean), AGE_MEAN);
			xml.add(Float64.valueOf(s._ageVariance), AGE_VARIANCE);
			xml.add(Integer64.valueOf(s._invalid), INVALID);
			xml.add(Integer64.valueOf(s._killed), KILLED);
			xml.add(s._best, BEST_PHENOTYPE);
			xml.add(s._worst, WORST_PHENOTYPE);
			xml.add(s._time.get(), STATISTICS_TIME);
		}
		@Override
		public void read(final InputElement xml, final Statistics p) {
		}
	};


	/**
	 * Class which holds time statistic values.
	 *
	 * @author <a href="mailto:franz.wilhelmstoetter@gmx.at">Franz Wilhelmstötter</a>
	 * @since 1.0
<<<<<<< HEAD
	 * @version @__version__@ &mdash; <em>$Date: 2013-10-04 $</em>
=======
	 * @version 1.0 &mdash; <em>$Date: 2013-12-05 $</em>
>>>>>>> 6dbb8b45
	 */
	public static final class Time implements XMLSerializable {
		private static final long serialVersionUID = 1L;

		/**
		 * Create a new time object with zero time values. The time references
		 * can only be set once. If you try to set the values twice an
		 * {@link IllegalStateException} is thrown.
		 */
		public Time() {
		}

		/**
		 * The overall execution time.
		 * The time can be set only once, otherwise an IllegalArgumentException
		 * is thrown.
		 */
		public final FinalReference<Duration>
		execution = new FinalReference<>(Duration.ZERO);

		/**
		 * The selection time.
		 * The time can be set only once, otherwise an IllegalArgumentException
		 * is thrown.
		 */
		public final FinalReference<Duration>
		selection = new FinalReference<>(Duration.ZERO);

		/**
		 * The alter time.
		 * The time can be set only once, otherwise an IllegalArgumentException
		 * is thrown.
		 */
		public final FinalReference<Duration>
		alter = new FinalReference<>(Duration.ZERO);

		/**
		 * Combination time between offspring and survivors.
		 * The time can be set only once, otherwise an IllegalArgumentException
		 * is thrown.
		 */
		public final FinalReference<Duration>
		combine = new FinalReference<>(Duration.ZERO);

		/**
		 * The evaluation time.
		 * The time can be set only once, otherwise an IllegalArgumentException
		 * is thrown.
		 */
		public final FinalReference<Duration>
		evaluation = new FinalReference<>(Duration.ZERO);

		/**
		 * The statistics time.
		 * The time can be set only once, otherwise an IllegalArgumentException
		 * is thrown.
		 */
		public final FinalReference<Duration>
		statistics = new FinalReference<>(Duration.ZERO);


		@Override
		public int hashCode() {
			return hashCodeOf(getClass()).
					and(alter).
					and(combine).
					and(evaluation).
					and(execution).
					and(selection).
					and(statistics).value();
		}

		@Override
		public boolean equals(final Object object) {
			if (object == this) {
				return true;
			}
			if (object == null || object.getClass() != getClass()) {
				return false;
			}

			final Statistics.Time time = (Statistics.Time)object;
			return eq(alter, time.alter) &&
					eq(combine, time.combine) &&
					eq(evaluation, time.evaluation) &&
					eq(execution, time.execution) &&
					eq(selection, time.selection) &&
					eq(statistics, time.statistics);
		}

		@Override
		public String toString() {
			final String pattern = "| %28s: %-26.11f|\n";

			final StringBuilder out = new StringBuilder();
			out.append("+---------------------------------------------------------+\n");
			out.append("|  Time Statistics                                        |\n");
			out.append("+---------------------------------------------------------+\n");
			out.append(format(pattern, "Select time", selection.get().getNano()/1_000_000_000.0));
			out.append(format(pattern, "Alter time", alter.get().getNano()/1_000_000_000.0));
			out.append(format(pattern, "Combine time", combine.get().getNano()/1_000_000_000.0));
			out.append(format(pattern, "Fitness calculation time", evaluation.get().getNano()/1_000_000_000.0));
			out.append(format(pattern, "Statistics calculation time", statistics.get().getNano()/1_000_000_000.0));
			out.append(format(pattern, "Overall execution time", execution.get().getNano()/1_000_000_000.0));
			out.append("+---------------------------------------------------------+");

			return out.toString();
		}

		static final XMLFormat<Statistics.Time> XML =
			new XMLFormat<Statistics.Time>(Statistics.Time.class)
		{
			private static final String ALTER_TIME = "alter-time";
			private static final String COMBINE_TIME = "combine-time";
			private static final String EVALUATION_TIME = "evaluation-time";
			private static final String EXECUTION_TIME = "execution-time";
			private static final String SELECTION_TIME = "selection-time";
			private static final String STATISTICS_TIME = "statistics-time";

			@SuppressWarnings("unchecked")
			@Override
			public Statistics.Time newInstance(
				final Class<Statistics.Time> cls, final InputElement xml
			)
				throws XMLStreamException
			{
				final Statistics.Time time = new Statistics.Time();

				try {
					time.alter.set(Duration.parse(xml.get(ALTER_TIME)));
					time.combine.set(Duration.parse(xml.get(COMBINE_TIME)));
					time.evaluation.set(Duration.parse(xml.get(EVALUATION_TIME)));
					time.execution.set(Duration.parse(xml.get(EXECUTION_TIME)));
					time.selection.set(Duration.parse(xml.get(SELECTION_TIME)));
					time.statistics.set(Duration.parse(xml.get(STATISTICS_TIME)));
				} catch (DateTimeParseException e) {
					throw new XMLStreamException(e);
				}
				return time;
			}
			@Override
			public void write(final Statistics.Time s, final OutputElement xml)
				throws XMLStreamException
			{
				xml.add(s.alter.get().toString(), ALTER_TIME);
				xml.add(s.combine.get().toString(), COMBINE_TIME);
				xml.add(s.evaluation.get().toString(), EVALUATION_TIME);
				xml.add(s.execution.get().toString(), EXECUTION_TIME);
				xml.add(s.selection.get().toString(), SELECTION_TIME);
				xml.add(s.statistics.get().toString(), STATISTICS_TIME);
			}
			@Override
			public void read(final InputElement xml, final Statistics.Time p) {
			}
		};
	}


	/**
	 * Class for calculating the statistics. This class serves also as factory
	 * for the Statistics class.
	 *
	 * @author <a href="mailto:franz.wilhelmstoetter@gmx.at">Franz Wilhelmstötter</a>
	 * @since 1.0
<<<<<<< HEAD
	 * @version 1.0 &mdash; <em>$Date: 2013-10-04 $</em>
=======
	 * @version 1.0 &mdash; <em>$Date: 2013-12-05 $</em>
>>>>>>> 6dbb8b45
	 */
	public static class Calculator<
		G extends Gene<?, G>,
		C extends Comparable<? super C>
	>
	{

		/**
		 * Create a new calculator object.
		 */
		public Calculator() {
		}

		/**
		 * Create a new statistics object from the given {@code population} at
		 * the given {@code generation}.
		 *
		 * @param population the population to aggregate.
		 * @param generation the current GA generation.
		 * @param opt the optimization <i>direction</i>.
		 * @return a new statistics object generated from the given arguments.
		 */
		public Statistics.Builder<G, C> evaluate(
			final Iterable<? extends Phenotype<G, C>> population,
			final int generation,
			final Optimize opt
		) {
			final Builder<G, C> builder = new Builder<>();
			builder.generation(generation);
			builder.optimize(opt);

			final MinMax<Phenotype<G, C>> minMax = new MinMax<>();
			final Variance<Integer> age = new Variance<>();

			Accumulator.accumulate(
					population,
					minMax,
					age.<Phenotype<G, C>>map(pt -> pt.getAge(generation))
				);

			builder.bestPhenotype(opt.best(minMax.getMax(), minMax.getMin()));
			builder.worstPhenotype(opt.worst(minMax.getMax(), minMax.getMin()));
			builder.samples((int)minMax.getSamples());
			builder.ageMean(age.getMean());
			builder.ageVariance(age.getVariance());

			return builder;
		}

	}

}


<|MERGE_RESOLUTION|>--- conflicted
+++ resolved
@@ -49,11 +49,7 @@
  *
  * @author <a href="mailto:franz.wilhelmstoetter@gmx.at">Franz Wilhelmstötter</a>
  * @since 1.0
-<<<<<<< HEAD
- * @version @__version__@ &mdash; <em>$Date: 2013-10-04 $</em>
-=======
- * @version 1.0 &mdash; <em>$Date: 2013-12-05 $</em>
->>>>>>> 6dbb8b45
+ * @version @__version__@ &mdash; <em>$Date: 2013-12-18 $</em>
  */
 public class Statistics<G extends Gene<?, G>, C extends Comparable<? super C>>
 	implements
@@ -66,11 +62,7 @@
 	 *
 	 * @author <a href="mailto:franz.wilhelmstoetter@gmx.at">Franz Wilhelmstötter</a>
 	 * @since 1.0
-<<<<<<< HEAD
-	 * @version 1.0 &mdash; <em>$Date: 2013-10-04 $</em>
-=======
-	 * @version 1.0 &mdash; <em>$Date: 2013-12-05 $</em>
->>>>>>> 6dbb8b45
+	 * @version 1.0 &mdash; <em>$Date: 2013-12-18 $</em>
 	 */
 	public static class Builder<
 		G extends Gene<?, G>,
@@ -484,11 +476,7 @@
 	 *
 	 * @author <a href="mailto:franz.wilhelmstoetter@gmx.at">Franz Wilhelmstötter</a>
 	 * @since 1.0
-<<<<<<< HEAD
-	 * @version @__version__@ &mdash; <em>$Date: 2013-10-04 $</em>
-=======
-	 * @version 1.0 &mdash; <em>$Date: 2013-12-05 $</em>
->>>>>>> 6dbb8b45
+	 * @version @__version__@ &mdash; <em>$Date: 2013-12-18 $</em>
 	 */
 	public static final class Time implements XMLSerializable {
 		private static final long serialVersionUID = 1L;
@@ -653,11 +641,7 @@
 	 *
 	 * @author <a href="mailto:franz.wilhelmstoetter@gmx.at">Franz Wilhelmstötter</a>
 	 * @since 1.0
-<<<<<<< HEAD
-	 * @version 1.0 &mdash; <em>$Date: 2013-10-04 $</em>
-=======
-	 * @version 1.0 &mdash; <em>$Date: 2013-12-05 $</em>
->>>>>>> 6dbb8b45
+	 * @version 1.0 &mdash; <em>$Date: 2013-12-18 $</em>
 	 */
 	public static class Calculator<
 		G extends Gene<?, G>,
