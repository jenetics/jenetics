/*
 * Java Genetic Algorithm Library (@__identifier__@).
 * Copyright (c) @__year__@ Franz Wilhelmstötter
 *
 * Licensed under the Apache License, Version 2.0 (the "License");
 * you may not use this file except in compliance with the License.
 * You may obtain a copy of the License at
 *
 *      http://www.apache.org/licenses/LICENSE-2.0
 *
 * Unless required by applicable law or agreed to in writing, software
 * distributed under the License is distributed on an "AS IS" BASIS,
 * WITHOUT WARRANTIES OR CONDITIONS OF ANY KIND, either express or implied.
 * See the License for the specific language governing permissions and
 * limitations under the License.
 *
 * Author:
 *    Franz Wilhelmstötter (franz.wilhelmstoetter@gmx.at)
 */
package org.jenetics;

import static java.lang.Double.NaN;
import static java.lang.String.format;
import static java.util.Objects.requireNonNull;
import static org.jenetics.internal.util.object.eq;

import java.io.Serializable;
import java.util.concurrent.Executor;

import org.jenetics.internal.util.HashBuilder;

import org.jenetics.stat.Variance;
import org.jenetics.util.Duration;
import org.jenetics.util.FinalReference;
import org.jenetics.util.accumulators;
import org.jenetics.util.accumulators.MinMax;

/**
 * Data object which holds performance indicators of a given {@link Population}.
 *
 * @author <a href="mailto:franz.wilhelmstoetter@gmx.at">Franz Wilhelmstötter</a>
 * @since 1.0
<<<<<<< HEAD
 * @version 1.6 &mdash; <em>$Date: 2014-03-07 $</em>
=======
 * @version 2.0 &mdash; <em>$Date: 2014-04-05 $</em>
>>>>>>> bdd351f0
 */
public class Statistics<G extends Gene<?, G>, C extends Comparable<? super C>>
	implements Serializable
{

	/**
	 * Builder for the Statistics class.
	 *
	 * @author <a href="mailto:franz.wilhelmstoetter@gmx.at">Franz Wilhelmstötter</a>
	 * @since 1.0
<<<<<<< HEAD
	 * @version 1.0 &mdash; <em>$Date: 2014-03-07 $</em>
=======
	 * @version 2.0 &mdash; <em>$Date: 2014-04-05 $</em>
>>>>>>> bdd351f0
	 */
	public static class Builder<
		G extends Gene<?, G>,
		C extends Comparable<? super C>
	>
	{
		protected Optimize _optimize = Optimize.MAXIMUM;
		protected int _generation = 0;
		protected Phenotype<G, C> _best = null;
		protected Phenotype<G, C> _worst = null;
		protected int _samples = 0;
		protected double _ageMean = NaN;
		protected double _ageVariance = NaN;
		protected int _killed = 0;
		protected int _invalid = 0;

		/**
		 * Create a new Statistics builder.
		 */
		public Builder() {
		}

		/**
		 * Set the values of this builder with the values of the given
		 * {@code statistics}.
		 *
		 * @param statistics the statistics values. If the {@code statistics}
		 *         is {@code null} nothing is set.
		 * @return this builder instance.
		 */
		public Builder<G, C> statistics(final Statistics<G, C> statistics) {
			if (statistics != null) {
				_optimize = statistics._optimize;
				_generation = statistics._generation;
				_best = statistics._best;
				_worst = statistics._worst;
				_samples = statistics._samples;
				_ageMean = statistics._ageMean;
				_ageVariance = statistics._ageVariance;
				_killed = statistics._killed;
				_invalid = statistics._invalid;
			}
			return this;
		}

		public Builder<G, C> optimize(final Optimize optimize) {
			_optimize = requireNonNull(optimize, "Optimize strategy");
			return this;
		}

		/**
		 * @see Statistics#getGeneration()
		 *
		 * @param generation the current GA generation
		 * @return this builder instance
		 */
		public Builder<G, C> generation(final int generation) {
			_generation = generation;
			return this;
		}

		/**
		 * @see Statistics#getBestPhenotype()
		 *
		 * @param best the best phenotype
		 * @return this builder instance
		 */
		public Builder<G, C> bestPhenotype(final Phenotype<G, C> best) {
			_best = best;
			return this;
		}

		/**
		 * @see Statistics#getWorstPhenotype()
		 *
		 * @param worst the worst phenotype
		 * @return this builder instance
		 */
		public Builder<G, C> worstPhenotype(final Phenotype<G, C> worst) {
			_worst = worst;
			return this;
		}

		/**
		 * @see Statistics#getSamples()
		 *
		 * @param samples the number of samples for the statistics object.
		 * @return this builder instance
		 */
		public Builder<G, C> samples(final int samples) {
			_samples = samples;
			return this;
		}

		/**
		 * @see Statistics#getAgeMean()
		 *
		 * @param ageMean the mean of the population age
		 * @return this builder instance
		 */
		public Builder<G, C> ageMean(final double ageMean) {
			_ageMean = ageMean;
			return this;
		}

		/**
		 * @see Statistics#getAgeVariance()
		 *
		 * @param ageVariance the variance of the population age
		 * @return this builder instance
		 */
		public Builder<G, C> ageVariance(final double ageVariance) {
			_ageVariance = ageVariance;
			return this;
		}

		/**
		 * @see Statistics#getInvalid()
		 *
		 * @param invalid the number of valid individuals
		 * @return this builder instance
		 */
		public Builder<G, C> invalid(final int invalid) {
			_invalid = invalid;
			return this;
		}

		/**
		 * @see Statistics#getKilled()
		 *
		 * @param killed the number of killed individuals
		 * @return this builder instance
		 */
		public Builder<G, C> killed(final int killed) {
			_killed = killed;
			return this;
		}

		/**
		 * Return a new Statistics object with the builder values.
		 *
		 * @return new Statistics object with the builder values.
		 */
		public Statistics<G, C> build() {
			return new Statistics<>(
				_optimize,
				_generation,
				_best,
				_worst,
				_samples,
				_ageMean,
				_ageVariance,
				_killed,
				_invalid
			);
		}
	}

	private static final long serialVersionUID = 3L;

	protected final Optimize _optimize;
	protected final int _generation;
	protected final Phenotype<G, C> _best;
	protected final Phenotype<G, C> _worst;
	protected final int _samples;
	protected final double _ageMean;
	protected final double _ageVariance;
	protected final int _killed;
	protected final int _invalid;

	private final FinalReference<Time> _time = new FinalReference<>(new Time());


	/**
	 * Evaluates statistic values from a given population. The given phenotypes
	 * may be {@code null}
	 *
	 * @param optimize the optimization strategy used
	 * @param generation the generation for this statistics
	 * @param best best phenotype
	 * @param worst worst phenotype
	 * @param samples number of samples of this statistics
	 * @param ageMean the mean value of the individuals age
	 * @param ageVariance the variance value of the individuals ages
	 * @param killed the number of killed individuals
	 * @param invalid the number of invalid individuals
	 */
	protected Statistics(
		final Optimize optimize,
		final int generation,
		final Phenotype<G, C> best,
		final Phenotype<G, C> worst,
		final int samples,
		final double ageMean,
		final double ageVariance,
		final int killed,
		final int invalid
	) {
		_optimize = optimize;
		_generation = generation;
		_best = best;
		_worst = worst;
		_samples = samples;
		_ageMean = ageMean;
		_ageVariance = ageVariance;
		_killed = killed;
		_invalid = invalid;
	}

	/**
	 * Return the optimize strategy of the GA.
	 *
	 * @return the optimize strategy of the GA.
	 */
	public Optimize getOptimize() {
		return _optimize;
	}

	/**
	 * Return the generation of this statistics.
	 *
	 * @return the generation of this statistics.
	 */
	public int getGeneration() {
		return _generation;
	}

	/**
	 * Return the time statistic object which contains the durations of the
	 * different GA execution steps.
	 *
	 * @return the time statistic object.
	 */
	public Time getTime() {
		return _time.get();
	}

	/**
	 * Return the best population Phenotype.
	 *
	 * @return The best population Phenotype.
	 */
	public Phenotype<G, C> getBestPhenotype() {
		return _best;
	}

	/**
	 * Return the worst population Phenotype.
	 *
	 * @return The worst population Phenotype.
	 */
	public Phenotype<G, C> getWorstPhenotype() {
		return _worst;
	}

	/**
	 * Return the best population fitness.
	 *
	 * @return The best population fitness.
	 */
	public C getBestFitness() {
		return _best != null ? _best.getFitness() : null;
	}

	/**
	 * Return the worst population fitness.
	 *
	 * @return The worst population fitness.
	 */
	public C getWorstFitness() {
		return _worst != null ? _worst.getFitness() : null;
	}

	/**
	 * Return the number of samples this statistics has aggregated.
	 *
	 * @return the number of samples this statistics has aggregated.
	 */
	public int getSamples() {
		return _samples;
	}

	/**
	 * Return the average (mean) age of the individuals of the aggregated
	 * population.
	 *
	 * @return the average population age.
	 */
	public double getAgeMean() {
		return _ageMean;
	}

	/**
	 * Return the age variance of the individuals of the aggregated population.
	 *
	 * @return the age variance of the individuals of the aggregated population.
	 */
	public double getAgeVariance() {
		return _ageVariance;
	}

	/**
	 * Return the number of invalid individuals.
	 *
	 * @return the number of invalid individuals.
	 */
	public int getInvalid() {
		return _invalid;
	}

	/**
	 * Return the number of killed individuals.
	 *
	 * @return the number of killed individuals.
	 */
	public int getKilled() {
		return _killed;
	}

	@Override
	public int hashCode() {
		return HashBuilder.of(getClass()).
				and(_optimize).
				and(_generation).
				and(_ageMean).
				and(_ageVariance).
				and(_best).
				and(_worst).
				and(_invalid).
				and(_samples).
				and(_killed).value();
	}

	@Override
	public boolean equals(final Object obj) {
		if (obj == this) {
			return true;
		}
		if (obj == null || getClass() != obj.getClass()) {
			return false;
		}

		final Statistics<?, ?> statistics = (Statistics<?, ?>)obj;
		return eq(_optimize, statistics._optimize) &&
				eq(_generation, statistics._generation) &&
 				eq(_ageMean, statistics._ageMean) &&
				eq(_ageVariance, statistics._ageVariance) &&
				eq(_best, statistics._best) &&
				eq(_worst, statistics._worst) &&
				eq(_invalid, statistics._invalid) &&
				eq(_samples, statistics._samples) &&
				eq(_killed, statistics._killed);
	}

	@Override
	public String toString() {
		final String spattern = "| %28s: %-26s|\n";
		final String fpattern = "| %28s: %-26.11f|\n";
		final String ipattern = "| %28s: %-26d|\n";

		final StringBuilder out = new StringBuilder();
		out.append("+---------------------------------------------------------+\n");
		out.append("|  Population Statistics                                  |\n");
		out.append("+---------------------------------------------------------+\n");
		out.append(format(fpattern, "Age mean", _ageMean));
		out.append(format(fpattern, "Age variance", _ageVariance));
		out.append(format(ipattern, "Samples", _samples));
		out.append(format(spattern, "Best fitness", getBestFitness()));
		out.append(format(spattern, "Worst fitness", getWorstFitness()));
		out.append("+---------------------------------------------------------+");

		return out.toString();
	}

	/**
	 * Class which holds time statistic values.
	 *
	 * @author <a href="mailto:franz.wilhelmstoetter@gmx.at">Franz Wilhelmstötter</a>
	 * @since 1.0
<<<<<<< HEAD
	 * @version 1.6 &mdash; <em>$Date: 2014-03-07 $</em>
=======
	 * @version 2.0 &mdash; <em>$Date: 2014-04-05 $</em>
>>>>>>> bdd351f0
	 */
	public static final class Time implements Serializable {
		private static final long serialVersionUID = 2L;

		private static final Duration ZERO = Duration.ofNanos(0);

		/**
		 * Create a new time object with zero time values. The time references
		 * can only be set once. If you try to set the values twice an
		 * {@link IllegalStateException} is thrown.
		 */
		public Time() {
		}

		/**
		 * The overall execution time.
		 * The time can be set only once, otherwise an IllegalArgumentException
		 * is thrown.
		 */
		public final FinalReference<Duration>
			execution = new FinalReference<>(ZERO);

		/**
		 * The selection time.
		 * The time can be set only once, otherwise an IllegalArgumentException
		 * is thrown.
		 */
		public final FinalReference<Duration>
			selection = new FinalReference<>(ZERO);

		/**
		 * The alter time.
		 * The time can be set only once, otherwise an IllegalArgumentException
		 * is thrown.
		 */
		public final FinalReference<Duration>
			alter = new FinalReference<>(ZERO);

		/**
		 * Combination time between offspring and survivors.
		 * The time can be set only once, otherwise an IllegalArgumentException
		 * is thrown.
		 */
		public final FinalReference<Duration>
			combine = new FinalReference<>(ZERO);

		/**
		 * The evaluation time.
		 * The time can be set only once, otherwise an IllegalArgumentException
		 * is thrown.
		 */
		public final FinalReference<Duration>
			evaluation = new FinalReference<>(ZERO);

		/**
		 * The statistics time.
		 * The time can be set only once, otherwise an IllegalArgumentException
		 * is thrown.
		 */
		public final FinalReference<Duration>
			statistics = new FinalReference<>(ZERO);


		@Override
		public int hashCode() {
			return HashBuilder.of(getClass()).
					and(alter).
					and(combine).
					and(evaluation).
					and(execution).
					and(selection).
					and(statistics).value();
		}

		@Override
		public boolean equals(final Object object) {
			if (object == this) {
				return true;
			}
			if (object == null || object.getClass() != getClass()) {
				return false;
			}

			final Statistics.Time time = (Statistics.Time)object;
			return eq(alter.get(), time.alter.get()) &&
					eq(combine.get(), time.combine.get()) &&
					eq(evaluation.get(), time.evaluation.get()) &&
					eq(execution.get(), time.execution.get()) &&
					eq(selection.get(), time.selection.get()) &&
					eq(statistics.get(), time.statistics.get());
		}

		@Override
		public String toString() {
			final String pattern = "| %28s: %-26.11f|\n";

			final StringBuilder out = new StringBuilder();
			out.append("+---------------------------------------------------------+\n");
			out.append("|  Time Statistics                                        |\n");
			out.append("+---------------------------------------------------------+\n");
			out.append(format(pattern, "Select time", selection.get().toSeconds()));
			out.append(format(pattern, "Alter time", alter.get().toSeconds()));
			out.append(format(pattern, "Combine time", combine.get().toSeconds()));
			out.append(format(pattern, "Fitness calculation time", evaluation.get().toSeconds()));
			out.append(format(pattern, "Statistics calculation time", statistics.get().toSeconds()));
			out.append(format(pattern, "Overall execution time", execution.get().toSeconds()));
			out.append("+---------------------------------------------------------+");

			return out.toString();
		}
 	}


	/**
	 * Class for calculating the statistics. This class serves also as factory
	 * for the Statistics class.
	 *
	 * @author <a href="mailto:franz.wilhelmstoetter@gmx.at">Franz Wilhelmstötter</a>
	 * @since 1.0
<<<<<<< HEAD
	 * @version 1.0 &mdash; <em>$Date: 2014-03-07 $</em>
=======
	 * @version 2.0 &mdash; <em>$Date: 2014-04-05 $</em>
>>>>>>> bdd351f0
	 */
	public static class Calculator<
		G extends Gene<?, G>,
		C extends Comparable<? super C>
	>
	{

		/**
		 * Create a new calculator object.
		 */
		public Calculator() {
		}

		/**
		 * Create a new statistics object from the given {@code population} at
		 * the given {@code generation}.
		 *
		 * @param population the population to aggregate.
		 * @param generation the current GA generation.
		 * @param opt the optimization <i>direction</i>.
		 * @return a new statistics object generated from the given arguments.
		 */
		public Statistics.Builder<G, C> evaluate(
			final Executor executor,
			final Iterable<? extends Phenotype<G, C>> population,
			final int generation,
			final Optimize opt
		) {
			final Builder<G, C> builder = new Builder<>();
			builder.generation(generation);
			builder.optimize(opt);

			final MinMax<Phenotype<G, C>> minMax = new MinMax<>();
			final Variance<Integer> age = new Variance<>();

			accumulators.<Phenotype<G, C>>accumulate(
				executor,
				population,
				minMax,
				age.map(Phenotype.Age(generation))
			);

			builder.bestPhenotype(opt.best(minMax.getMax(), minMax.getMin()));
			builder.worstPhenotype(opt.worst(minMax.getMax(), minMax.getMin()));
			builder.samples((int)minMax.getSamples());
			builder.ageMean(age.getMean());
			builder.ageVariance(age.getVariance());

			return builder;
		}

	}

}<|MERGE_RESOLUTION|>--- conflicted
+++ resolved
@@ -40,11 +40,7 @@
  *
  * @author <a href="mailto:franz.wilhelmstoetter@gmx.at">Franz Wilhelmstötter</a>
  * @since 1.0
-<<<<<<< HEAD
- * @version 1.6 &mdash; <em>$Date: 2014-03-07 $</em>
-=======
- * @version 2.0 &mdash; <em>$Date: 2014-04-05 $</em>
->>>>>>> bdd351f0
+ * @version 2.0 &mdash; <em>$Date: 2014-04-16 $</em>
  */
 public class Statistics<G extends Gene<?, G>, C extends Comparable<? super C>>
 	implements Serializable
@@ -55,11 +51,7 @@
 	 *
 	 * @author <a href="mailto:franz.wilhelmstoetter@gmx.at">Franz Wilhelmstötter</a>
 	 * @since 1.0
-<<<<<<< HEAD
-	 * @version 1.0 &mdash; <em>$Date: 2014-03-07 $</em>
-=======
-	 * @version 2.0 &mdash; <em>$Date: 2014-04-05 $</em>
->>>>>>> bdd351f0
+	 * @version 2.0 &mdash; <em>$Date: 2014-04-16 $</em>
 	 */
 	public static class Builder<
 		G extends Gene<?, G>,
@@ -439,11 +431,7 @@
 	 *
 	 * @author <a href="mailto:franz.wilhelmstoetter@gmx.at">Franz Wilhelmstötter</a>
 	 * @since 1.0
-<<<<<<< HEAD
-	 * @version 1.6 &mdash; <em>$Date: 2014-03-07 $</em>
-=======
-	 * @version 2.0 &mdash; <em>$Date: 2014-04-05 $</em>
->>>>>>> bdd351f0
+	 * @version 2.0 &mdash; <em>$Date: 2014-04-16 $</em>
 	 */
 	public static final class Time implements Serializable {
 		private static final long serialVersionUID = 2L;
@@ -563,11 +551,7 @@
 	 *
 	 * @author <a href="mailto:franz.wilhelmstoetter@gmx.at">Franz Wilhelmstötter</a>
 	 * @since 1.0
-<<<<<<< HEAD
-	 * @version 1.0 &mdash; <em>$Date: 2014-03-07 $</em>
-=======
-	 * @version 2.0 &mdash; <em>$Date: 2014-04-05 $</em>
->>>>>>> bdd351f0
+	 * @version 2.0 &mdash; <em>$Date: 2014-04-16 $</em>
 	 */
 	public static class Calculator<
 		G extends Gene<?, G>,
