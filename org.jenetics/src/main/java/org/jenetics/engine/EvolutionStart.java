/*
 * Java Genetic Algorithm Library (@__identifier__@).
 * Copyright (c) @__year__@ Franz Wilhelmstötter
 *
 * Licensed under the Apache License, Version 2.0 (the "License");
 * you may not use this file except in compliance with the License.
 * You may obtain a copy of the License at
 *
 *      http://www.apache.org/licenses/LICENSE-2.0
 *
 * Unless required by applicable law or agreed to in writing, software
 * distributed under the License is distributed on an "AS IS" BASIS,
 * WITHOUT WARRANTIES OR CONDITIONS OF ANY KIND, either express or implied.
 * See the License for the specific language governing permissions and
 * limitations under the License.
 *
 * Author:
 *    Franz Wilhelmstötter (franz.wilhelmstoetter@gmx.at)
 */
package org.jenetics.engine;

import static java.lang.String.format;
import static java.util.Objects.requireNonNull;
import static org.jenetics.internal.util.Equality.eq;

import org.jenetics.internal.util.Equality;
import org.jenetics.internal.util.Hash;
import org.jenetics.internal.util.require;

import org.jenetics.Gene;
import org.jenetics.Population;

/**
 * Represents a state of the GA at the start of an evolution step.
 *
 * @see EvolutionResult
 *
 * @param <G> the gene type
 * @param <C> the fitness type
 *
 * @author <a href="mailto:franz.wilhelmstoetter@gmx.at">Franz Wilhelmstötter</a>
<<<<<<< HEAD
 * @since 3.0
 * @version 3.0
=======
 * @since !__version__!
 * @version !__version__! &mdash; <em>$Date: 2015-01-06 $</em>
>>>>>>> dadfb5bb
 */
public final class EvolutionStart<
	G extends Gene<?, G>,
	C extends Comparable<? super C>
>
{

	private final Population<G, C> _population;
	private final long _generation;

	private EvolutionStart(
		final Population<G, C> population,
		final long generation
	) {
		_population = requireNonNull(population);
		_generation = require.positive(generation);
	}

	/**
	 * Return the population before the evolution step.
	 *
	 * @return the start population
	 */
	public Population<G, C> getPopulation() {
		return _population;
	}

	/**
	 * Return the generation of the start population.
	 *
	 * @return the start generation
	 */
	public long getGeneration() {
		return _generation;
	}

	@Override
	public int hashCode() {
		return Hash.of(getClass())
			.and(_population)
			.and(_generation).value();
	}

	@Override
	public boolean equals(final Object obj) {
		return Equality.of(this, obj).test(es ->
			eq(_generation, es._generation) &&
			eq(_population, es._population)
		);
	}

	@Override
	public String toString() {
		return format(
			"EvolutionStart[population-size=%d, generation=%d]",
			_population.size(), _generation
		);
	}

	/**
	 * Create a new evolution start object with the given population and for the
	 * given generation.
	 *
	 * @param <G> the gene type
	 * @param <C> the fitness type
	 * @param population the start population.
	 * @param generation the start generation of the population
	 * @return a new evolution start object
	 * @throws java.lang.NullPointerException if the given {@code population} is
	 *         {@code null}.
	 * @throws IllegalArgumentException if the given {@code generation} is
	 *         smaller then one
	 */
	public static <G extends Gene<?, G>, C extends Comparable<? super C>>
	EvolutionStart<G, C> of(
		final Population<G, C> population,
		final long generation
	) {
		return new EvolutionStart<>(population, generation);
	}

}<|MERGE_RESOLUTION|>--- conflicted
+++ resolved
@@ -39,13 +39,8 @@
  * @param <C> the fitness type
  *
  * @author <a href="mailto:franz.wilhelmstoetter@gmx.at">Franz Wilhelmstötter</a>
-<<<<<<< HEAD
- * @since 3.0
- * @version 3.0
-=======
  * @since !__version__!
  * @version !__version__! &mdash; <em>$Date: 2015-01-06 $</em>
->>>>>>> dadfb5bb
  */
 public final class EvolutionStart<
 	G extends Gene<?, G>,
