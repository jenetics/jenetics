/*
 * Java Genetic Algorithm Library (@__identifier__@).
 * Copyright (c) @__year__@ Franz Wilhelmstötter
 *
 * Licensed under the Apache License, Version 2.0 (the "License");
 * you may not use this file except in compliance with the License.
 * You may obtain a copy of the License at
 *
 *      http://www.apache.org/licenses/LICENSE-2.0
 *
 * Unless required by applicable law or agreed to in writing, software
 * distributed under the License is distributed on an "AS IS" BASIS,
 * WITHOUT WARRANTIES OR CONDITIONS OF ANY KIND, either express or implied.
 * See the License for the specific language governing permissions and
 * limitations under the License.
 *
 * Author:
 *    Franz Wilhelmstötter (franz.wilhelmstoetter@gmx.at)
 */
package org.jenetics;

import static org.jenetics.util.object.hashCodeOf;

import java.io.IOException;
import java.io.ObjectInputStream;
import java.io.ObjectOutputStream;

import javolution.xml.XMLFormat;
import javolution.xml.XMLSerializable;
import javolution.xml.stream.XMLStreamException;

import org.jscience.mathematics.number.Float64;

import org.jenetics.util.Array;
import org.jenetics.util.Factory;
import org.jenetics.util.Function;
import org.jenetics.util.ISeq;

/**
 * Number chromosome implementation which holds 64 bit floating point numbers.
 *
 * @author <a href="mailto:franz.wilhelmstoetter@gmx.at">Franz Wilhelmstötter</a>
 * @since 1.0
<<<<<<< HEAD
 * @version 2.0 &mdash; <em>$Date: 2013-09-08 $</em>
=======
 * @version 1.0 &mdash; <em>$Date: 2013-12-05 $</em>
>>>>>>> 6dbb8b45
 */
public class Float64Chromosome
	extends NumberChromosome<Float64, Float64Gene>
	implements XMLSerializable
{
	private static final long serialVersionUID = 1L;


	protected Float64Chromosome(final ISeq<Float64Gene> genes) {
		super(genes);
	}

	/**
	 * Create a new chromosome from the given {@code genes}.
	 *
	 * @param genes the genes this chromosome consists.
	 * @throws IllegalArgumentException if the number of genes is smaller than
	 *         one.
	 * @throws NullPointerException if the {@code genes} are {@code null}.
	 */
	public Float64Chromosome(final Float64Gene... genes) {
		this(Array.valueOf(genes).toISeq());
	}

	/**
	 * Create a new random DoubleChromosome.
	 *
	 * @param min the min value of the {@link Float64Gene}s (inclusively).
	 * @param max the max value of the {@link Float64Gene}s (exclusively).
	 * @param length the length of the chromosome.
	 */
	public Float64Chromosome(
		final Float64 min,
		final Float64 max,
		final int length
	) {
		this(
			new Array<Float64Gene>(length).fill(
				Float64Gene.valueOf(min, max)
			).toISeq()
		);
		_valid = true;
	}

	/**
	 * Create a new random chromosome of length one.
	 *
	 * @param min the minimal value of this chromosome (inclusively).
	 * @param max the maximal value of this chromosome (exclusively).
	 */
	public Float64Chromosome(final double min, final double max) {
		this(Float64.valueOf(min), Float64.valueOf(max));
	}

	/**
	 * Create a new random chromosome of length one.
	 *
	 * @param min the minimal value of this chromosome (inclusively).
	 * @param max the maximal value of this chromosome (exclusively).
	 * @throws NullPointerException if {@code min} or {@code max} is
	 *         {@code null}.
	 */
	public Float64Chromosome(final Float64 min, final Float64 max) {
		this(min, max, 1);
	}

	/**
	 * Create a new chromosome
	 *
	 * @param min the minimal value of this chromosome.
	 * @param max the maximal value of this chromosome.
	 * @param length the {@code length} of the new chromosome.
	 * @throws IllegalArgumentException if the {@code length} is smaller than
	 *         one.
	 */
	public Float64Chromosome(final double min, final double max, final int length) {
		this(Float64.valueOf(min), Float64.valueOf(max), length);
	}

	@Override
	public Float64Chromosome newInstance(final ISeq<Float64Gene> genes) {
		return new Float64Chromosome(genes);
	}

	/**
	 * Create a new, <em>random</em> chromosome.
	 */
	@Override
	public Float64Chromosome newInstance() {
		return new Float64Chromosome(_min, _max, length());
	}

	@Override
	public int hashCode() {
		return hashCodeOf(getClass()).and(super.hashCode()).value();
	}

	@Override
	public boolean equals(final Object obj) {
		if (obj == this) {
			return true;
		}
		return obj instanceof Float64Chromosome && super.equals(obj);
	}

	/* *************************************************************************
	 *  Property access methods
	 * ************************************************************************/

	/**
	 * Return a {@link Function} which returns the gene array from this
	 * {@link Chromosome}.
	 */
	public static final Function<AbstractChromosome<Float64Gene>, ISeq<Float64Gene>>
		Genes = AbstractChromosome.genes();

	/**
	 * Return a {@link Function} which returns the first {@link Gene} from this
	 * {@link Chromosome}.
	 */
	public static final Function<Chromosome<Float64Gene>, Float64Gene>
		Gene = AbstractChromosome.gene();

	/**
	 * Return a {@link Function} which returns the {@link Gene} with the given
	 * {@code index} from this {@link Chromosome}.
	 */
	public static final Function<Chromosome<Float64Gene>, Float64Gene>
	Gene(final int index)
	{
		return AbstractChromosome.gene(index);
	}

	/* *************************************************************************
	 *  XML object serialization
	 * ************************************************************************/

	static final XMLFormat<Float64Chromosome>
	XML = new XMLFormat<Float64Chromosome>(Float64Chromosome.class)
	{
		private static final String LENGTH = "length";
		private static final String MIN = "min";
		private static final String MAX = "max";

		@Override
		public Float64Chromosome newInstance(
			final Class<Float64Chromosome> cls, final InputElement xml
		) throws XMLStreamException {
			final int length = xml.getAttribute(LENGTH, 0);
			final double min = xml.getAttribute(MIN, 0.0);
			final double max = xml.getAttribute(MAX, 1.0);

			final Array<Float64Gene> genes = new Array<>(length);
			for (int i = 0; i < length; ++i) {
				final Float64 value = xml.getNext();
				genes.set(i, Float64Gene.valueOf(value.doubleValue(), min, max));
			}

			final Float64Chromosome chromosome = new Float64Chromosome(
				genes.toISeq()
			);
			chromosome._min = Float64.valueOf(min);
			chromosome._max = Float64.valueOf(max);

			return chromosome;
		}
		@Override
		public void write(
			final Float64Chromosome chromosome,
			final OutputElement xml
		)
			throws XMLStreamException
		{
			xml.setAttribute(LENGTH, chromosome.length());
			xml.setAttribute(MIN, chromosome._min.doubleValue());
			xml.setAttribute(MAX, chromosome._max.doubleValue());
			for (final Float64Gene gene : chromosome) {
				xml.add(gene.getAllele());
			}
		}
		@Override
<<<<<<< HEAD
		public void read(
			final InputElement element,
			final Float64Chromosome chromosome
		) {
=======
		public void read(final InputElement e, final Float64Chromosome c) {
>>>>>>> 6dbb8b45
		}
	};

	/* *************************************************************************
	 *  Java object serialization
	 * ************************************************************************/

	private void writeObject(final ObjectOutputStream out)
		throws IOException
	{
		out.defaultWriteObject();

		out.writeInt(length());
		out.writeDouble(_min.doubleValue());
		out.writeDouble(_max.doubleValue());

		for (Float64Gene gene : _genes) {
			out.writeDouble(gene.doubleValue());
		}
	}

	private void readObject(final ObjectInputStream in)
		throws IOException, ClassNotFoundException
	{
		in.defaultReadObject();

		final int length = in.readInt();
		final Float64 min = Float64.valueOf(in.readDouble());
		final Float64 max = Float64.valueOf(in.readDouble());

		_min = min;
		_max = max;
		final Array<Float64Gene> genes = new Array<>(length);
		for (int i = 0; i < length; ++i) {
			final Float64 value = Float64.valueOf(in.readDouble());
			genes.set(i, Float64Gene.valueOf(value, min, max));
		}

		_genes = genes.toISeq();
	}

}




<|MERGE_RESOLUTION|>--- conflicted
+++ resolved
@@ -41,11 +41,7 @@
  *
  * @author <a href="mailto:franz.wilhelmstoetter@gmx.at">Franz Wilhelmstötter</a>
  * @since 1.0
-<<<<<<< HEAD
- * @version 2.0 &mdash; <em>$Date: 2013-09-08 $</em>
-=======
- * @version 1.0 &mdash; <em>$Date: 2013-12-05 $</em>
->>>>>>> 6dbb8b45
+ * @version 2.0 &mdash; <em>$Date: 2013-12-18 $</em>
  */
 public class Float64Chromosome
 	extends NumberChromosome<Float64, Float64Gene>
@@ -227,14 +223,7 @@
 			}
 		}
 		@Override
-<<<<<<< HEAD
-		public void read(
-			final InputElement element,
-			final Float64Chromosome chromosome
-		) {
-=======
 		public void read(final InputElement e, final Float64Chromosome c) {
->>>>>>> 6dbb8b45
 		}
 	};
 
