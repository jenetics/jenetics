/*
 * Java Genetic Algorithm Library (@__identifier__@).
 * Copyright (c) @__year__@ Franz Wilhelmstötter
 *
 * Licensed under the Apache License, Version 2.0 (the "License");
 * you may not use this file except in compliance with the License.
 * You may obtain a copy of the License at
 *
 *      http://www.apache.org/licenses/LICENSE-2.0
 *
 * Unless required by applicable law or agreed to in writing, software
 * distributed under the License is distributed on an "AS IS" BASIS,
 * WITHOUT WARRANTIES OR CONDITIONS OF ANY KIND, either express or implied.
 * See the License for the specific language governing permissions and
 * limitations under the License.
 *
 * Author:
 *    Franz Wilhelmstötter (franz.wilhelmstoetter@gmx.at)
 */
package org.jenetics;

import static org.jenetics.util.object.hashCodeOf;

import java.io.IOException;
import java.io.ObjectInputStream;
import java.io.ObjectOutputStream;

import javolution.xml.XMLFormat;
import javolution.xml.XMLSerializable;
import javolution.xml.stream.XMLStreamException;

import org.jscience.mathematics.number.Float64;

import org.jenetics.util.Array;
<<<<<<< HEAD
=======
import org.jenetics.util.Factory;
>>>>>>> 0fa9d783
import org.jenetics.util.Function;
import org.jenetics.util.ISeq;

/**
 * Number chromosome implementation which holds 64 bit floating point numbers.
 *
 * @author <a href="mailto:franz.wilhelmstoetter@gmx.at">Franz Wilhelmstötter</a>
 * @since 1.0
<<<<<<< HEAD
 * @version 2.0 &mdash; <em>$Date: 2013-05-27 $</em>
=======
 * @version 1.0 &mdash; <em>$Date: 2013-09-01 $</em>
>>>>>>> 0fa9d783
 */
public class Float64Chromosome
	extends NumberChromosome<Float64, Float64Gene>
	implements XMLSerializable
{
	private static final long serialVersionUID = 1L;


	protected Float64Chromosome(final ISeq<Float64Gene> genes) {
		super(genes);
	}

	/**
	 * Create a new chromosome from the given {@code genes}.
	 *
	 * @param genes the genes this chromosome consists.
	 * @throws IllegalArgumentException if the number of genes is smaller than
	 *         one.
	 * @throws NullPointerException if the {@code genes} are {@code null}.
	 */
	public Float64Chromosome(final Float64Gene... genes) {
		this(Array.valueOf(genes).toISeq());
	}

	/**
	 * Create a new random DoubleChromosome.
	 *
	 * @param min the min value of the {@link Float64Gene}s (inclusively).
	 * @param max the max value of the {@link Float64Gene}s (exclusively).
	 * @param length the length of the chromosome.
	 */
	public Float64Chromosome(
		final Float64 min,
		final Float64 max,
		final int length
	) {
		this(
			new Array<Float64Gene>(length).fill(
				Float64Gene.valueOf(min, max)
			).toISeq()
		);
		_valid = true;
	}

	/**
	 * Create a new random chromosome of length one.
	 *
	 * @param min the minimal value of this chromosome (inclusively).
	 * @param max the maximal value of this chromosome (exclusively).
	 */
	public Float64Chromosome(final double min, final double max) {
		this(Float64.valueOf(min), Float64.valueOf(max));
	}

	/**
	 * Create a new random chromosome of length one.
	 *
	 * @param min the minimal value of this chromosome (inclusively).
	 * @param max the maximal value of this chromosome (exclusively).
	 * @throws NullPointerException if {@code min} or {@code max} is
	 *         {@code null}.
	 */
	public Float64Chromosome(final Float64 min, final Float64 max) {
		this(min, max, 1);
	}

	/**
	 * Create a new chromosome
	 *
	 * @param min the minimal value of this chromosome.
	 * @param max the maximal value of this chromosome.
	 * @param length the {@code length} of the new chromosome.
	 * @throws IllegalArgumentException if the {@code length} is smaller than
	 *         one.
	 */
	public Float64Chromosome(final double min, final double max, final int length) {
		this(Float64.valueOf(min), Float64.valueOf(max), length);
	}

	@Override
	public Float64Chromosome newInstance(final ISeq<Float64Gene> genes) {
		return new Float64Chromosome(genes);
	}

	/**
	 * Create a new, <em>random</em> chromosome.
	 */
	@Override
	public Float64Chromosome newInstance() {
		return new Float64Chromosome(_min, _max, length());
	}

	@Override
	public int hashCode() {
		return hashCodeOf(getClass()).and(super.hashCode()).value();
	}

	@Override
	public boolean equals(final Object obj) {
		if (obj == this) {
			return true;
		}
		return obj instanceof Float64Chromosome && super.equals(obj);
	}

	/* *************************************************************************
	 *  Property access methods
	 * ************************************************************************/

	/**
	 * Return a {@link Function} which returns the gene array from this
	 * {@link Chromosome}.
	 */
	public static final Function<AbstractChromosome<Float64Gene>, ISeq<Float64Gene>>
		Genes = AbstractChromosome.genes();

	/**
	 * Return a {@link Function} which returns the first {@link Gene} from this
	 * {@link Chromosome}.
	 */
	public static final Function<Chromosome<Float64Gene>, Float64Gene>
		Gene = AbstractChromosome.gene();

	/**
	 * Return a {@link Function} which returns the {@link Gene} with the given
	 * {@code index} from this {@link Chromosome}.
	 */
	public static final Function<Chromosome<Float64Gene>, Float64Gene>
	Gene(final int index)
	{
		return AbstractChromosome.gene(index);
	}

	/* *************************************************************************
	 *  XML object serialization
	 * ************************************************************************/

	static final XMLFormat<Float64Chromosome>
	XML = new XMLFormat<Float64Chromosome>(Float64Chromosome.class)
	{
		private static final String LENGTH = "length";
		private static final String MIN = "min";
		private static final String MAX = "max";

		@Override
		public Float64Chromosome newInstance(
			final Class<Float64Chromosome> cls, final InputElement xml
		) throws XMLStreamException {
			final int length = xml.getAttribute(LENGTH, 0);
			final double min = xml.getAttribute(MIN, 0.0);
			final double max = xml.getAttribute(MAX, 1.0);

			final Array<Float64Gene> genes = new Array<>(length);
			for (int i = 0; i < length; ++i) {
				final Float64 value = xml.getNext();
				genes.set(i, Float64Gene.valueOf(value.doubleValue(), min, max));
			}

			final Float64Chromosome chromosome = new Float64Chromosome(
				genes.toISeq()
			);
			chromosome._min = Float64.valueOf(min);
			chromosome._max = Float64.valueOf(max);

			return chromosome;
		}
		@Override
		public void write(
			final Float64Chromosome chromosome,
			final OutputElement xml
		)
			throws XMLStreamException
		{
			xml.setAttribute(LENGTH, chromosome.length());
			xml.setAttribute(MIN, chromosome._min.doubleValue());
			xml.setAttribute(MAX, chromosome._max.doubleValue());
			for (final Float64Gene gene : chromosome) {
				xml.add(gene.getAllele());
			}
		}
		@Override
		public void read(
			final InputElement element,
			final Float64Chromosome chromosome
		) {
		}
	};

	/* *************************************************************************
	 *  Java object serialization
	 * ************************************************************************/

	private void writeObject(final ObjectOutputStream out)
		throws IOException
	{
		out.defaultWriteObject();

		out.writeInt(length());
		out.writeDouble(_min.doubleValue());
		out.writeDouble(_max.doubleValue());

		for (Float64Gene gene : _genes) {
			out.writeDouble(gene.doubleValue());
		}
	}

	private void readObject(final ObjectInputStream in)
		throws IOException, ClassNotFoundException
	{
		in.defaultReadObject();

		final int length = in.readInt();
		final Float64 min = Float64.valueOf(in.readDouble());
		final Float64 max = Float64.valueOf(in.readDouble());

		_min = min;
		_max = max;
		final Array<Float64Gene> genes = new Array<>(length);
		for (int i = 0; i < length; ++i) {
			genes.set(i, Float64Gene.valueOf(Float64.valueOf(in.readDouble()), min, max));
		}

		_genes = genes.toISeq();
	}

}




<|MERGE_RESOLUTION|>--- conflicted
+++ resolved
@@ -32,10 +32,7 @@
 import org.jscience.mathematics.number.Float64;
 
 import org.jenetics.util.Array;
-<<<<<<< HEAD
-=======
 import org.jenetics.util.Factory;
->>>>>>> 0fa9d783
 import org.jenetics.util.Function;
 import org.jenetics.util.ISeq;
 
@@ -44,11 +41,7 @@
  *
  * @author <a href="mailto:franz.wilhelmstoetter@gmx.at">Franz Wilhelmstötter</a>
  * @since 1.0
-<<<<<<< HEAD
- * @version 2.0 &mdash; <em>$Date: 2013-05-27 $</em>
-=======
- * @version 1.0 &mdash; <em>$Date: 2013-09-01 $</em>
->>>>>>> 0fa9d783
+ * @version 2.0 &mdash; <em>$Date: 2013-09-08 $</em>
  */
 public class Float64Chromosome
 	extends NumberChromosome<Float64, Float64Gene>
