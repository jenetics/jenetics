/*
 * Java Genetic Algorithm Library (@__identifier__@).
 * Copyright (c) @__year__@ Franz Wilhelmstötter
 *
 * Licensed under the Apache License, Version 2.0 (the "License");
 * you may not use this file except in compliance with the License.
 * You may obtain a copy of the License at
 *
 *      http://www.apache.org/licenses/LICENSE-2.0
 *
 * Unless required by applicable law or agreed to in writing, software
 * distributed under the License is distributed on an "AS IS" BASIS,
 * WITHOUT WARRANTIES OR CONDITIONS OF ANY KIND, either express or implied.
 * See the License for the specific language governing permissions and
 * limitations under the License.
 *
 * Author:
 *    Franz Wilhelmstötter (franz.wilhelmstoetter@gmx.at)
 */
package org.jenetics;

import static org.jenetics.util.object.hashCodeOf;

import java.io.IOException;
import java.io.ObjectInputStream;
import java.io.ObjectOutputStream;
import java.util.function.Function;

import javolution.xml.XMLFormat;
import javolution.xml.XMLSerializable;
import javolution.xml.stream.XMLStreamException;

import org.jscience.mathematics.number.Float64;

import org.jenetics.util.Array;
import org.jenetics.util.Factory;
import org.jenetics.util.Function;
import org.jenetics.util.ISeq;

/**
 * Number chromosome implementation which holds 64 bit floating point numbers.
 *
 * @author <a href="mailto:franz.wilhelmstoetter@gmx.at">Franz Wilhelmstötter</a>
 * @since 1.0
<<<<<<< HEAD
 * @version 1.0 &mdash; <em>$Date: 2013-05-28 $</em>
=======
 * @version 1.0 &mdash; <em>$Date: 2013-09-01 $</em>
>>>>>>> 0fa9d783
 */
public class Float64Chromosome
	extends NumberChromosome<Float64, Float64Gene>
	implements XMLSerializable
{
	private static final long serialVersionUID = 1L;


	protected Float64Chromosome(final ISeq<Float64Gene> genes) {
		super(genes);
	}

	/**
	 * Create a new chromosome from the given {@code genes}.
	 *
	 * @param genes the genes this chromosome consists.
	 * @throws IllegalArgumentException if the number of genes is smaller than
	 *         one.
	 * @throws NullPointerException if the {@code genes} are {@code null}.
	 */
	public Float64Chromosome(final Float64Gene... genes) {
		this(Array.valueOf(genes).toISeq());
	}

	/**
	 * Create a new random DoubleChromosome.
	 *
	 * @param min the min value of the {@link Float64Gene}s (inclusively).
	 * @param max the max value of the {@link Float64Gene}s (exclusively).
	 * @param length the length of the chromosome.
	 */
	public Float64Chromosome(
		final Float64 min,
		final Float64 max,
		final int length
	) {
		this(
			new Array<Float64Gene>(length).fill(
				() -> Float64Gene.valueOf(min, max)
			).toISeq()
		);
		_valid = true;
	}

	/**
	 * Create a new random chromosome of length one.
	 *
	 * @param min the minimal value of this chromosome (inclusively).
	 * @param max the maximal value of this chromosome (exclusively).
	 */
	public Float64Chromosome(final double min, final double max) {
		this(Float64.valueOf(min), Float64.valueOf(max));
	}

	/**
	 * Create a new random chromosome of length one.
	 *
	 * @param min the minimal value of this chromosome (inclusively).
	 * @param max the maximal value of this chromosome (exclusively).
	 * @throws NullPointerException if {@code min} or {@code max} is
	 *         {@code null}.
	 */
	public Float64Chromosome(final Float64 min, final Float64 max) {
		this(min, max, 1);
	}

	/**
	 * Create a new chromosome
	 *
	 * @param min the minimal value of this chromosome.
	 * @param max the maximal value of this chromosome.
	 * @param length the {@code length} of the new chromosome.
	 * @throws IllegalArgumentException if the {@code length} is smaller than
	 *         one.
	 */
	public Float64Chromosome(final double min, final double max, final int length) {
		this(Float64.valueOf(min), Float64.valueOf(max), length);
	}

	@Override
	public Float64Chromosome newInstance(final ISeq<Float64Gene> genes) {
		return new Float64Chromosome(genes);
	}

	/**
	 * Create a new, <em>random</em> chromosome.
	 */
	@Override
	public Float64Chromosome newInstance() {
		return new Float64Chromosome(_min, _max, length());
	}

	@Override
	public int hashCode() {
		return hashCodeOf(getClass()).and(super.hashCode()).value();
	}

	@Override
	public boolean equals(final Object obj) {
		if (obj == this) {
			return true;
		}
		return obj instanceof Float64Chromosome && super.equals(obj);
	}

	/* *************************************************************************
	 *  XML object serialization
	 * ************************************************************************/

	static final XMLFormat<Float64Chromosome>
	XML = new XMLFormat<Float64Chromosome>(Float64Chromosome.class)
	{
		private static final String LENGTH = "length";
		private static final String MIN = "min";
		private static final String MAX = "max";

		@Override
		public Float64Chromosome newInstance(
			final Class<Float64Chromosome> cls, final InputElement xml
		) throws XMLStreamException {
			final int length = xml.getAttribute(LENGTH, 0);
			final double min = xml.getAttribute(MIN, 0.0);
			final double max = xml.getAttribute(MAX, 1.0);

			final Array<Float64Gene> genes = new Array<>(length);
			for (int i = 0; i < length; ++i) {
				final Float64 value = xml.getNext();
				genes.set(i, Float64Gene.valueOf(value.doubleValue(), min, max));
			}

			final Float64Chromosome chromosome = new Float64Chromosome(genes.toISeq());
			chromosome._min = Float64.valueOf(min);
			chromosome._max = Float64.valueOf(max);

			return chromosome;
		}
		@Override
		public void write(final Float64Chromosome chromosome, final OutputElement xml)
			throws XMLStreamException
		{
			xml.setAttribute(LENGTH, chromosome.length());
			xml.setAttribute(MIN, chromosome._min.doubleValue());
			xml.setAttribute(MAX, chromosome._max.doubleValue());
			for (Float64Gene gene : chromosome) {
				xml.add(gene.getAllele());
			}
		}
		@Override
		public void read(final InputElement element, final Float64Chromosome chromosome)
			throws XMLStreamException
		{
		}
	};

	/* *************************************************************************
	 *  Java object serialization
	 * ************************************************************************/

	private void writeObject(final ObjectOutputStream out)
		throws IOException
	{
		out.defaultWriteObject();

		out.writeInt(length());
		out.writeDouble(_min.doubleValue());
		out.writeDouble(_max.doubleValue());

		for (Float64Gene gene : _genes) {
			out.writeDouble(gene.doubleValue());
		}
	}

	private void readObject(final ObjectInputStream in)
		throws IOException, ClassNotFoundException
	{
		in.defaultReadObject();

		final int length = in.readInt();
		final Float64 min = Float64.valueOf(in.readDouble());
		final Float64 max = Float64.valueOf(in.readDouble());

		_min = min;
		_max = max;
		final Array<Float64Gene> genes = new Array<>(length);
		for (int i = 0; i < length; ++i) {
			genes.set(i, Float64Gene.valueOf(Float64.valueOf(in.readDouble()), min, max));
		}

		_genes = genes.toISeq();
	}

}




<|MERGE_RESOLUTION|>--- conflicted
+++ resolved
@@ -34,7 +34,6 @@
 
 import org.jenetics.util.Array;
 import org.jenetics.util.Factory;
-import org.jenetics.util.Function;
 import org.jenetics.util.ISeq;
 
 /**
@@ -42,11 +41,7 @@
  *
  * @author <a href="mailto:franz.wilhelmstoetter@gmx.at">Franz Wilhelmstötter</a>
  * @since 1.0
-<<<<<<< HEAD
- * @version 1.0 &mdash; <em>$Date: 2013-05-28 $</em>
-=======
- * @version 1.0 &mdash; <em>$Date: 2013-09-01 $</em>
->>>>>>> 0fa9d783
+ * @version 1.0 &mdash; <em>$Date: 2013-09-08 $</em>
  */
 public class Float64Chromosome
 	extends NumberChromosome<Float64, Float64Gene>
