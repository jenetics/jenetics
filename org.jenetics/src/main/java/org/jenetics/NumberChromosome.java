/*
 * Java Genetic Algorithm Library (@__identifier__@).
 * Copyright (c) @__year__@ Franz Wilhelmstötter
 *
 * Licensed under the Apache License, Version 2.0 (the "License");
 * you may not use this file except in compliance with the License.
 * You may obtain a copy of the License at
 *
 *      http://www.apache.org/licenses/LICENSE-2.0
 *
 * Unless required by applicable law or agreed to in writing, software
 * distributed under the License is distributed on an "AS IS" BASIS,
 * WITHOUT WARRANTIES OR CONDITIONS OF ANY KIND, either express or implied.
 * See the License for the specific language governing permissions and
 * limitations under the License.
 *
 * Author:
 *    Franz Wilhelmstötter (franz.wilhelmstoetter@gmx.at)
 */
package org.jenetics;

import static org.jenetics.internal.util.object.eq;

import org.jscience.mathematics.number.Number;

import org.jenetics.internal.util.HashBuilder;

import org.jenetics.util.ISeq;


/**
 * Abstract number chromosome.
 *
 * @author <a href="mailto:franz.wilhelmstoetter@gmx.at">Franz Wilhelmstötter</a>
 * @since 1.0
<<<<<<< HEAD
 * @version 2.0 &mdash; <em>$Date$</em>
=======
 * @version 1.0 &mdash; <em>$Date$</em>
 *
 * @deprecated Use {@link AbstractNumericChromosome} instead. This classes
 *             uses the <i>JScience</i> library, which will be removed in the
 *             next major version.
>>>>>>> df3d291b
 */
@Deprecated
public abstract class NumberChromosome<
	N extends Number<N>,
	G extends NumberGene<N, G>
>
	extends AbstractChromosome<G>
	implements NumericChromosome<N, G>
{
	private static final long serialVersionUID = 1L;

	/**
	 * The minimum value of this {@code NumberChromosome}.
	 */
	protected transient N _min;

	/**
	 * The maximum value of this {@code NumberChromosome}.
	 */
	protected transient N _max;

	/**
	 * Create a new chromosome from the given genes array.
	 *
	 * @param genes the genes of the new chromosome.
	 * @throws IllegalArgumentException if the {@code genes.length()} is smaller
	 *          than one.
	 * @throws NullPointerException if the {@code genes} are {@code null}.
	 */
	protected NumberChromosome(final ISeq<? extends G> genes) {
		super(genes);
		_min = genes.get(0)._min;
		_max = genes.get(0)._max;
	}

	/**
	 * Return the minimum value of this {@code NumberChromosome}.
	 *
	 * @return the minimum value of this {@code NumberChromosome}.
	 */
	public N getMin() {
		return _min;
	}

	/**
	 * Return the maximum value of this {@code NumberChromosome}.
	 *
	 * @return the maximum value of this {@code NumberChromosome}.
	 */
	public N getMax() {
		return _max;
	}

	/**
	 * Return the byte value of this {@code NumberChromosome} at the given
	 * {@code index}.
	 *
	 * @param index the index of the {@link NumberGene}.
	 * @return the byte value of the {@link Gene} with the given {@code index}.
	 * @throws IndexOutOfBoundsException if the index is out of range
	 *         (index &lt; 0 || index &gt;= length()).
	 */
	public byte byteValue(final int index) {
		return getGene(index).getAllele().byteValue();
	}

	/**
	 * Return the byte value of this {@code NumberChromosome} at the
	 * {@code index} 0.
	 *
	 * @return the byte value of the {@link Gene} with {@code index} 0.
	 */
	public byte byteValue() {
		return byteValue(0);
	}

	/**
	 * Return the short value of this {@code NumberChromosome} at the given
	 * {@code index}.
	 *
	 * @param index the index of the {@link NumberGene}.
	 * @return the short value of the {@link Gene} with the given {@code index}.
	 * @throws IndexOutOfBoundsException if the index is out of range
	 *         (index &lt; 0 || index &gt;= length()).
	 */
	public short shortValue(final int index) {
		return getGene(index).getAllele().shortValue();
	}

	/**
	 * Return the short value of this {@code NumberChromosome} at the
	 * {@code index} 0.
	 *
	 * @return the short value of the {@link Gene} with {@code index} 0.
	 */
	public short shortValue() {
		return shortValue(0);
	}

	/**
	 * Return the int value of this {@code NumberChromosome} at the given
	 * {@code index}.
	 *
	 * @param index the index of the {@link NumberGene}.
	 * @return the int value of the {@link Gene} with the given {@code index}.
	 * @throws IndexOutOfBoundsException if the index is out of range
	 *         (index &lt; 0 || index &gt;= length()).
	 */
	public int intValue(final int index) {
		return getGene(index).getAllele().intValue();
	}

	/**
	 * Return the int value of this {@code NumberChromosome} at the
	 * {@code index} 0.
	 *
	 * @return the int value of the {@link Gene} with {@code index} 0.
	 */
	public int intValue() {
		return intValue(0);
	}

	/**
	 * Return the long value of this {@code NumberChromosome} at the given
	 * {@code index}.
	 *
	 * @param index the index of the {@link NumberGene}.
	 * @return the long value of the {@link Gene} with the given {@code index}.
	 * @throws IndexOutOfBoundsException if the index is out of range
	 *         (index &lt; 0 || index &gt;= length()).
	 */
	public long longValue(final int index) {
		return getGene(index).getAllele().longValue();
	}

	/**
	 * Return the long value of this {@code NumberChromosome} at the
	 * {@code index} 0.
	 *
	 * @return the long value of the {@link Gene} with {@code index} 0.
	 */
	public long longValue() {
		return longValue(0);
	}

	/**
	 * Return the float value of this {@code NumberChromosome} at the given
	 * {@code index}.
	 *
	 * @param index the index of the {@link NumberGene}.
	 * @return the float value of the {@link Gene} with the given {@code index}.
	 * @throws IndexOutOfBoundsException if the index is out of range
	 *         (index &lt; 0 || index &gt;= length()).
	 */
	public float floatValue(final int index) {
		return getGene(index).getAllele().floatValue();
	}

	/**
	 * Return the float value of this {@code NumberChromosome} at the
	 * {@code index} 0.
	 *
	 * @return the float value of the {@link Gene} with {@code index} 0.
	 */
	public float floatValue() {
		return floatValue(0);
	}

	/**
	 * Return the double value of this {@code NumberChromosome} at the given
	 * {@code index}.
	 *
	 * @param index the index of the {@link NumberGene}.
	 * @return the double value of the {@link Gene} with the given {@code index}.
	 * @throws IndexOutOfBoundsException if the index is out of range
	 *         (index &lt; 0 || index &gt;= length()).
	 */
	public double doubleValue(final int index) {
		return getGene(index).getAllele().doubleValue();
	}

	/**
	 * Return the double value of this {@code NumberChromosome} at the
	 * {@code index} 0.
	 *
	 * @return the double value of the {@link Gene} with {@code index} 0.
	 */
	public double doubleValue() {
		return doubleValue(0);
	}

	@Override
	public int hashCode() {
		return HashBuilder.of(getClass()).
				and(super.hashCode()).
				and(_min).
				and(_max).value();
	}

	@Override
	public boolean equals(final Object object) {
		if (object == this) {
			return true;
		}
		if (!(object instanceof NumberChromosome<?, ?>)) {
			return false;
		}

		final NumberChromosome<?, ?> nc = (NumberChromosome<?, ?>)object;
		return eq(_min, nc._min) && eq(_max, nc._max) && super.equals(object);
	}


}<|MERGE_RESOLUTION|>--- conflicted
+++ resolved
@@ -33,15 +33,7 @@
  *
  * @author <a href="mailto:franz.wilhelmstoetter@gmx.at">Franz Wilhelmstötter</a>
  * @since 1.0
-<<<<<<< HEAD
  * @version 2.0 &mdash; <em>$Date$</em>
-=======
- * @version 1.0 &mdash; <em>$Date$</em>
- *
- * @deprecated Use {@link AbstractNumericChromosome} instead. This classes
- *             uses the <i>JScience</i> library, which will be removed in the
- *             next major version.
->>>>>>> df3d291b
  */
 @Deprecated
 public abstract class NumberChromosome<
