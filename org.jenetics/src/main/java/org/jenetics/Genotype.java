/*
 * Java Genetic Algorithm Library (@__identifier__@).
 * Copyright (c) @__year__@ Franz Wilhelmstötter
 *
 * Licensed under the Apache License, Version 2.0 (the "License");
 * you may not use this file except in compliance with the License.
 * You may obtain a copy of the License at
 *
 *      http://www.apache.org/licenses/LICENSE-2.0
 *
 * Unless required by applicable law or agreed to in writing, software
 * distributed under the License is distributed on an "AS IS" BASIS,
 * WITHOUT WARRANTIES OR CONDITIONS OF ANY KIND, either express or implied.
 * See the License for the specific language governing permissions and
 * limitations under the License.
 *
 * Author:
 *    Franz Wilhelmstötter (franz.wilhelmstoetter@gmx.at)
 */
package org.jenetics;

import static java.util.Objects.requireNonNull;
import static org.jenetics.util.object.Verify;
import static org.jenetics.util.object.eq;
import static org.jenetics.util.object.hashCodeOf;

import java.util.Iterator;

import javolution.lang.Immutable;
import javolution.lang.Realtime;
import javolution.text.Text;
import javolution.xml.XMLFormat;
import javolution.xml.XMLSerializable;
import javolution.xml.stream.XMLStreamException;

import org.jenetics.util.Array;
import org.jenetics.util.Factory;
import org.jenetics.util.Function;
import org.jenetics.util.ISeq;
import org.jenetics.util.Seq;
import org.jenetics.util.Verifiable;

/**
 * The central class the GA is working with, is the {@code Genotype}. It is the
 * structural representative of an individual. This class is the encoded problem
 * solution with one to many {@link Chromosome}.
 * <p><div align="center">
 * <img src="doc-files/Genotype.svg" width="400" height="252" />
 * </p></div>
 * The chromosomes of a genotype doesn't have to have necessarily the same size.
 * It is only required that all genes are from the same type and the genes within
 * a chromosome have the same constraints; e. g. the same min- and max values
 * for number genes.
 *
 * [code]
 * final Genotype<Float64Gene> genotype = Genotype.valueOf(
 *     new Float64Chromosome(0.0, 1.0, 8),
 *     new Float64Chromosome(1.0, 2.0, 10),
 *     new Float64Chromosome(0.0, 10.0, 9),
 *     new Float64Chromosome(0.1, 0.9, 5)
 * );
 * [/code]
 * The code snippet above creates a genotype with the same structure as shown in
 * the figure above. In this example the {@link Float64Gene} has been chosen as
 * gene type.
 *
 * @author <a href="mailto:franz.wilhelmstoetter@gmx.at">Franz Wilhelmstötter</a>
 * @since 1.0
<<<<<<< HEAD
 * @version 1.0 &mdash; <em>$Date: 2013-08-29 $</em>
=======
 * @version 1.0 &mdash; <em>$Date: 2013-06-21 $</em>
>>>>>>> 8ef00680
 */
public final class Genotype<G extends Gene<?, G>>
	implements
		Factory<Genotype<G>>,
		Iterable<Chromosome<G>>,
		Verifiable,
		XMLSerializable,
		Realtime,
		Immutable
{
	private static final long serialVersionUID = 2L;

	private final ISeq<Chromosome<G>> _chromosomes;
	private final int _ngenes;

	//Caching isValid value.
	private volatile Boolean _valid = null;

	private Genotype(final ISeq<Chromosome<G>> chromosomes, final int ngenes) {
		_chromosomes = chromosomes;
		_ngenes = ngenes;
	}

	private static int ngenes(final Seq<? extends Chromosome<?>> chromosomes) {
		int ngenes = 0;
		for (int i = chromosomes.length(); --i >= 0;) {
			ngenes += chromosomes.get(i).length();
		}
		return ngenes;
	}

	/**
	 * Return the chromosome at the given index. It is guaranteed, that the
	 * returned chromosome is not null.
	 *
	 * @param index Chromosome index.
	 * @return The Chromosome.
	 * @throws IndexOutOfBoundsException if (index < 0 || index >= _length).
	 */
	public Chromosome<G> getChromosome(final int index) {
		assert(_chromosomes != null);
		assert(_chromosomes.get(index) != null);

		return _chromosomes.get(index);
	}

	/**
	 * Return the first chromosome. This is a shortcut for
	 * [code]
	 * final Genotype<Float64Gene> gt = ...
	 * final Chromosome<Float64Gene> chromosome = gt.getChromosome(0);
	 * [/code]
	 *
	 * @return The first chromosome.
	 */
	public Chromosome<G> getChromosome() {
		assert(_chromosomes != null);
		assert(_chromosomes.get(0) != null);

		return _chromosomes.get(0);
	}

	/**
	 * Return the first {@link Gene} of the first {@link Chromosome} of this
	 * {@code Genotype}. This is a shortcut for
	 * [code]
	 * final Genotype<Float64Gene> gt = ...
	 * final Float64Gene gene = gt.getChromosome(0).getGene(0);
	 * [/code]
	 *
	 * @return the first {@link Gene} of the first {@link Chromosome} of this
	 *         {@code Genotype}.
	 */
	public G getGene() {
		assert(_chromosomes != null);
		assert(_chromosomes.get(0) != null);

		return _chromosomes.get(0).getGene();
	}


	public ISeq<Chromosome<G>> toSeq() {
		return _chromosomes;
	}

	@Override
	public Iterator<Chromosome<G>> iterator() {
		return _chromosomes.iterator();
	}

	/**
	 * Getting the number of chromosomes of this genotype.
	 *
	 * @return number of chromosomes.
	 */
	public int length() {
		return _chromosomes.length();
	}

	/**
	 * Return the number of genes this genotype consists of. This is the sum of
	 * the number of genes of the genotype chromosomes.
	 *
	 * @return Return the number of genes this genotype consists of.
	 */
	public int getNumberOfGenes() {
		return _ngenes;
	}

	/**
	 * Test if this genotype is valid. A genotype is valid if all its
	 * {@link Chromosome}s are valid.
	 *
	 * @return true if this genotype is valid, false otherwise.
	 */
	@Override
	public boolean isValid() {
		if (_valid == null) {
			_valid = _chromosomes.forAll(Verify);
		}
		return _valid;
	}

	/**
	 * Return a new, random genotype by creating new, random chromosomes (calling
	 * the {@link Chromosome#newInstance()} method) from the chromosomes of this
	 * genotype.
	 */
	@Override
	public Genotype<G> newInstance() {
		final Array<Chromosome<G>> chromosomes = new Array<>(length());
		for (int i = 0; i < length(); ++i) {
			chromosomes.set(i, _chromosomes.get(i).newInstance());
		}

		return new Genotype<>(chromosomes.toISeq(), _ngenes);
	}

	Genotype<G> newInstance(final ISeq<Chromosome<G>> chromosomes) {
		return new Genotype<>(chromosomes, _ngenes);
	}

	@Override
	public int hashCode() {
		return hashCodeOf(getClass()).and(_chromosomes).value();
	}

	@Override
	public boolean equals(final Object o) {
		if (o == this) {
			return true;
		}
		if (!(o instanceof Genotype<?>)) {
			return false;
		}

		final Genotype<?> gt = (Genotype<?>)o;
		return eq(_chromosomes, gt._chromosomes);
	}

	@Override
	public Text toText() {
		return new Text(_chromosomes.toString());
	}

	@Override
	public String toString() {
		return _chromosomes.toString();
	}


	/* *************************************************************************
	 *  Property access methods
	 * ************************************************************************/

	/**
	 * Return a converter which access the chromosome array of this genotype.
	 */
	public static <T extends Gene<?, T>>
	Function<Genotype<T>, ISeq<Chromosome<T>>> Chromosomes()
	{
		return new Function<Genotype<T>, ISeq<Chromosome<T>>>() {
			@Override public ISeq<Chromosome<T>> apply(final Genotype<T> value) {
				return value.toSeq();
			}
		};
	}

	/**
	 * Return a converter which access the chromosome with the given index of
	 * this genotype.
	 */
	public static <T extends Gene<?, T>>
	Function<Genotype<T>, Chromosome<T>> Chromosome(final int index)
	{
		return new Function<Genotype<T>, Chromosome<T>>() {
			@Override public Chromosome<T> apply(final Genotype<T> value) {
				return value.getChromosome(index);
			}
		};
	}

	/**
	 * Return a converter which access the first chromosome of this genotype.
	 */
	public static <T extends Gene<?, T>>
	Function<Genotype<T>, Chromosome<T>> Chromosome()
	{
		return new Function<Genotype<T>, Chromosome<T>>() {
			@Override public Chromosome<T> apply(final Genotype<T> value) {
				return value.getChromosome();
			}
		};
	}


	/**
	 * Create a new Genotype from a given array of {@code Chromosomes}.
	 *
	 * @param chromosomes The <code>Chromosome</code> array the {@code Genotype}
	 *         consists of.
	 * @throws NullPointerException if {@code chromosomes} is null or one of its
	 *         element.
	 * @throws IllegalArgumentException if {@code chromosome.length == 0}.
	 */
	public static <G extends Gene<?, G>> Genotype<G> valueOf(
		final ISeq<? extends Chromosome<G>> chromosomes
	) {
		requireNonNull(chromosomes, "Chromosomes");
		if (chromosomes.length() == 0) {
			throw new IllegalArgumentException("Chromosomes must be given.");
		}

		@SuppressWarnings("unchecked")
		ISeq<Chromosome<G>> c = (ISeq<Chromosome<G>>)chromosomes;
		return new Genotype<>(c, ngenes(chromosomes));
	}

	/**
	 * Create a new Genotype from a given array of {@code Chromosomes}.
	 *
	 * @param chromosomes The <code>Chromosome</code> array the {@code Genotype}
	 *         consists of.
	 * @throws NullPointerException if {@code chromosomes} is null or one of its
	 *         element.
	 * @throws IllegalArgumentException if {@code chromosome.length == 0}.
	 */
	@SafeVarargs
	public static <G extends Gene<?, G>> Genotype<G> valueOf(
		final Chromosome<G>... chromosomes
	) {
		return valueOf(Array.valueOf(chromosomes).toISeq());
	}

	/* *************************************************************************
	 *  XML object serialization
	 * ************************************************************************/

	@SuppressWarnings({ "unchecked", "rawtypes"})
	static final XMLFormat<Genotype>
	XML = new XMLFormat<Genotype>(Genotype.class)
	{
		private static final String LENGTH = "length";
		private static final String NGENES = "ngenes";

		@Override
		public Genotype newInstance(
			final Class<Genotype> cls, final InputElement xml
		)
			throws XMLStreamException
		{
			final int length = xml.getAttribute(LENGTH, 0);
			final int ngenes = xml.getAttribute(NGENES, 0);
			final Array<Chromosome> chromosomes = new Array<>(length);
			for (int i = 0; i < length; ++i) {
				final Chromosome<?> c = xml.getNext();
				chromosomes.set(i, c);
			}

			return new Genotype(chromosomes.toISeq(), ngenes);
		}
		@Override
		public void write(final Genotype gt, final OutputElement xml)
			throws XMLStreamException
		{
			xml.setAttribute(LENGTH, gt.length());
			xml.setAttribute(NGENES, gt.getNumberOfGenes());
			for (int i = 0; i < gt.length(); ++i) {
				xml.add(gt._chromosomes.get(i));
			}
		}
		@Override
		public void read(final InputElement xml, final Genotype gt) {
		}
	};
}




<|MERGE_RESOLUTION|>--- conflicted
+++ resolved
@@ -66,11 +66,7 @@
  *
  * @author <a href="mailto:franz.wilhelmstoetter@gmx.at">Franz Wilhelmstötter</a>
  * @since 1.0
-<<<<<<< HEAD
- * @version 1.0 &mdash; <em>$Date: 2013-08-29 $</em>
-=======
- * @version 1.0 &mdash; <em>$Date: 2013-06-21 $</em>
->>>>>>> 8ef00680
+ * @version 1.0 &mdash; <em>$Date: 2013-08-30 $</em>
  */
 public final class Genotype<G extends Gene<?, G>>
 	implements
