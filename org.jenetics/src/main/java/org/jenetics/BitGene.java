/*
 * Java Genetic Algorithm Library (@__identifier__@).
 * Copyright (c) @__year__@ Franz Wilhelmstötter
 *
 * Licensed under the Apache License, Version 2.0 (the "License");
 * you may not use this file except in compliance with the License.
 * You may obtain a copy of the License at
 *
 *      http://www.apache.org/licenses/LICENSE-2.0
 *
 * Unless required by applicable law or agreed to in writing, software
 * distributed under the License is distributed on an "AS IS" BASIS,
 * WITHOUT WARRANTIES OR CONDITIONS OF ANY KIND, either express or implied.
 * See the License for the specific language governing permissions and
 * limitations under the License.
 *
 * Author:
 *    Franz Wilhelmstötter (franz.wilhelmstoetter@gmx.at)
 */
package org.jenetics;

import javax.xml.bind.annotation.XmlAccessType;
import javax.xml.bind.annotation.XmlAccessorType;
import javax.xml.bind.annotation.XmlAttribute;
import javax.xml.bind.annotation.XmlRootElement;
import javax.xml.bind.annotation.XmlType;
import javax.xml.bind.annotation.adapters.XmlAdapter;
import javax.xml.bind.annotation.adapters.XmlJavaTypeAdapter;

import javolution.xml.XMLFormat;
import javolution.xml.XMLSerializable;
import javolution.xml.stream.XMLStreamException;

import org.jenetics.internal.util.model.ModelType;
import org.jenetics.internal.util.model.ValueType;

import org.jenetics.util.Function;
import org.jenetics.util.RandomRegistry;

/**
 * Implementation of a BitGene.
 *
 * @author <a href="mailto:franz.wilhelmstoetter@gmx.at">Franz Wilhelmstötter</a>
 * @since 1.0
<<<<<<< HEAD
 * @version 1.6 &mdash; <em>$Date: 2014-02-02 $</em>
=======
 * @version @__version__@ &mdash; <em>$Date: 2014-02-13 $</em>
>>>>>>> 1ab18a33
 */
@XmlJavaTypeAdapter(BitGene.Model.Adapter.class)
public enum BitGene
	implements
		Gene<Boolean, BitGene>,
		Comparable<BitGene>,
		XMLSerializable
{

	FALSE(false),
	TRUE(true);

	private static final long serialVersionUID = 2L;

	public static final BitGene ZERO = FALSE;
	public static final BitGene ONE = TRUE;

	private final boolean _value;

	private BitGene(final boolean value) {
		_value = value;
	}

	/**
	 * Return the value of the BitGene.
	 *
	 * @return The value of the BitGene.
	 */
	public final boolean getBit() {
		return _value;
	}

	/**
	 * Return the {@code boolean} value of this gene.
	 *
	 * @see #getAllele()
	 *
	 * @return the {@code boolean} value of this gene.
	 */
	public boolean booleanValue() {
		return _value;
	}

	@Override
	public Boolean getAllele() {
		return _value;
	}

	/**
	 * Return always {@code true}.
	 *
	 * @return always {@code true}.
	 */
	@Override
	public boolean isValid() {
		return true;
	}

	@Deprecated
	@Override
	public BitGene copy() {
		return this;
	}

	/**
	 * Create a new, <em>random</em> gene.
	 */
	@Override
	public BitGene newInstance() {
		return RandomRegistry.getRandom().nextBoolean() ? TRUE : FALSE;
	}

	@Override
	public String toString() {
		return Boolean.toString(_value);
	}

	/**
	 * Return the corresponding {@code BitGene} for the given {@code boolean}
	 * value.
	 *
	 * @param value the value of the returned {@code BitGene}.
	 * @return the {@code BitGene} for the given {@code boolean} value.
	 */
	public static BitGene valueOf(final boolean value) {
		return value ? TRUE : FALSE;
	}


	/* *************************************************************************
	 *  Property access methods methods
	 * ************************************************************************/

	/**
	 * Converter for accessing the allele from a given gene.
	 */
	public static final Function<BitGene, Boolean> Allele =
		new Function<BitGene, Boolean>() {
			@Override public Boolean apply(final BitGene value) {
				return value._value;
			}
		};


	/* *************************************************************************
	 *  XML object serialization
	 * ************************************************************************/

	static final XMLFormat<BitGene>
	XML = new XMLFormat<BitGene>(BitGene.class)
	{
		private static final String VALUE = "value";

		@Override
		public BitGene newInstance(final Class<BitGene> cls, final InputElement element)
			throws XMLStreamException
		{
			final boolean value = element.getAttribute(VALUE, true);
			return value ? BitGene.TRUE : BitGene.FALSE;
		}
		@Override
		public void write(final BitGene gene, final OutputElement element)
			throws XMLStreamException
		{
			element.setAttribute(VALUE, gene._value);
		}
		@Override
		public void read(final InputElement element, final BitGene gene) {
		}
	};

	/* *************************************************************************
	 *  JAXB object serialization
	 * ************************************************************************/

	@XmlRootElement(name = "org.jenetics.BitGene")
	@XmlType(name = "org.jenetics.BitGene")
	@XmlAccessorType(XmlAccessType.FIELD)
	final static class Model {

		@XmlAttribute
		public boolean value;

		@ValueType(BitGene.class)
		@ModelType(Model.class)
		public final static class Adapter
			extends XmlAdapter<Model, BitGene>
		{
			@Override
			public Model marshal(final BitGene value) {
				final Model m = new Model();
				m.value = value.booleanValue();
				return m;
			}

			@Override
			public BitGene unmarshal(final Model m) {
				return BitGene.valueOf(m.value);
			}
		}
	}

}


<|MERGE_RESOLUTION|>--- conflicted
+++ resolved
@@ -42,11 +42,7 @@
  *
  * @author <a href="mailto:franz.wilhelmstoetter@gmx.at">Franz Wilhelmstötter</a>
  * @since 1.0
-<<<<<<< HEAD
- * @version 1.6 &mdash; <em>$Date: 2014-02-02 $</em>
-=======
- * @version @__version__@ &mdash; <em>$Date: 2014-02-13 $</em>
->>>>>>> 1ab18a33
+ * @version 1.6 &mdash; <em>$Date: 2014-02-14 $</em>
  */
 @XmlJavaTypeAdapter(BitGene.Model.Adapter.class)
 public enum BitGene
