/*
 * Java Genetic Algorithm Library (@__identifier__@).
 * Copyright (c) @__year__@ Franz Wilhelmstötter
 *
 * Licensed under the Apache License, Version 2.0 (the "License");
 * you may not use this file except in compliance with the License.
 * You may obtain a copy of the License at
 *
 *      http://www.apache.org/licenses/LICENSE-2.0
 *
 * Unless required by applicable law or agreed to in writing, software
 * distributed under the License is distributed on an "AS IS" BASIS,
 * WITHOUT WARRANTIES OR CONDITIONS OF ANY KIND, either express or implied.
 * See the License for the specific language governing permissions and
 * limitations under the License.
 *
 * Author:
 *    Franz Wilhelmstötter (franz.wilhelmstoetter@gmx.at)
 */
package org.jenetics;

import static java.util.Objects.requireNonNull;
import static org.jenetics.internal.util.object.eq;

import java.util.Random;

import javax.xml.bind.annotation.XmlAccessType;
import javax.xml.bind.annotation.XmlAccessorType;
import javax.xml.bind.annotation.XmlAttribute;
import javax.xml.bind.annotation.XmlRootElement;
import javax.xml.bind.annotation.XmlType;
import javax.xml.bind.annotation.XmlValue;
import javax.xml.bind.annotation.adapters.XmlAdapter;
import javax.xml.bind.annotation.adapters.XmlJavaTypeAdapter;

import javolution.lang.Realtime;
import javolution.text.Text;
import javolution.xml.XMLFormat;
import javolution.xml.XMLSerializable;
import javolution.xml.stream.XMLStreamException;

<<<<<<< HEAD
=======
import org.jenetics.internal.util.HashBuilder;
import org.jenetics.internal.util.model.ModelType;
import org.jenetics.internal.util.model.ValueType;

import org.jenetics.util.Array;
>>>>>>> 8e41e5ca
import org.jenetics.util.CharSeq;
import org.jenetics.util.Function;
import org.jenetics.util.ISeq;
import org.jenetics.util.RandomRegistry;

/**
 * Character gene implementation.
 *
 * @author <a href="mailto:franz.wilhelmstoetter@gmx.at">Franz Wilhelmstötter</a>
 * @since 1.0
<<<<<<< HEAD
 * @version 2.0 &mdash; <em>$Date: 2013-12-18 $</em>
=======
 * @version 1.6 &mdash; <em>$Date: 2014-03-03 $</em>
>>>>>>> 8e41e5ca
 */
@XmlJavaTypeAdapter(CharacterGene.Model.Adapter.class)
public final class CharacterGene
	implements
		Gene<Character, CharacterGene>,
		Comparable<CharacterGene>,
		Realtime,
		XMLSerializable
{
	private static final long serialVersionUID = 1L;

	/**
	 * The default character set used by this gene.
	 */
	public static final CharSeq DEFAULT_CHARACTERS = new CharSeq(
		CharSeq.expand("0-9a-zA-Z") +
		" !\"$%&/()=?`{[]}\\+~*#';.:,-_<>|@^'"
	);

	private final Character _character;
	private final CharSeq _validCharacters;
	private final Boolean _valid;

	private CharacterGene(final CharSeq chars, final int index) {
		_character = chars.get(index);
		_validCharacters = chars;
		_valid = true;
	}

	/**
	 * Create a new character gene from the given {@code character} and the
	 * given set of valid characters.
	 *
	 * @param character the char this gene represents
	 * @param validChars the set of valid characters.
	 * @throws NullPointerException if one of the arguments is {@code null}.
	 */
	public CharacterGene(final Character character, final CharSeq validChars) {
		_character = requireNonNull(character);
		_validCharacters = requireNonNull(validChars);
		_valid = _validCharacters.contains(_character);
	}

	@Override
	public boolean isValid() {
		return _valid;
	}

	@Override
	public Character getAllele() {
		return _character;
	}

	/**
	 * Return the {@code char} value of this character gene.
	 *
	 * @return the {@code char} value.
	 */
	public char charValue() {
		return _character;
	}

	/**
	 * Test, if the given character is valid.
	 *
	 * @param character The character to test.
	 * @return true if the character is valid, false otherwise.
	 */
	public boolean isValidCharacter(final Character character) {
		return _validCharacters.contains(character);
	}

	/**
	 * Retunr a (unmodifiable) set of valid characters.
	 *
	 * @return the {@link CharSeq} of valid characters.
	 */
	public CharSeq getValidCharacters() {
		return _validCharacters;
	}

	@Deprecated
	@Override
	public CharacterGene copy() {
		return of(_character, _validCharacters);
	}

	/**
	 * @see java.lang.Character#compareTo(java.lang.Character)
	 * @param that The other gene to compare.
	 * @return the value 0 if the argument Character is equal to this Character;
	 *         a value less than 0 if this Character is numerically less than
	 *         the Character argument; and a value greater than 0 if this
	 *         Character is numerically greater than the Character argument
	 *         (unsigned comparison). Note that this is strictly a numerical
	 *         comparison; it is not local-dependent.
	 */
	@Override
	public int compareTo(final CharacterGene that) {
		return getAllele().compareTo(that.getAllele());
	}

	@Override
	public int hashCode() {
		return HashBuilder.of(getClass()).and(_character).and(_validCharacters).value();
	}

	@Override
	public boolean equals(final Object obj) {
		if (obj == this) {
			return true;
		}
		if (!(obj instanceof CharacterGene)) {
			return false;
		}
		CharacterGene gene = (CharacterGene)obj;
		return eq(_character, gene._character) &&
				eq(_validCharacters, gene._validCharacters);
	}

	@Override
	public String toString() {
		return _character.toString();
	}

	@Override
	public Text toText() {
		return Text.valueOf(_character);
	}


	/* *************************************************************************
	 *  Property access methods.
	 * ************************************************************************/

	/**
	 * Converter for accessing the allele from a given gene.
	 */
	public static final Function<CharacterGene, Character> Allele =
		new Function<CharacterGene, Character>() {
			@Override public Character apply(final CharacterGene value) {
				return value._character;
			}
		};

	/**
	 * Converter for accessing the valid characters from a given gene.
	 */
	public static final Function<CharacterGene, CharSeq> ValidCharacters =
		new Function<CharacterGene, CharSeq>() {
			@Override public CharSeq apply(final CharacterGene value) {
				return value._validCharacters;
			}
		};


	/* *************************************************************************
	 *  Factory methods
	 * ************************************************************************/

	@Override
	public CharacterGene newInstance() {
		return of(_validCharacters);
	}

	/**
	 * Create a new character gene from the given character. If the character
	 * is not within the {@link #getValidCharacters()}, an invalid gene will be
	 * created.
	 *
	 * @param character the character value of the created gene.
	 * @return a new character gene.
	 * @throws NullPointerException if the given {@code character} is
	 *         {@code null}.
	 */
	public CharacterGene newInstance(final Character character) {
		return of(character, _validCharacters);
	}


	/* *************************************************************************
	 *  Static object creation methods
	 * ************************************************************************/

	/**
	 * Create a new CharacterGene with a randomly chosen character from the
	 * set of valid characters.
	 *
	 * @param validCharacters the valid characters for this gene.
	 * @return a new valid, <em>random</em> gene,
	 * @throws NullPointerException if the {@code validCharacters} are
	 *         {@code null}.
	 */
	public static CharacterGene of(final CharSeq validCharacters) {
		return new CharacterGene(
			validCharacters,
			RandomRegistry.getRandom().nextInt(validCharacters.length())
		);
	}

	/**
	 * @deprecated Use {@link #of(org.jenetics.util.CharSeq)} instead.
	 */
	@Deprecated
	public static CharacterGene valueOf(final CharSeq validCharacters) {
		return of(validCharacters);
	}

	/**
	 * Create a new character gene from the given character. If the character
	 * is not within the {@link #DEFAULT_CHARACTERS}, an invalid gene will be
	 * created.
	 *
	 * @param character the character value of the created gene.
	 * @return a new character gene.
	 * @throws NullPointerException if the given {@code character} is
	 *         {@code null}.
	 */
	public static CharacterGene of(final Character character) {
		return new CharacterGene(character, DEFAULT_CHARACTERS);
	}

	/**
	 * @deprecated Use {@link #of(Character)} instead.
	 */
	@Deprecated
	public static CharacterGene valueOf(final Character character) {
		return of(character);
	}

	/**
	 * Create a new random character gene, chosen from the
	 * {@link #DEFAULT_CHARACTERS}.
	 *
	 * @return a new random character gene.
	 */
	public static CharacterGene of() {
		return new CharacterGene(
			DEFAULT_CHARACTERS,
			RandomRegistry.getRandom().nextInt(DEFAULT_CHARACTERS.length())
		);
	}

	/**
	 * @deprecated Use {@link #of()} instead.
	 */
	@Deprecated
	public static CharacterGene valueOf() {
		return of();
	}

	/**
	 * Create a new CharacterGene from the give character.
	 *
	 * @param character The allele.
	 * @throws NullPointerException if one of the arguments is {@code null}.
	 * @throws IllegalArgumentException if the {@code validCharacters} are empty.
	 */
	public static CharacterGene of(
		final char character,
		final CharSeq validCharacters
	) {
		return new CharacterGene(character, validCharacters);
	}

	/**
	 * @deprecated Use {@link #of(char, org.jenetics.util.CharSeq)} instead.
	 */
	@Deprecated
	public static CharacterGene valueOf(
		final Character character,
		final CharSeq validCharacters
	) {
		return of(character, validCharacters);
	}

	static ISeq<CharacterGene> seq(final CharSeq characters, final int length) {
		final Random random = RandomRegistry.getRandom();
		final int charsLength = characters.length();

		final Array<CharacterGene> genes = new Array<>(length);
		for (int i = 0; i < length; ++i) {
			final CharacterGene gene = new CharacterGene(
				characters, random.nextInt(charsLength)
			);
			genes.set(i, gene);
		}
		return genes.toISeq();
	}

	/* *************************************************************************
	 *  XML object serialization
	 * ************************************************************************/

	static final XMLFormat<CharacterGene>
	XML = new XMLFormat<CharacterGene>(CharacterGene.class)
	{
		private static final String VALID_CHARS = "valid-characters";

		@Override
		public CharacterGene newInstance(
			final Class<CharacterGene> cls, final InputElement xml
		)
			throws XMLStreamException
		{
			final String validCharacters = xml.getAttribute(
				VALID_CHARS,
				DEFAULT_CHARACTERS.toString()
			);
			final String character = xml.getText().toString();

<<<<<<< HEAD
			return CharacterGene.valueOf(
=======
			return CharacterGene.of(
>>>>>>> 8e41e5ca
				character.charAt(0),
				new CharSeq(validCharacters)
			);
		}
		@Override
		public void write(final CharacterGene gene, final OutputElement xml)
			throws XMLStreamException
		{
			xml.setAttribute(VALID_CHARS, gene.getValidCharacters().toString());
			xml.addText(gene._character.toString());
		}
		@Override
		public void read(final InputElement element, final CharacterGene gene) {
		}
	};


	/* *************************************************************************
	 *  JAXB object serialization
	 * ************************************************************************/

	@XmlRootElement(name = "org.jenetics.CharacterGene")
	@XmlType(name = "org.jenetics.CharacterGene")
	@XmlAccessorType(XmlAccessType.FIELD)
	final static class Model {

		@XmlAttribute(name = "valid-characters")
		public String validCharacters;

		@XmlValue
		public String value;

		@ValueType(CharacterGene.class)
		@ModelType(Model.class)
		public final static class Adapter
			extends XmlAdapter<Model, CharacterGene>
		{
			@Override
			public Model marshal(final CharacterGene value) {
				final Model m = new Model();
				m.validCharacters = value.getValidCharacters().toString();
				m.value = value.getAllele().toString();
				return m;
			}

			@Override
			public CharacterGene unmarshal(final Model m) {
				return CharacterGene.of(
					m.value.charAt(0),
					new CharSeq(m.validCharacters)
				);
			}
		}
	}

}<|MERGE_RESOLUTION|>--- conflicted
+++ resolved
@@ -39,14 +39,11 @@
 import javolution.xml.XMLSerializable;
 import javolution.xml.stream.XMLStreamException;
 
-<<<<<<< HEAD
-=======
 import org.jenetics.internal.util.HashBuilder;
 import org.jenetics.internal.util.model.ModelType;
 import org.jenetics.internal.util.model.ValueType;
 
 import org.jenetics.util.Array;
->>>>>>> 8e41e5ca
 import org.jenetics.util.CharSeq;
 import org.jenetics.util.Function;
 import org.jenetics.util.ISeq;
@@ -57,11 +54,7 @@
  *
  * @author <a href="mailto:franz.wilhelmstoetter@gmx.at">Franz Wilhelmstötter</a>
  * @since 1.0
-<<<<<<< HEAD
- * @version 2.0 &mdash; <em>$Date: 2013-12-18 $</em>
-=======
- * @version 1.6 &mdash; <em>$Date: 2014-03-03 $</em>
->>>>>>> 8e41e5ca
+ * @version 2.0 &mdash; <em>$Date: 2014-03-07 $</em>
  */
 @XmlJavaTypeAdapter(CharacterGene.Model.Adapter.class)
 public final class CharacterGene
@@ -373,11 +366,7 @@
 			);
 			final String character = xml.getText().toString();
 
-<<<<<<< HEAD
-			return CharacterGene.valueOf(
-=======
 			return CharacterGene.of(
->>>>>>> 8e41e5ca
 				character.charAt(0),
 				new CharSeq(validCharacters)
 			);
