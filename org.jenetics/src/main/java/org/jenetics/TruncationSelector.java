/*
 * Java Genetic Algorithm Library (@__identifier__@).
 * Copyright (c) @__year__@ Franz Wilhelmstötter
 *
 * Licensed under the Apache License, Version 2.0 (the "License");
 * you may not use this file except in compliance with the License.
 * You may obtain a copy of the License at
 *
 *      http://www.apache.org/licenses/LICENSE-2.0
 *
 * Unless required by applicable law or agreed to in writing, software
 * distributed under the License is distributed on an "AS IS" BASIS,
 * WITHOUT WARRANTIES OR CONDITIONS OF ANY KIND, either express or implied.
 * See the License for the specific language governing permissions and
 * limitations under the License.
 *
 * Author:
 *    Franz Wilhelmstötter (franz.wilhelmstoetter@gmx.at)
 */
package org.jenetics;

import static java.lang.String.format;
import static java.util.Objects.requireNonNull;

import org.jenetics.internal.util.Equality;
import org.jenetics.internal.util.Hash;

/**
 * In truncation selection individuals are sorted according to their fitness.
 * Only the n  best individuals are selected. The truncation selection is a very
 * basic selection algorithm. It has it's strength in fast selecting individuals
 * in large populations, but is not very often used in practice.
 *
 * @see <a href="http://en.wikipedia.org/wiki/Truncation_selection">
 * 			Wikipedia: Truncation selection
 *      </a>
 *
 * @author <a href="mailto:franz.wilhelmstoetter@gmx.at">Franz Wilhelmstötter</a>
 * @since 1.0
<<<<<<< HEAD
 * @version 2.0 &mdash; <em>$Date: 2014-06-30 $</em>
=======
 * @version 2.0 &mdash; <em>$Date: 2014-08-12 $</em>
>>>>>>> f29b47d0
 */
public final class TruncationSelector<
	G extends Gene<?, G>,
	C extends Comparable<? super C>
>
	implements Selector<G, C>
{

	/**
	 * Create a new TruncationSelector object.
	 */
	public TruncationSelector() {
	}

	/**
<<<<<<< HEAD
	 * This method sorts the population in descending order while calculating the
	 * selection probabilities. (The method {@link Population#populationSort()}
	 * is called by this method.)
=======
	 * This method sorts the population in descending order while calculating
	 * the selection probabilities. (The method {@link Population#sort()} is
	 * called by this method.) If the selection size is greater the the
	 * population size, the whole population is duplicated until the desired
	 * sample size is reached.
>>>>>>> f29b47d0
	 *
	 * @throws NullPointerException if the {@code population} is {@code null}.
	 */
	@Override
	public Population<G, C> select(
		final Population<G, C> population,
		final int count,
		final Optimize opt
	) {
		requireNonNull(population, "Population");
		requireNonNull(opt, "Optimization");
		if (count < 0) {
			throw new IllegalArgumentException(format(
				"Selection count must be greater or equal then zero, but was %s",
				count
			));
		}

<<<<<<< HEAD
		population.sortWith(opt.descending());
		return new Population<>(population.subList(0, count));
=======
		population.sortWith(opt.<C>descending());
		final Population<G, C> selection = new Population<>(count);
		int size = count;
		do {
			final int length = Math.min(population.size(), size);
			selection.addAll(population.subList(0, length));
			size -= length;
		} while (size > 0);

		return selection;
>>>>>>> f29b47d0
	}

	@Override
	public int hashCode() {
		return Hash.of(getClass()).value();
	}

	@Override
	public boolean equals(final Object obj) {
		return Equality.ofType(this, obj);
	}

	@Override
	public String toString() {
		return getClass().getName();
	}

}<|MERGE_RESOLUTION|>--- conflicted
+++ resolved
@@ -37,11 +37,7 @@
  *
  * @author <a href="mailto:franz.wilhelmstoetter@gmx.at">Franz Wilhelmstötter</a>
  * @since 1.0
-<<<<<<< HEAD
- * @version 2.0 &mdash; <em>$Date: 2014-06-30 $</em>
-=======
  * @version 2.0 &mdash; <em>$Date: 2014-08-12 $</em>
->>>>>>> f29b47d0
  */
 public final class TruncationSelector<
 	G extends Gene<?, G>,
@@ -57,17 +53,11 @@
 	}
 
 	/**
-<<<<<<< HEAD
-	 * This method sorts the population in descending order while calculating the
-	 * selection probabilities. (The method {@link Population#populationSort()}
-	 * is called by this method.)
-=======
 	 * This method sorts the population in descending order while calculating
 	 * the selection probabilities. (The method {@link Population#sort()} is
 	 * called by this method.) If the selection size is greater the the
 	 * population size, the whole population is duplicated until the desired
 	 * sample size is reached.
->>>>>>> f29b47d0
 	 *
 	 * @throws NullPointerException if the {@code population} is {@code null}.
 	 */
@@ -86,10 +76,6 @@
 			));
 		}
 
-<<<<<<< HEAD
-		population.sortWith(opt.descending());
-		return new Population<>(population.subList(0, count));
-=======
 		population.sortWith(opt.<C>descending());
 		final Population<G, C> selection = new Population<>(count);
 		int size = count;
@@ -100,7 +86,6 @@
 		} while (size > 0);
 
 		return selection;
->>>>>>> f29b47d0
 	}
 
 	@Override
