--- conflicted
+++ resolved
@@ -25,11 +25,7 @@
 /**
  * @author <a href="mailto:franz.wilhelmstoetter@gmx.at">Franz Wilhelmstötter</a>
  * @since 1.4
-<<<<<<< HEAD
- * @version 1.4 &mdash; <em>$Date: 2013-09-25 $</em>
-=======
- * @version 1.5 &mdash; <em>$Date: 2013-12-04 $</em>
->>>>>>> 6dbb8b45
+ * @version 1.5 &mdash; <em>$Date: 2013-12-18 $</em>
  */
 public class ArrayProxyIterator<T> implements ListIterator<T> {
 
