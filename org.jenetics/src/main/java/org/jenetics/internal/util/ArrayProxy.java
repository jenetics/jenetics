/*
 * Java Genetic Algorithm Library (@__identifier__@).
 * Copyright (c) @__year__@ Franz Wilhelmstötter
 *
 * Licensed under the Apache License, Version 2.0 (the "License");
 * you may not use this file except in compliance with the License.
 * You may obtain a copy of the License at
 *
 *      http://www.apache.org/licenses/LICENSE-2.0
 *
 * Unless required by applicable law or agreed to in writing, software
 * distributed under the License is distributed on an "AS IS" BASIS,
 * WITHOUT WARRANTIES OR CONDITIONS OF ANY KIND, either express or implied.
 * See the License for the specific language governing permissions and
 * limitations under the License.
 *
 * Author:
 *    Franz Wilhelmstötter (franz.wilhelmstoetter@gmx.at)
 */
package org.jenetics.internal.util;

import static java.lang.String.format;

import org.jenetics.util.Copyable;

/**
 * Abstraction for an ordered and bounded sequence of elements.
 *
 * @author <a href="mailto:franz.wilhelmstoetter@gmx.at">Franz Wilhelmstötter</a>
 * @since 1.4
<<<<<<< HEAD
 * @version 1.4 &mdash; <em>$Date: 2013-10-24 $</em>
=======
 * @version 1.5 &mdash; <em>$Date: 2013-12-08 $</em>
>>>>>>> 6dbb8b45
 */
public abstract class ArrayProxy<T> implements Copyable<ArrayProxy<T>> {

	protected final int _start;
	protected final int _end;
	protected final int _length;

	protected ArrayProxy(final int from, final int until) {
		if (from < 0 || until < 0 || until < from) {
			throw new IllegalArgumentException(format(
				"Invalid indexes [%d, %d)", from, until
			));
		}

		_start = from;
		_end = until;
		_length = _end - _start;
	}

	/**
	 * Return the <i>array</i> element at the specified, absolute position in
	 * the {@code ArrayProxy}. The array boundaries are not checked.
	 *
	 * @param absoluteIndex absolute index of the element to return
	 * @return the <i>array</i> element at the specified absolute position
	 */
	public abstract T __get(final int absoluteIndex);

	/**
	 * Set the <i>array</i> element at the specified absolute position in the
	 * {@code ArrayProxy}. The array boundaries are not checked.
	 *
	 * @param absoluteIndex absolute index of the <i>array</i> element
	 */
	public abstract void __set(final int absoluteIndex, final T value);

	/**
	 * Return the <i>array</i> element at the specified position in the
	 * {@code ArrayProxy}. The array boundaries are not checked.
	 *
	 * @param index index of the element to return
	 * @return the <i>array</i> element at the specified position
	 */
	public T uncheckedGet(final int index) {
		return __get(index + _start);
	}

	/**
	 * Set the <i>array</i> element at the specified position in the
	 * {@code ArrayProxy}. The array boundaries are not checked.
	 *
	 * @param index index of the <i>array</i> element
	 */
	public void uncheckedSet(final int index, final T value) {
		__set(index + _start, value);
	}

	/**
	 * Return the <i>array</i> element at the specified position in the
	 * {@code ArrayProxy}.
	 *
	 * @param index index of the element to return
	 * @return the <i>array</i> element at the specified position
	 * @throws IndexOutOfBoundsException if the index it out of range
	 *         (index < 0 || index >= _length).
	 */
	public T get(final int index) {
		checkIndex(index);
		return __get(index + _start);
	}

	/**
	 * Set the <i>array</i> element at the specified position in the
	 * {@code ArrayProxy}
	 *
<<<<<<< HEAD
	 * @param absoluteIndex absolute index of the <i>array</i> element
=======
	 * @param index the index of the element to set
	 * @param value the <i>array</i> element
	 * @throws IndexOutOfBoundsException if the index it out of range
	 *         (index < 0 || index >= _length).
>>>>>>> 6dbb8b45
	 */
	public void set(final int index, final T value) {
		checkIndex(index);
		__set(index + _start, value);
	}

	/**
	 * Return a new sub {@code ArrayProxy} object with the given start and end
	 * indexes. The underlying array storage is not copied. With the returned
	 * sub-array proxy it is possible to <i>write through</i> the original
	 * array.
	 *
	 * @param from the start index of the new sub {@code ArrayProxy} object,
	 *        inclusively.
	 * @param until the end index of the new sub {@code ArrayProxy} object,
	 *        exclusively.
	 * @return a new array proxy (view) with the given start and end index.
	 * @throws IndexOutOfBoundsException if the given indexes are out of bounds.
	 */
	public abstract ArrayProxy<T> slice(final int from, final int until);

	/**
	 * Return a new sub {@code ArrayProxy} object with the given start index.
	 * The underlying array storage is not copied. With the returned sub-array
	 * proxy it is possible to <i>write through</i> the original array.
	 *
	 * @param from the start index of the new sub {@code ArrayProxy} object,
	 *        inclusively.
	 * @return a new array proxy (view) with the given start index.
	 * @throws IndexOutOfBoundsException if the given indexes are out of bounds.
	 */
	public ArrayProxy<T> slice(final int from) {
		return slice(from, _length);
	}

	/**
	 * Swap a given range with a range of the same size with another array.
	 * Implementations of this class should replace this with a optimized
	 * version, depending on the underlying data structure.
	 *
	 * <pre>
	 *            from                until
	 *              |                   |
	 * this:  +---+---+---+---+---+---+---+---+---+---+---+---+
	 *              +---------------+
	 *                          +---------------+
	 * other: +---+---+---+---+---+---+---+---+---+---+---+---+
	 *                          |
	 *                      otherFrom
	 * </pre>
	 *
	 * @param from the start index of {@code this} range, inclusively.
	 * @param until the end index of {@code this} range, exclusively.
	 * @param other the other array to swap the elements with.
	 * @param otherFrom the start index of the {@code other} array.
	 * @throws IndexOutOfBoundsException if {@code start > end} or
	 *         if {@code from < 0 || until >= this.length() || otherFrom < 0 ||
	 *         otherFrom + (until - from) >= other.length()}
	 */
	public void swap(
		final int from,
		final int until,
		final ArrayProxy<T> other,
		final int otherFrom
	) {
		checkIndex(from, until);
		other.checkIndex(otherFrom, otherFrom + (until - from));
		cloneIfSealed();
		other.cloneIfSealed();

		for (int i = (until - from); --i >= 0;) {
			final T temp = uncheckedGet(i + from);
			uncheckedSet(i + from, other.uncheckedGet(otherFrom + i));
			other.uncheckedSet(otherFrom + i, temp);
		}
	}

	/**
	 * Clone the underlying data structure of this {@code ArrayProxy} if it is
	 * sealed.
	 * <p/>
	 * The <i>default</i> implementation will look like this:
	 * [code]
	 *     public void cloneIfSealed() {
	 *         if (_sealed) {
	 *             _array = _array.clone();
	 *             _sealed = false;
	 *         }
	 *     }
	 * [/code]
	 */
	public abstract void cloneIfSealed();


	/**
	 * Set the seal flag for this {@code ArrayProxy} instance and return a new
	 * {@code ArrayProxy} object with an not set <i>seal</i> flag but with the
	 * same underlying data structure.
	 * <p/>
	 * The <i>default</i> implementation will look like this:
	 * [code]
	 * public MyArrayProxy<T> seal() {
	 *     _sealed = true;
	 *     return new MyArrayProxy(_array, _start, _end);
	 * }
	 * [code]
	 *
	 * @return a new {@code ArrayProxy} instance; for command chaining.
	 */
	public abstract ArrayProxy<T> seal();

	/**
	 * Checks the given index.
	 *
	 * @param from the index to check.
	 * @throws java.lang.ArrayIndexOutOfBoundsException if the given index is
	 *         not in the valid range.
	 */
	protected final void checkIndex(final int from) {
		if (from < 0 || from >= _length) {
			throw new ArrayIndexOutOfBoundsException(format(
				"Index %s is out of bounds [0, %s)", from, _length
			));
		}
	}

	/**
	 * Check the given {@code from} and {@code until} indices.
	 *
	 * @param from the start index, inclusively.
	 * @param until the end index, exclusively.
	 * @throws java.lang.ArrayIndexOutOfBoundsException if the given index is
	 *         not in the valid range.
	 */
	protected final void checkIndex(final int from, final int until) {
		if (from > until) {
			throw new ArrayIndexOutOfBoundsException(format(
				"fromIndex(%d) > toIndex(%d)", from, until
			));
		}
		if (from < 0 || until > _length) {
			throw new ArrayIndexOutOfBoundsException(format(
				"Invalid index range: [%d, %s)", from, until
			));
		}
	}


}


<|MERGE_RESOLUTION|>--- conflicted
+++ resolved
@@ -28,11 +28,7 @@
  *
  * @author <a href="mailto:franz.wilhelmstoetter@gmx.at">Franz Wilhelmstötter</a>
  * @since 1.4
-<<<<<<< HEAD
- * @version 1.4 &mdash; <em>$Date: 2013-10-24 $</em>
-=======
- * @version 1.5 &mdash; <em>$Date: 2013-12-08 $</em>
->>>>>>> 6dbb8b45
+ * @version 1.5 &mdash; <em>$Date: 2013-12-18 $</em>
  */
 public abstract class ArrayProxy<T> implements Copyable<ArrayProxy<T>> {
 
@@ -108,14 +104,10 @@
 	 * Set the <i>array</i> element at the specified position in the
 	 * {@code ArrayProxy}
 	 *
-<<<<<<< HEAD
-	 * @param absoluteIndex absolute index of the <i>array</i> element
-=======
 	 * @param index the index of the element to set
 	 * @param value the <i>array</i> element
 	 * @throws IndexOutOfBoundsException if the index it out of range
 	 *         (index < 0 || index >= _length).
->>>>>>> 6dbb8b45
 	 */
 	public void set(final int index, final T value) {
 		checkIndex(index);
