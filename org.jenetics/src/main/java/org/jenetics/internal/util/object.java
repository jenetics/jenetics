/*
 * Java Genetic Algorithm Library (@__identifier__@).
 * Copyright (c) @__year__@ Franz Wilhelmstötter
 *
 * Licensed under the Apache License, Version 2.0 (the "License");
 * you may not use this file except in compliance with the License.
 * You may obtain a copy of the License at
 *
 *      http://www.apache.org/licenses/LICENSE-2.0
 *
 * Unless required by applicable law or agreed to in writing, software
 * distributed under the License is distributed on an "AS IS" BASIS,
 * WITHOUT WARRANTIES OR CONDITIONS OF ANY KIND, either express or implied.
 * See the License for the specific language governing permissions and
 * limitations under the License.
 *
 * Author:
 *    Franz Wilhelmstötter (franz.wilhelmstoetter@gmx.at)
 */
package org.jenetics.internal.util;

import static java.lang.String.format;
import static java.util.Objects.requireNonNull;

import java.util.Arrays;
import java.util.function.Function;

<<<<<<< HEAD
import javax.measure.Measurable;
import javax.measure.quantity.Duration;
import javax.measure.unit.SI;

=======
import org.jenetics.util.Function;
>>>>>>> 2f47a4a7
import org.jenetics.util.Seq;
import org.jenetics.util.StaticObject;
import org.jenetics.util.Verifiable;

/**
 * Some helper methods for creating hash codes and comparing values.
 *
 * @author <a href="mailto:franz.wilhelmstoetter@gmx.at">Franz Wilhelmstötter</a>
 * @since 1.0
<<<<<<< HEAD
 * @version 1.6 &mdash; <em>$Date: 2014-03-07 $</em>
=======
 * @version 1.6 &mdash; <em>$Date: 2014-03-28 $</em>
>>>>>>> 2f47a4a7
 */
public final class object extends StaticObject {
	private object() {}


	/**
	 * A range checking predicate which can be used to check whether the elements
	 * of an array are within an given range. If not, an
	 * {@link IllegalArgumentException} is thrown. If one value is {@code null},
	 * an {@link NullPointerException} is thrown.
	 * <p>
	 *
	 * The following code will throw an {@link IllegalArgumentException} if the
	 * integers in the array are smaller than zero and greater than 9.
	 * [code]
	 * final Array&lt;Integer&gt; array = ...
	 * arrays.forEach(CheckRange(0, 10));
	 * [/code]
	 */
	public static <C extends Comparable<? super C>> Function<C, Boolean>
	CheckRange(final C min, final C max)
	{
		return new Function<C,Boolean>() {
			@Override
			public Boolean apply(final C value) {
				requireNonNull(value);
				if (value.compareTo(min) < 0 || value.compareTo(max) >= 0) {
					throw new IllegalArgumentException(format(
						"Given value %s is out of range [%s, %s)",
						value, min, max
					));
				}
				return Boolean.TRUE;
			}
		};
	}


	/**
	 * Verifies {@link org.jenetics.util.Verifiable} array elements. All elements are valid if the
	 * condition
	 * [code]
	 * arrays.forAll(Verify) == true
	 * [/code]
	 * is true.
	 */
	public static final Function<Verifiable, Boolean>
		Verify = new Function<Verifiable,Boolean>() {
		@Override
		public Boolean apply(final Verifiable object) {
			return object.isValid() ? Boolean.TRUE : Boolean.FALSE;
		}
	};

	/**
	 * A {@code null} checking predicate which can be used to check an array
	 * for null values. The following code will throw an
	 * {@link NullPointerException} if one of the array elements is {@code null}.
	 *
	 * [code]
	 * final Array&lt;String&gt; array = ...
	 * array.forEach(NonNull("Object"));
	 * ...
	 * final String[] array = ...
	 * arrays.forEach(array, NonNull);
	 * [/code]
	 */
	public static final Function<Object, Boolean> NonNull = NonNull("Object");

	/**
	 * A {@code null} checking predicate which can be used to check an array
	 * for null values. The following code will throw an
	 * {@link NullPointerException} if one of the array elements is {@code null}.
	 *
	 * [code]
	 * final Array&lt;String&gt; array = ...
	 * array.forEach(NonNull("Object"));
	 * ...
	 * final String[] array = ...
	 * arrays.forEach(array, NonNull);
	 * [/code]
	 */
	public static Function<Object, Boolean> NonNull(final String message) {
		return new Function<Object,Boolean>() {
			@Override public Boolean apply(final Object object) {
				requireNonNull(object, message );
				return Boolean.TRUE;
			}
		};
	}

	/**
	 * Check if the specified value is not negative.
	 *
	 * @param value the value to check.
	 * @param message the exception message.
	 * @return the given value.
	 * @throws IllegalArgumentException if {@code value < 0}.
	 */
	public static double nonNegative(final double value, final String message) {
		if (value < 0) {
			throw new IllegalArgumentException(format(
				"%s must not negative: %f.", message, value
			));
		}
		return value;
	}

	/**
	 * Check if the specified value is not negative.
	 *
	 * @param value the value to check.
	 * @return the given value.
	 * @throws IllegalArgumentException if {@code value < 0}.
	 */
	public static double nonNegative(final double value) {
		return nonNegative(value, "Value");
	}

	/**
	 * Check if the given integer is negative.
	 *
	 * @param length the value to check.
	 * @throws NegativeArraySizeException if the given {@code length} is smaller
	 * 		  than zero.
	 */
	public static int nonNegative(final int length) {
		if (length < 0) {
			throw new NegativeArraySizeException(
				"Length must be greater than zero, but was " + length + ". "
			);
		}
		return length;
	}

	/**
	 * Check if the given double value is within the closed range {@code [0, 1]}.
	 *
	 * @param p the probability to check.
	 * @return p if it is a valid probability.
	 * @throws IllegalArgumentException if {@code p} is not a valid probability.
	 */
	public static double checkProbability(final double p) {
		if (p < 0.0 || p > 1.0) {
			throw new IllegalArgumentException(format(
				"The given probability is not in the range [0, 1]: %f", p
			));
		}
		return p;
	}

	/**
	 * Compares the two given {@code boolean} values.
	 *
	 * @param a first value to compare.
	 * @param b second value to compare.
	 * @return {@code true} if the given values are equal, {@code false}
	 *          otherwise.
	 */
	public static boolean eq(final boolean a, final boolean b) {
		return a == b;
	}

	/**
	 * Compares the two given {@code boolean} arrays.
	 *
	 * @param a first value to compare.
	 * @param b second value to compare.
	 * @return {@code true} if the given values are equal, {@code false}
	 *          otherwise.
	 */
	public static boolean eq(final boolean[] a, final boolean[] b) {
		return Arrays.equals(a, b);
	}

	/**
	 * Compares the two given {@code byte} values.
	 *
	 * @param a first value to compare.
	 * @param b second value to compare.
	 * @return {@code true} if the given values are equal, {@code false}
	 *          otherwise.
	 */
	public static boolean eq(final byte a, final byte b) {
		return a == b;
	}

	/**
	 * Compares the two given {@code byte} arrays.
	 *
	 * @param a first value to compare.
	 * @param b second value to compare.
	 * @return {@code true} if the given values are equal, {@code false}
	 *          otherwise.
	 */
	public static boolean eq(final byte[] a, final byte[] b) {
		return Arrays.equals(a, b);
	}

	/**
	 * Compares the two given {@code char} values.
	 *
	 * @param a first value to compare.
	 * @param b second value to compare.
	 * @return {@code true} if the given values are equal, {@code false}
	 *          otherwise.
	 */
	public static boolean eq(final char a, final char b) {
		return a == b;
	}

	/**
	 * Compares the two given {@code char} arrays.
	 *
	 * @param a first value to compare.
	 * @param b second value to compare.
	 * @return {@code true} if the given values are equal, {@code false}
	 *          otherwise.
	 */
	public static boolean eq(final char[] a, final char[] b) {
		return Arrays.equals(a, b);
	}

	/**
	 * Compares the two given {@code short} values.
	 *
	 * @param a first value to compare.
	 * @param b second value to compare.
	 * @return {@code true} if the given values are equal, {@code false}
	 *          otherwise.
	 */
	public static boolean eq(final short a, final short b) {
		return a == b;
	}

	/**
	 * Compares the two given {@code short} arrays.
	 *
	 * @param a first value to compare.
	 * @param b second value to compare.
	 * @return {@code true} if the given values are equal, {@code false}
	 *          otherwise.
	 */
	public static boolean eq(final short[] a, final short[] b) {
		return Arrays.equals(a, b);
	}

	/**
	 * Compares the two given {@code int} values.
	 *
	 * @param a first value to compare.
	 * @param b second value to compare.
	 * @return {@code true} if the given values are equal, {@code false}
	 *          otherwise.
	 */
	public static boolean eq(final int a, final int b) {
		return a == b;
	}

	/**
	 * Compares the two given {@code int} arrays.
	 *
	 * @param a first value to compare.
	 * @param b second value to compare.
	 * @return {@code true} if the given values are equal, {@code false}
	 *          otherwise.
	 */
	public static boolean eq(final int[] a, final int[] b) {
		return Arrays.equals(a, b);
	}

	/**
	 * Compares the two given {@code long} values.
	 *
	 * @param a first value to compare.
	 * @param b second value to compare.
	 * @return {@code true} if the given values are equal, {@code false}
	 *          otherwise.
	 */
	public static boolean eq(final long a, final long b) {
		return a == b;
	}

	/**
	 * Compares the two given {@code long} arrays.
	 *
	 * @param a first value to compare.
	 * @param b second value to compare.
	 * @return {@code true} if the given values are equal, {@code false}
	 *          otherwise.
	 */
	public static boolean eq(final long[] a, final long[] b) {
		return Arrays.equals(a, b);
	}

	/**
	 * Compares the two given {@code float} values.
	 *
	 * @param a first value to compare.
	 * @param b second value to compare.
	 * @return {@code true} if the given values are equal, {@code false}
	 *          otherwise.
	 */
	public static boolean eq(final float a, final float b) {
		return Float.floatToIntBits(a) == Float.floatToIntBits(b);
	}

	/**
	 * Compares the two given {@code float} arrays.
	 *
	 * @param a first value to compare.
	 * @param b second value to compare.
	 * @return {@code true} if the given values are equal, {@code false}
	 *          otherwise.
	 */
	public static boolean eq(final float[] a, final float[] b) {
		return Arrays.equals(a, b);
	}

	/**
	 * Compares the two given {@code double} values.
	 *
	 * @param a first value to compare.
	 * @param b second value to compare.
	 * @return {@code true} if the given values are equal, {@code false}
	 *          otherwise.
	 */
	public static boolean eq(final double a, final double b) {
		return Double.doubleToLongBits(a) == Double.doubleToLongBits(b);
	}

	/**
	 * Compares the two given {@code double} arrays.
	 *
	 * @param a first value to compare.
	 * @param b second value to compare.
	 * @return {@code true} if the given values are equal, {@code false}
	 *          otherwise.
	 */
	public static boolean eq(final double[] a, final double[] b) {
		return Arrays.equals(a, b);
	}

	/**
	 * Compares the two given {@code Enum} values.
	 *
	 * @param a first value to compare.
	 * @param b second value to compare.
	 * @return {@code true} if the given values are equal, {@code false}
	 *          otherwise.
	 */
	public static boolean eq(final Enum<?> a, final Enum<?> b) {
		return a == b;
	}

	/**
	 * Compares the two given {@code Object} values.
	 *
	 * @param a first value to compare.
	 * @param b second value to compare.
	 * @return {@code true} if the given values are equal, {@code false}
	 *          otherwise.
	 */
	public static boolean eq(final Object a, final Object b) {
		return (a != null ? a.equals(b) : b == null);
	}

	/**
	 * Compares the two given {@code Object} arrays.
	 *
	 * @param a first value to compare.
	 * @param b second value to compare.
	 * @return {@code true} if the given values are equal, {@code false}
	 *          otherwise.
	 */
	public static boolean eq(final Object[] a, final Object[] b) {
		return Arrays.equals(a, b);
	}

	/**
	 * Compares the two given {@code Seq} values.
	 *
	 * @param a first value to compare.
	 * @param b second value to compare.
	 * @return {@code true} if the given values are equal, {@code false}
	 *          otherwise.
	 */
	public static boolean eq(final Seq<?> a, final Seq<?> b) {
		return Seq.equals(a, b);
	}

}<|MERGE_RESOLUTION|>--- conflicted
+++ resolved
@@ -25,14 +25,6 @@
 import java.util.Arrays;
 import java.util.function.Function;
 
-<<<<<<< HEAD
-import javax.measure.Measurable;
-import javax.measure.quantity.Duration;
-import javax.measure.unit.SI;
-
-=======
-import org.jenetics.util.Function;
->>>>>>> 2f47a4a7
 import org.jenetics.util.Seq;
 import org.jenetics.util.StaticObject;
 import org.jenetics.util.Verifiable;
@@ -42,11 +34,7 @@
  *
  * @author <a href="mailto:franz.wilhelmstoetter@gmx.at">Franz Wilhelmstötter</a>
  * @since 1.0
-<<<<<<< HEAD
- * @version 1.6 &mdash; <em>$Date: 2014-03-07 $</em>
-=======
- * @version 1.6 &mdash; <em>$Date: 2014-03-28 $</em>
->>>>>>> 2f47a4a7
+ * @version 1.6 &mdash; <em>$Date: 2014-03-31 $</em>
  */
 public final class object extends StaticObject {
 	private object() {}
