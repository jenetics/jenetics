/*
 * Java Genetic Algorithm Library (@__identifier__@).
 * Copyright (c) @__year__@ Franz Wilhelmstötter
 *
 * Licensed under the Apache License, Version 2.0 (the "License");
 * you may not use this file except in compliance with the License.
 * You may obtain a copy of the License at
 *
 *      http://www.apache.org/licenses/LICENSE-2.0
 *
 * Unless required by applicable law or agreed to in writing, software
 * distributed under the License is distributed on an "AS IS" BASIS,
 * WITHOUT WARRANTIES OR CONDITIONS OF ANY KIND, either express or implied.
 * See the License for the specific language governing permissions and
 * limitations under the License.
 *
 * Author:
 *    Franz Wilhelmstötter (franz.wilhelmstoetter@gmx.at)
 */
package org.jenetics.internal.util;

import org.jenetics.util.ISeq;
import org.jenetics.util.MSeq;

import java.util.function.Function;

/**
 * @author <a href="mailto:franz.wilhelmstoetter@gmx.at">Franz Wilhelmstötter</a>
 * @since 1.4
<<<<<<< HEAD
 * @version 1.4 &mdash; <em>$Date: 2013-09-10 $</em>
=======
 * @version 1.5 &mdash; <em>$Date: 2013-12-04 $</em>
>>>>>>> 6dbb8b45
 */
public class ArrayProxyISeq<T> extends ArrayProxySeq<T> implements ISeq<T> {

	public ArrayProxyISeq(final ArrayProxy<T> proxy) {
		super(proxy);
	}

	@Override
	public <B> ISeq<B> map(final Function<? super T, ? extends B> mapper) {
		final ArrayProxyImpl<B> proxy = new ArrayProxyImpl<>(_proxy._length);
		for (int i = 0; i < proxy._length; ++i) {
			proxy._array[i] = mapper.apply(_proxy.uncheckedGet(i));
		}
		return new ArrayProxyISeq<>(proxy);
	}

	@Override
	public ISeq<T> subSeq(final int start) {
		return new ArrayProxyISeq<>(_proxy.slice(start));
	}

	@Override
	public ISeq<T> subSeq(int start, int end) {
		return new ArrayProxyISeq<>(_proxy.slice(start, end));
	}

	@Override
	public MSeq<T> copy() {
		return new ArrayProxyMSeq<>(_proxy.copy());
	}

}<|MERGE_RESOLUTION|>--- conflicted
+++ resolved
@@ -27,11 +27,7 @@
 /**
  * @author <a href="mailto:franz.wilhelmstoetter@gmx.at">Franz Wilhelmstötter</a>
  * @since 1.4
-<<<<<<< HEAD
- * @version 1.4 &mdash; <em>$Date: 2013-09-10 $</em>
-=======
- * @version 1.5 &mdash; <em>$Date: 2013-12-04 $</em>
->>>>>>> 6dbb8b45
+ * @version 1.5 &mdash; <em>$Date: 2013-12-18 $</em>
  */
 public class ArrayProxyISeq<T> extends ArrayProxySeq<T> implements ISeq<T> {
 
