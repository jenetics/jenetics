/*
 * Java Genetic Algorithm Library (@__identifier__@).
 * Copyright (c) @__year__@ Franz Wilhelmstötter
 *
 * Licensed under the Apache License, Version 2.0 (the "License");
 * you may not use this file except in compliance with the License.
 * You may obtain a copy of the License at
 *
 *      http://www.apache.org/licenses/LICENSE-2.0
 *
 * Unless required by applicable law or agreed to in writing, software
 * distributed under the License is distributed on an "AS IS" BASIS,
 * WITHOUT WARRANTIES OR CONDITIONS OF ANY KIND, either express or implied.
 * See the License for the specific language governing permissions and
 * limitations under the License.
 *
 * Author:
 *    Franz Wilhelmstötter (franz.wilhelmstoetter@gmx.at)
 */
package org.jenetics.internal.util;

import static java.lang.Integer.parseInt;
import static java.lang.Math.min;

import org.jenetics.internal.math.random;

import org.jenetics.util.RandomRegistry;


/**
 * Some bit utils. All operation assume <a href="http://en.wikipedia.org/wiki/Endianness">
 * <b>little-endian</b></a> byte order.
 *
 * <pre>
 *  Byte:       3        2        1        0
 *              |        |        |        |
 *  Array: |11110011|10011101|01000000|00101010|
 *          |                 |        |      |
 *  Bit:    23                15       7      0
 * </pre>
 *
 * @author <a href="mailto:franz.wilhelmstoetter@gmx.at">Franz Wilhelmstötter</a>
 * @since 1.0
<<<<<<< HEAD
 * @version 3.0 &mdash; <em>$Date$</em>
=======
 * @version 3.0 &mdash; <em>$Date: 2014-08-06 $</em>
>>>>>>> 51e9784c
 */
public final class bit {
	private bit() {require.noInstance();}

	/**
	 * Lookup table for counting the number of set bits in a {@code byte} value.
	 */
	private static final byte[] BIT_SET_TABLE = {
		(byte)1, (byte)2, (byte)2, (byte)3, (byte)2, (byte)3, (byte)3, (byte)4,
		(byte)2, (byte)3, (byte)3, (byte)4, (byte)3, (byte)4, (byte)4, (byte)5,
		(byte)2, (byte)3, (byte)3, (byte)4, (byte)3, (byte)4, (byte)4, (byte)5,
		(byte)3, (byte)4, (byte)4, (byte)5, (byte)4, (byte)5, (byte)5, (byte)6,
		(byte)2, (byte)3, (byte)3, (byte)4, (byte)3, (byte)4, (byte)4, (byte)5,
		(byte)3, (byte)4, (byte)4, (byte)5, (byte)4, (byte)5, (byte)5, (byte)6,
		(byte)3, (byte)4, (byte)4, (byte)5, (byte)4, (byte)5, (byte)5, (byte)6,
		(byte)4, (byte)5, (byte)5, (byte)6, (byte)5, (byte)6, (byte)6, (byte)7,
		(byte)2, (byte)3, (byte)3, (byte)4, (byte)3, (byte)4, (byte)4, (byte)5,
		(byte)3, (byte)4, (byte)4, (byte)5, (byte)4, (byte)5, (byte)5, (byte)6,
		(byte)3, (byte)4, (byte)4, (byte)5, (byte)4, (byte)5, (byte)5, (byte)6,
		(byte)4, (byte)5, (byte)5, (byte)6, (byte)5, (byte)6, (byte)6, (byte)7,
		(byte)3, (byte)4, (byte)4, (byte)5, (byte)4, (byte)5, (byte)5, (byte)6,
		(byte)4, (byte)5, (byte)5, (byte)6, (byte)5, (byte)6, (byte)6, (byte)7,
		(byte)4, (byte)5, (byte)5, (byte)6, (byte)5, (byte)6, (byte)6, (byte)7,
		(byte)5, (byte)6, (byte)6, (byte)7, (byte)6, (byte)7, (byte)7, (byte)8,
		(byte)0, (byte)1, (byte)1, (byte)2, (byte)1, (byte)2, (byte)2, (byte)3,
		(byte)1, (byte)2, (byte)2, (byte)3, (byte)2, (byte)3, (byte)3, (byte)4,
		(byte)1, (byte)2, (byte)2, (byte)3, (byte)2, (byte)3, (byte)3, (byte)4,
		(byte)2, (byte)3, (byte)3, (byte)4, (byte)3, (byte)4, (byte)4, (byte)5,
		(byte)1, (byte)2, (byte)2, (byte)3, (byte)2, (byte)3, (byte)3, (byte)4,
		(byte)2, (byte)3, (byte)3, (byte)4, (byte)3, (byte)4, (byte)4, (byte)5,
		(byte)2, (byte)3, (byte)3, (byte)4, (byte)3, (byte)4, (byte)4, (byte)5,
		(byte)3, (byte)4, (byte)4, (byte)5, (byte)4, (byte)5, (byte)5, (byte)6,
		(byte)1, (byte)2, (byte)2, (byte)3, (byte)2, (byte)3, (byte)3, (byte)4,
		(byte)2, (byte)3, (byte)3, (byte)4, (byte)3, (byte)4, (byte)4, (byte)5,
		(byte)2, (byte)3, (byte)3, (byte)4, (byte)3, (byte)4, (byte)4, (byte)5,
		(byte)3, (byte)4, (byte)4, (byte)5, (byte)4, (byte)5, (byte)5, (byte)6,
		(byte)2, (byte)3, (byte)3, (byte)4, (byte)3, (byte)4, (byte)4, (byte)5,
		(byte)3, (byte)4, (byte)4, (byte)5, (byte)4, (byte)5, (byte)5, (byte)6,
		(byte)3, (byte)4, (byte)4, (byte)5, (byte)4, (byte)5, (byte)5, (byte)6,
		(byte)4, (byte)5, (byte)5, (byte)6, (byte)5, (byte)6, (byte)6, (byte)7
	};
	private static final int BIT_SET_TABLE_INDEX_OFFSET = 128;

	/**
	 * Return the (boolean) value of the byte array at the given bit index.
	 *
	 * @param data the byte array.
	 * @param index the bit index.
	 * @return the value at the given bit index.
	 * @throws IndexOutOfBoundsException if the index is
	 *          {@code index >= max || index < 0}.
	 * @throws NullPointerException if the {@code data} array is {@code null}.
	 */
	public static boolean get(final byte[] data, final int index) {
		return (data[index >>> 3] & (1 << (index & 7))) != 0;
	}

	/**
	 * Set the bit in the given byte array at the bit position (not the index
	 * within the byte array) to the specified value.
	 *
	 * @param data the byte array.
	 * @param index the bit index within the byte array.
	 * @param value the value to set.
	 * @return the given data array.
	 * @throws IndexOutOfBoundsException if the index is
	 *         {@code index >= max || index < 0}.
	 * @throws NullPointerException if the {@code data} array is {@code null}.
	 */
	public static byte[] set(
		final byte[] data,
		final int index,
		final boolean value
	) {
		return value ? set(data, index) : unset(data, index);
	}

	/**
	 * Set the bit in the given byte array at the bit position (not the index
	 * within the byte array) to {@code true}.
	 *
	 * @param data the byte array.
	 * @param index the bit index within the byte array.
	 * @return the given data array.
	 * @throws IndexOutOfBoundsException if the index is
	 *          {@code index >= max || index < 0}.
	 * @throws NullPointerException if the {@code data} array is {@code null}.
	 */
	public static byte[] set(final byte[] data, final int index) {
		data[index >>> 3] |= 1 << (index & 7);
		return data;
	}

	/**
	 * Set the bit in the given byte array at the bit position (not the index
	 * within the byte array) to {@code false}.
	 *
	 * @param data the byte array.
	 * @param index the bit index within the byte array.
	 * @return the given data array.
	 * @throws IndexOutOfBoundsException if the index is
	 *          {@code index >= max || index < 0}.
	 * @throws NullPointerException if the {@code data} array is {@code null}.
	 */
	public static byte[] unset(final byte[] data, final int index) {
		data[index >>> 3] &= ~(1 << (index & 7));
		return data;
	}

	/**
	 * Swap a given range with a range of the same size with another array.
	 *
	 * <pre>
	 *                start            end
	 *                  |               |
	 * data:      +---+---+---+---+---+---+---+---+---+---+---+---+
	 *              +---------------+
	 *                              +---------------+
	 * otherData: +---+---+---+---+---+---+---+---+---+---+---+---+
	 *                              |
	 *                          otherStart
	 * </pre>
	 *
	 * @param data the first byte array which are used for swapping.
	 * @param start the start bit index of the {@code data} byte array,
	 *        inclusively.
	 * @param end the end bit index of the {@code data} byte array, exclusively.
	 * @param otherData the other byte array to swap the elements with.
	 * @param otherStart the start index of the {@code otherData} byte array.
	 * @throws IndexOutOfBoundsException if {@code start > end} or
	 *         if {@code start < 0 || end >= data.length*8 || otherStart < 0 ||
	 *         otherStart + (end - start) >= otherData.length*8}
	 */
	public static void swap(
		final byte[] data, final int start, final int end,
		final byte[] otherData, final int otherStart
	) {
		for (int i = (end - start); --i >= 0;) {
			final boolean temp = get(data, i + start);
			set(data, i + start, get(otherData, otherStart + i));
			set(otherData, otherStart + i, temp);
		}
	}

	/**
	 * Returns the number of one-bits in the given {@code byte} array.
	 *
	 * @param data the {@code byte} array for which the one bits should be
	 *        counted.
	 * @return the number of one bits in the given {@code byte} array.
	 */
	public static int count(final byte[] data) {
		int count = 0;
		for (int i = data.length; --i >= 0;) {
			count += count(data[i]);
		}
		return count;
	}

	/**
	 * Returns the number of one-bits in the given {@code byte} {@code value}.
	 *
	 * @param value the value for which the one bits should be counted.
	 * @return the number of one bits in the given value
	 */
	public static int count(final byte value) {
		return BIT_SET_TABLE[value + BIT_SET_TABLE_INDEX_OFFSET];
	}

	/**
	 * Shifting all bits in the given {@code data} array the given
	 * {@code shift} to the right. The bits on the left side are filled with
	 * zeros.
	 *
	 * @param data the data bits to shift.
	 * @param shift the number of bits to shift.
	 * @return the given {@code data} array.
	 * @throws NullPointerException if the {@code data} array is {@code null}.
	 */
	public static byte[] shiftRight(final byte[] data, final int shift) {
		final int bytes = min(shift >>> 3, data.length);
		final int bits = shift & 7;

		if (bytes > 0) {
			for (int i = 0, n = data.length - bytes; i < n; ++i) {
				data[i] = data[i + bytes];
			}
			for (int i = data.length, n = data.length - bytes; --i >= n;) {
				data[i] = (byte)0;
			}
		}
		if (bits > 0 && bytes < data.length) {
			int carry = 0;
			int nextCarry = 0;

			for (int i = data.length; --i >= 0;) {
				int d = data[i] & 0xFF;
				nextCarry = (d << (8 - bits));

				d >>>= bits;
				d |= carry;
				data[i] = (byte)(d & 0xFF);

				carry = nextCarry;
			}
		}

		return data;
	}

	/**
	 * Shifting all bits in the given {@code data} array the given
	 * {@code shift} to the left. The bits on the right side are filled with
	 * zeros.
	 *
	 * @param data the data bits to shift.
	 * @param shift the number of bits to shift.
	 * @return the given {@code data} array.
	 * @throws NullPointerException if the {@code data} array is {@code null}.
	 */
	public static byte[] shiftLeft(final byte[] data, final int shift) {
		final int bytes = min(shift >>> 3, data.length);
		final int bits = shift & 7;

		if (bytes > 0) {
			for (int i = 0, n = data.length - bytes; i < n; ++i) {
				data[data.length - 1 - i] = data[data.length - 1 - i - bytes];
			}
			for (int i = 0; i < bytes; ++i) {
				data[i] = (byte)0;
			}
		}
		if (bits > 0 && bytes < data.length) {
			int carry = 0;
			int nextCarry = 0;

			for (int i = bytes; i < data.length; ++i) {
				int d = data[i] & 0xFF;
				nextCarry = (d >>> (8 - bits));

				d <<= bits;
				d |= carry;
				data[i] = (byte)(d & 0xFF);

				carry = nextCarry;
			}
		}

		return data;
	}

	/**
	 * Increment the given {@code data} array.
	 *
	 * @param data the given {@code data} array.
	 * @return the given {@code data} array.
	 * @throws NullPointerException if the {@code data} array is {@code null}.
	 */
	public static byte[] increment(final byte[] data) {
		boolean carry = true;
		for (int i = 0; i < data.length && carry; ++i) {
			data[i] = (byte)(data[i] + 1);
			carry = data[i] > 0xFF;
		}

		return data;
	}

	/**
	 * Invert the given {@code data} array.
	 *
	 * @param data the given {@code data} array.
	 * @return the given {@code data} array.
	 * @throws NullPointerException if the {@code data} array is {@code null}.
	 */
	public static byte[] invert(final byte[] data)	{
		for (int i = data.length; --i >= 0;) {
			data[i] = (byte)~data[i];
		}
		return data;
	}

	/**
	 * Make the two's complement of the given {@code data} array.
	 *
	 * @param data the given {@code data} array.
	 * @return the given {@code data} array.
	 * @throws NullPointerException if the {@code data} array is {@code null}.
	 */
	public static byte[] complement(final byte[] data) {
		return increment(invert(data));
	}

	/**
	 * Flip the bit at the given index.
	 *
	 * @param data the data array.
	 * @param index the index of the bit to flip.
	 * @return the input array, for command chaining
	 * @throws IndexOutOfBoundsException if the index is
	 *          {@code index >= max || index < 0}.
	 * @throws NullPointerException if the {@code data} array is {@code null}.
	 */
	public static byte[] flip(final byte[] data, final int index) {
		return get(data, index) ? unset(data, index) : set(data, index);
	}

	public static byte[] reverse(final byte[] array) {
		int i = 0;
		int j = array.length;

		while (i < j) {
			swap(array, i++, --j);
		}

		return array;
	}

	private static void swap(final byte[] array, final int i, final int j) {
		final byte temp = array[i];
		array[i] = array[j];
		array[j] = temp;
	}

	/**
	 * Copies the specified range of the specified array into a new array.
	 *
	 * @param data the bits from which a range is to be copied
	 * @param start the initial index of the range to be copied, inclusive
	 * @param end the final index of the range to be copied, exclusive.
	 * @return a new array containing the specified range from the original array
	 * @throws ArrayIndexOutOfBoundsException if start &lt; 0 or
	 *         start &gt; data.length*8
	 * @throws IllegalArgumentException if start &gt; end
	 * @throws NullPointerException if the {@code data} array is
	 *         {@code null}.
	 */
	public static byte[] copy(final byte[] data, final int start, final int end) {
		if (start > end) {
			throw new IllegalArgumentException(String.format(
				"start > end: %d > %d", start, end
			));
		}
		if (start < 0 || start > data.length << 3) {
			throw new ArrayIndexOutOfBoundsException(String.format(
				"%d < 0 || %d > %d", start, start, data.length*8
			));
		}

		final int to = min(data.length << 3, end);
		final int byteStart = start >>> 3;
		final int bitStart = start & 7;
		final int bitLength = to - start;

		final byte[] copy = new byte[toByteLength(to - start)];

		if (copy.length > 0) {
			// Perform the byte wise right shift.
			System.arraycopy(data, byteStart, copy, 0, copy.length);

			// Do the remaining bit wise right shift.
			shiftRight(copy, bitStart);

			// Add the 'lost' bits from the next byte, if available.
			if (data.length > copy.length + byteStart) {
				copy[copy.length - 1] |= (byte)(data[byteStart + copy.length]
					<< (8 - bitStart));
			}

			// Trim (delete) the overhanging bits.
			copy[copy.length - 1] &= 0xFF >>> ((copy.length << 3) - bitLength);
		}

		return copy;
	}

	public static boolean getAndSet(final byte[] array, final int index) {
		final boolean result = get(array, index);
		set(array, index);
		return result;
	}

	/**
	 * Convert a binary representation of the given byte array to a string. The
	 * string has the following format:
	 * <pre>
	 *  Byte:       3        2        1        0
	 *              |        |        |        |
	 *  Array: "11110011|10011101|01000000|00101010"
	 *          |                 |        |      |
	 *  Bit:    23                15       7      0
	 * </pre>
	 * <i>Only the array string is printed.</i>
	 *
	 * @see #fromByteString(String)
	 *
	 * @param data the byte array to convert to a string.
	 * @return the binary representation of the given byte array.
	 */
	public static String toByteString(final byte... data) {
		final StringBuilder out = new StringBuilder();

		if (data.length > 0) {
			for (int j = 7; j >= 0; --j) {
				out.append((data[data.length - 1] >>> j) & 1);
			}
		}
		for (int i = data.length - 2; i >= 0 ;--i) {
			out.append('|');
			for (int j = 7; j >= 0; --j) {
				out.append((data[i] >>> j) & 1);
			}
		}

		return out.toString();
	}

	/**
	 * Convert a string which was created with the {@link #toByteString(byte...)}
	 * method back to an byte array.
	 *
	 * @see #toByteString(byte...)
	 *
	 * @param data the string to convert.
	 * @return the byte array.
	 * @throws IllegalArgumentException if the given data string could not be
	 *          converted.
	 */
	 public static byte[] fromByteString(final String data) {
		final String[] parts = data.split("\\|");
		final byte[] bytes = new byte[parts.length];

		for (int i = 0; i < parts.length; ++i) {
			if (parts[i].length() != 8) {
				throw new IllegalArgumentException(
					"Byte value doesn't contain 8 bit: " + parts[i]
				);
			}

			try {
				bytes[parts.length - 1 - i] = (byte)parseInt(parts[i], 2);
			} catch (NumberFormatException e) {
				throw new IllegalArgumentException(e);
			}
		}

		return bytes;
	}

	/**
	 * Create a new {@code byte[]} array which can store at least the number
	 * of bits as defined by the given {@code length} parameter.
	 *
	 * @param length the number of bits, the returned byte array can store.
	 * @return the new byte array.s
	 */
	public static byte[] newArray(final int length) {
		return new byte[toByteLength(length)];
	}

	/**
	 * Create a new {@code byte[]} array which can store at least the number
	 * of bits as defined by the given {@code length} parameter. The returned
	 * byte array is initialized with ones according to the given ones
	 * probability {@code p}.
	 *
	 * @param length the number of bits, the returned byte array can store.
	 * @param p the ones probability of the returned byte array.
	 * @return the new byte array.s
	 * @throws IllegalArgumentException if {@code p} is not a valid probability.
	 */
	public static byte[] newArray(final int length, final double p) {
		final byte[] bytes = newArray(length);

		random.indexes(RandomRegistry.getRandom(), length, p).forEach(i -> {
			bytes[i >>> 3] |= 1 << (i & 7);
		});

		return bytes;
	}

	/**
	 * Return the minimum number of bytes to store the given number of bits.
	 *
	 * @param bitLength the number of bits
	 * @return the number of bytes needed to store the given number of bits.
	 */
	public static int toByteLength(final int bitLength) {
		return (bitLength & 7) == 0 ? (bitLength >>> 3) : (bitLength >>> 3) + 1;
	}

	public static long toLong(final byte[] data) {
		return
			(((long)data[0] << 56) +
			((long)(data[1] & 255) << 48) +
			((long)(data[2] & 255) << 40) +
			((long)(data[3] & 255) << 32) +
			((long)(data[4] & 255) << 24) +
			((data[5] & 255) << 16) +
			((data[6] & 255) <<  8) +
			((data[7] & 255)));
	}

	public static byte[] toBytes(final long value) {
		final byte[] bytes = new byte[8];
		bytes[0] = (byte)(value >>> 56);
		bytes[1] = (byte)(value >>> 48);
		bytes[2] = (byte)(value >>> 40);
		bytes[3] = (byte)(value >>> 32);
		bytes[4] = (byte)(value >>> 24);
		bytes[5] = (byte)(value >>> 16);
		bytes[6] = (byte)(value >>>  8);
		bytes[7] = (byte)(value);
		return bytes;
	}

	static byte[] writeInt(final int v, final byte[] data, final int start) {
		if (data.length < 4 + start) {
			throw new IllegalArgumentException(
				"Byte array to short: " + data.length
			);
		}

		data[start]     = (byte)((v >>> 24) & 0xFF);
		data[1 + start] = (byte)((v >>> 16) & 0xFF);
		data[2 + start] = (byte)((v >>>  8) & 0xFF);
		data[3 + start] = (byte)((v)        & 0xFF);

		return data;
	}

	static int readInt(final byte[] data, final int start) {
		if (data.length < 4 + start) {
			throw new IllegalArgumentException(
				"Byte array to short: " + data.length
			);
		}

		return ((data[start]     << 24) +
				(data[1 + start] << 16) +
				(data[2 + start] << 8) +
				(data[3 + start]));
	}

}<|MERGE_RESOLUTION|>--- conflicted
+++ resolved
@@ -41,11 +41,7 @@
  *
  * @author <a href="mailto:franz.wilhelmstoetter@gmx.at">Franz Wilhelmstötter</a>
  * @since 1.0
-<<<<<<< HEAD
- * @version 3.0 &mdash; <em>$Date$</em>
-=======
- * @version 3.0 &mdash; <em>$Date: 2014-08-06 $</em>
->>>>>>> 51e9784c
+ * @version 3.0 &mdash; <em>$Date: 2014-08-10 $</em>
  */
 public final class bit {
 	private bit() {require.noInstance();}
