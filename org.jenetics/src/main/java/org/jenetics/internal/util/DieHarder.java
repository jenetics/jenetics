--- conflicted
+++ resolved
@@ -46,11 +46,7 @@
  *
  * @author <a href="mailto:franz.wilhelmstoetter@gmx.at">Franz Wilhelmstötter</a>
  * @since 1.5
-<<<<<<< HEAD
- * @version !__version__! &mdash; <em>$Date: 2014-07-25 $</em>
-=======
  * @version 3.0 &mdash; <em>$Date: 2014-07-25 $</em>
->>>>>>> 984d4f18
  */
 public final class DieHarder {
 
@@ -199,13 +195,8 @@
 	 * Represents one DieHarder test result.
 	 *
 	 * @author <a href="mailto:franz.wilhelmstoetter@gmx.at">Franz Wilhelmstötter</a>
-<<<<<<< HEAD
-	 * @since !__version__!
-	 * @version !__version__! &mdash; <em>$Date: 2014-07-25 $</em>
-=======
 	 * @since 3.0
 	 * @version 3.0 &mdash; <em>$Date: 2014-07-25 $</em>
->>>>>>> 984d4f18
 	 */
 	static final class Result {
 
