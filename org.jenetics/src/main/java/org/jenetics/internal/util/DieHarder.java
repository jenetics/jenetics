/*
 * Java Genetic Algorithm Library (@__identifier__@).
 * Copyright (c) @__year__@ Franz Wilhelmstötter
 *
 * Licensed under the Apache License, Version 2.0 (the "License");
 * you may not use this file except in compliance with the License.
 * You may obtain a copy of the License at
 *
 *      http://www.apache.org/licenses/LICENSE-2.0
 *
 * Unless required by applicable law or agreed to in writing, software
 * distributed under the License is distributed on an "AS IS" BASIS,
 * WITHOUT WARRANTIES OR CONDITIONS OF ANY KIND, either express or implied.
 * See the License for the specific language governing permissions and
 * limitations under the License.
 *
 * Author:
 *    Franz Wilhelmstötter (franz.wilhelmstoetter@gmx.at)
 */
package org.jenetics.internal.util;

import static java.lang.String.format;
import static java.util.Objects.requireNonNull;
import static java.util.regex.Pattern.quote;
import static java.util.stream.Collectors.counting;
import static java.util.stream.Collectors.groupingBy;
import static org.jenetics.internal.util.Equality.eq;

import java.io.BufferedReader;
import java.io.IOException;
import java.io.InputStreamReader;
import java.io.OutputStream;
import java.text.NumberFormat;
import java.text.SimpleDateFormat;
import java.util.ArrayList;
import java.util.Collections;
import java.util.Date;
import java.util.List;
import java.util.Map;
import java.util.Optional;
import java.util.OptionalDouble;
import java.util.OptionalInt;
import java.util.Random;
<<<<<<< HEAD
import java.util.regex.Pattern;
=======

import org.jenetics.internal.util.DieHarder.Result.Assessment;
>>>>>>> 8bfa3b87

/**
 * Class for testing a given random engine using the
 * <a href="http://www.phy.duke.edu/~rgb/General/dieharder.php">dieharder</a>
 * test application.
 *
 * @author <a href="mailto:franz.wilhelmstoetter@gmx.at">Franz Wilhelmstötter</a>
 * @since 1.5
<<<<<<< HEAD
 * @version 1.5 &mdash; <em>$Date: 2014-03-07 $</em>
 */
public final class DieHarder {

	public static final Appendable DevNull = new Appendable() {
		@Override
		public Appendable append(CharSequence csq) {
			return this;
=======
 * @version 3.0 &mdash; <em>$Date: 2014-12-22 $</em>
 */
public final class DieHarder {

	/**
	 * Writes random numbers to an given data output stream.
	 *
	 * @author <a href="mailto:franz.wilhelmstoetter@gmx.at">Franz Wilhelmstötter</a>
	 * @since 1.5
	 * @version 3.0 &mdash; <em>$Date: 2014-12-22 $</em>
	 */
	private static final class Randomizer implements Runnable {
		private final Random _random;
		private final CountingOutputStream _out;

		Randomizer(final Random random, final OutputStream out) {
			_random = requireNonNull(random);
			_out = new CountingOutputStream(out);
>>>>>>> 8bfa3b87
		}
		@Override
		public Appendable append(CharSequence csq, int start, int end) {
			return this;
		}
		@Override
		public Appendable append(char c) {
			return this;
		}
	};

<<<<<<< HEAD
	private final Random _random;
	private final Appendable _output;
	private final boolean _verbose;
=======
		long getCount() {
			return _out.getCount();
		}
	}
>>>>>>> 8bfa3b87

	private List<TestResult> _results = new ArrayList<>();

	public DieHarder(final Random random, final Appendable output, final boolean verbose) {
		_random = Objects.requireNonNull(random);
		_output = Objects.requireNonNull(output);
		_verbose = verbose;
	}

	public DieHarder(final Random random) {
		this(random, System.out, true);
	}

	public void run() throws IOException, InterruptedException {
		final List<String> dieharderArgs = new ArrayList<>();
		dieharderArgs.add("dieharder");

		// The random number to test are read from stdin_input_raw.
		dieharderArgs.add("-g");
		dieharderArgs.add("200");

		// Perform all random tests.
		dieharderArgs.add("-a");
		//dieharderArgs.add("-d 6");

		printt(
			"Testing: %s (%s)",
			_random.getClass().getName(),
			new SimpleDateFormat("yyyy-MM-dd HH:mm").format(new Date())
		);
		
		printv();

		final long start = System.currentTimeMillis();
		final ProcessBuilder builder = new ProcessBuilder(dieharderArgs);
		final Process dieharder = builder.start();

<<<<<<< HEAD
		final Thread randomizer = new Thread(new Randomizer(
			_random,
=======
		final Randomizer randomizer = new Randomizer(
			random,
>>>>>>> 8bfa3b87
			dieharder.getOutputStream()
		);
		final Thread randomizerThread = new Thread(randomizer);
		randomizerThread.start();

		// The dieharder console output.
		final BufferedReader stdout = new BufferedReader (
			new InputStreamReader(dieharder.getInputStream())
		);
<<<<<<< HEAD
		String line = null;
		while ((line = stdout.readLine()) != null) {
			final TestResult result = TestResult.valueOf(line);
			if (result != null) {
				_results.add(result);
			}

			if (_verbose) {
				println(line);
			}
=======

		final List<Result> results = new ArrayList<>();
		for (String l = stdout.readLine(); l != null; l = stdout.readLine()) {
			Result.parse(l).ifPresent(results::add);
			System.out.println(l);
>>>>>>> 8bfa3b87
		}

		dieharder.waitFor();
		randomizerThread.interrupt();

		final long millis = System.currentTimeMillis() - start;
		final long sec = (millis)/1000;
		final double megaBytes = randomizer.getCount()/(1024.0*1024.0);

		// Calculate statistics.
		final Map<Assessment, Long> grouped = results.stream()
			.collect(groupingBy(r -> r.assessment, counting()));

<<<<<<< HEAD
		printt(
			"Summary: PASSED: %d, WEAK: %d, FAILED: %d",
			getPassed(), getWeak(), getFailed()
		);
=======
		final long passed = grouped.getOrDefault(Assessment.PASSED, 0L);
		final long weak = grouped.getOrDefault(Assessment.WEAK, 0L);
		final long failed = grouped.getOrDefault(Assessment.FAILED, 0L);

		final NumberFormat formatter = NumberFormat.getIntegerInstance();
		formatter.setMinimumFractionDigits(3);
		formatter.setMaximumFractionDigits(3);

		println("#=============================================================================#");
		println(
			"# %-76s#",
			format("Summary: PASSED=%d, WEAK=%d, FAILED=%d", passed, weak, failed)
		);
		println(
			"# %-76s#",
			format("         %s MB of random data created with %s MB/sec",
				formatter.format(megaBytes),
				formatter.format(megaBytes/(millis/1000.0))
			)
		);
		println("#=============================================================================#");
>>>>>>> 8bfa3b87
		printt("Runtime: %d:%02d:%02d", sec/3600, (sec%3600)/60, (sec%60));
	}

	public Random getRandom() {
		return _random;
	}

	public List<TestResult> getResults() {
		return Collections.unmodifiableList(_results);
	}

	public int getPassed() {
		int sum = 0;
		for (TestResult result : _results) {
			if (result.assessment == TestResult.Assessment.PASSED) {
				++sum;
			}
		}
		return sum;
	}

	public int getWeak() {
		int sum = 0;
		for (TestResult result : _results) {
			if (result.assessment == TestResult.Assessment.WEAK) {
				++sum;
			}
		}
		return sum;
	}

	public int getFailed() {
		int sum = 0;
		for (TestResult result : _results) {
			if (result.assessment == TestResult.Assessment.FAILED) {
				++sum;
			}
		}
		return sum;
	}

	private void printt(final String title, final Object... args) throws IOException {
		println("#=============================================================================#");
		println("# %-76s#", format(title, args));
		println("#=============================================================================#");
	}

	private void printv() throws IOException {
		println("#=============================================================================#");
		println(
			"# %-76s#",
			format("%s %s (%s) ", p("os.name"), p("os.version"), p("os.arch"))
		);
		println(
			"# %-76s#",
			format("java version \"%s\"", p("java.version"))
		);
		println(
			"# %-76s#",
			format("%s (build %s)", p("java.runtime.name"), p("java.runtime.version"))
		);
		println(
			"# %-76s#",
			format("%s (build %s)", p("java.vm.name"), p("java.vm.version"))
		);
		println("#=============================================================================#");
	}

	private static String p(final String name) {
		return System.getProperty(name);
	}

	private void println(final String pattern, final Object... args)
		throws IOException
	{
		_output.append(format(pattern, args));
		_output.append(System.lineSeparator());
	}

	@Override
	public String toString() {
		return String.format(
			"p=%d, w=%d, f=%d",
			getPassed(), getWeak(), getFailed()
		);
	}

	/**
	 * Writes random numbers to an given data output stream.
	 *
	 * @author <a href="mailto:franz.wilhelmstoetter@gmx.at">Franz Wilhelmstötter</a>
	 * @since 1.5
	 * @version 1.5 &mdash; <em>$Date: 2014-03-07 $</em>
	 */
	private static final class Randomizer implements Runnable {
		private final Random _random;
		private final OutputStream _out;

		public Randomizer(final Random random, final OutputStream out) {
			_random = Objects.requireNonNull(random);
			_out = Objects.requireNonNull(out);
		}

		@Override
		public void run() {
			try {
				final byte[] data = new byte[4096];
				while (!Thread.currentThread().isInterrupted()) {
					_random.nextBytes(data);
					_out.write(data);
				}
			} catch (IOException ignore) {
			}
		}
	}

	private static final class TestResult {
		public static enum Assessment {
			PASSED, FAILED, WEAK;
		}

		public final String testName;
		public final int ntup;
		public final int tsamples;
		public final int psamples;
		public final double pvalue;
		public final Assessment assessment;

		public TestResult(
			final String testName,
			final int ntup,
			final int tsamples,
			final int psamples,
			final double pvalue,
			final Assessment assessment
		) {
			this.testName = testName;
			this.ntup = ntup;
			this.tsamples = tsamples;
			this.psamples = psamples;
			this.pvalue = pvalue;
			this.assessment = assessment;
		}

		public static TestResult valueOf(final String line) {
			TestResult result = null;
			if (isResultLine(line)) {
				final String[] columns = line.split(Pattern.quote("|"));
				result = new TestResult(
					columns[0].trim(),
					Integer.parseInt(columns[1].trim()),
					Integer.parseInt(columns[2].trim()),
					Integer.parseInt(columns[3].trim()),
					Double.parseDouble(columns[4].trim()),
					Assessment.valueOf(columns[5].trim())
				);
			}

			return result;
		}

		private static boolean isResultLine(final String line) {
			return line.contains("PASSED") ||
				line.contains("FAILED") ||
				line.contains("WEAK");
		}

		@Override
		public String toString() {
			return String.format(
				"Result[name=%s, ntup=%d, tsamples=%d, psamples=%d, pvalue=%s, assessment=%s]",
				testName, ntup, tsamples, psamples, pvalue, assessment
			);
		}
	}

	/**
	 * Command line interface for the dieharder Random class tester.
	 */
	public static void main(final String[] args) throws Exception {
		if ( args.length < 1) {
			System.out.println(
				"Usage: java org.jenetics.internal.util.DieHarder <random-class-name>"
			);
			return;
		}

		new DieHarder(newInstance(args[0])).run();
	}

	private static Random newInstance(final String randomName) {
		try {
			return (Random)Class.forName(randomName).newInstance();
		} catch (Exception e) {
			System.err.println("Can't create random class " + randomName);
			System.exit(1);
		}
		return null;
	}



	/**
	 * Represents one DieHarder test result.
	 *
	 * @author <a href="mailto:franz.wilhelmstoetter@gmx.at">Franz Wilhelmstötter</a>
	 * @since 3.0
	 * @version 3.0 &mdash; <em>$Date: 2014-12-22 $</em>
	 */
	static final class Result {

		static enum Assessment {
			PASSED,
			FAILED,
			WEAK;

			static Optional<Assessment> of(final String assessment) {
				switch (assessment) {
					case "PASSED": return Optional.of(PASSED);
					case "FAILED": return Optional.of(FAILED);
					case "WEAK": return Optional.of(WEAK);
					default: return Optional.empty();
				}
			}
		}

		final String testName;
		final int ntup;
		final int tsamples;
		final int psamples;
		final double pvalue;
		final Assessment assessment;

		private Result(
			final String testName,
			final int ntup,
			final int tsamples,
			final int psamples,
			final double pvalue,
			final Assessment assessment
		) {
			this.testName = testName;
			this.ntup = ntup;
			this.tsamples = tsamples;
			this.psamples = psamples;
			this.pvalue = pvalue;
			this.assessment = assessment;
		}

		static Optional<Result> parse(final String line) {
			final String[] parts = line.split(quote("|"));

			if (parts.length == 6) {
				final String name = parts[0].trim();
				final OptionalInt ntup = toOptionalInt(parts[1].trim());
				final OptionalInt tsamples = toOptionalInt(parts[2].trim());
				final OptionalInt psamples = toOptionalInt(parts[3].trim());
				final OptionalDouble pvalue = toOptionalDouble(parts[4].trim());
				final Optional<Assessment> assessment = Assessment.of(parts[5].trim());

				if (ntup.isPresent() &&
					tsamples.isPresent() &&
					psamples.isPresent() &&
					pvalue.isPresent() &&
					assessment.isPresent())
				{
					return Optional.of(new Result(
						name,
						ntup.getAsInt(),
						tsamples.getAsInt(),
						psamples.getAsInt(),
						pvalue.getAsDouble(),
						assessment.get()
					));
				}
			}

			return Optional.empty();
		}

		private static OptionalInt toOptionalInt(final String value) {
			try {
				return OptionalInt.of(Integer.parseInt(value));
			} catch (NumberFormatException e) {
				return OptionalInt.empty();
			}
		}

		private static OptionalDouble toOptionalDouble(final String value) {
			try {
				return OptionalDouble.of(Double.parseDouble(value));
			} catch (NumberFormatException e) {
				return OptionalDouble.empty();
			}
		}

		@Override
		public int hashCode() {
			return Hash.of(getClass())
				.and(testName)
				.and(ntup)
				.and(tsamples)
				.and(psamples)
				.and(pvalue)
				.and(assessment).value();
		}

		@Override
		public boolean equals(final Object obj) {
			return Equality.of(this, obj).test(result ->
				eq(testName, result.testName) &&
				eq(ntup, result.ntup) &&
				eq(tsamples, result.tsamples) &&
				eq(psamples, result.psamples) &&
				eq(pvalue, result.psamples) &&
				eq(assessment, result.assessment)
			);
		}

		@Override
		public String toString() {
			return format(
				"%s[ntup=%d, tsamples=%d, psamples=%d, pvalue=%f, assessment=%s]",
				testName, ntup, tsamples, psamples, pvalue, assessment
			);
		}
	}

	/**
	 * Counts the written bytes.
	 *
	 * @author <a href="mailto:franz.wilhelmstoetter@gmx.at">Franz Wilhelmstötter</a>
	 * @since 3.0
	 * @version 3.0 &mdash; <em>$Date: 2014-12-22 $</em>
	 */
	private static final class CountingOutputStream extends OutputStream {
		private final OutputStream _delegate;
		private long _count;

		CountingOutputStream(final OutputStream delegate) {
			_delegate = requireNonNull(delegate);
		}

		@Override
		public void write(final byte[] b) throws IOException {
			_delegate.write(b);
			_count += b.length;
		}

		@Override
		public void write(final byte[] b, final int offset, final int length)
			throws IOException
		{
			_delegate.write(b, offset, length);
			_count += length;
		}

		@Override
		public void write(final int b) throws IOException {
			_delegate.write(b);
			_count += 1;
		}

		long getCount() {
			return _count;
		}

	}

}<|MERGE_RESOLUTION|>--- conflicted
+++ resolved
@@ -33,7 +33,6 @@
 import java.text.NumberFormat;
 import java.text.SimpleDateFormat;
 import java.util.ArrayList;
-import java.util.Collections;
 import java.util.Date;
 import java.util.List;
 import java.util.Map;
@@ -41,12 +40,8 @@
 import java.util.OptionalDouble;
 import java.util.OptionalInt;
 import java.util.Random;
-<<<<<<< HEAD
-import java.util.regex.Pattern;
-=======
 
 import org.jenetics.internal.util.DieHarder.Result.Assessment;
->>>>>>> 8bfa3b87
 
 /**
  * Class for testing a given random engine using the
@@ -55,17 +50,7 @@
  *
  * @author <a href="mailto:franz.wilhelmstoetter@gmx.at">Franz Wilhelmstötter</a>
  * @since 1.5
-<<<<<<< HEAD
- * @version 1.5 &mdash; <em>$Date: 2014-03-07 $</em>
- */
-public final class DieHarder {
-
-	public static final Appendable DevNull = new Appendable() {
-		@Override
-		public Appendable append(CharSequence csq) {
-			return this;
-=======
- * @version 3.0 &mdash; <em>$Date: 2014-12-22 $</em>
+ * @version 3.0 &mdash; <em>$Date: 2014-12-28 $</em>
  */
 public final class DieHarder {
 
@@ -74,7 +59,7 @@
 	 *
 	 * @author <a href="mailto:franz.wilhelmstoetter@gmx.at">Franz Wilhelmstötter</a>
 	 * @since 1.5
-	 * @version 3.0 &mdash; <em>$Date: 2014-12-22 $</em>
+	 * @version 3.0 &mdash; <em>$Date: 2014-12-28 $</em>
 	 */
 	private static final class Randomizer implements Runnable {
 		private final Random _random;
@@ -83,241 +68,6 @@
 		Randomizer(final Random random, final OutputStream out) {
 			_random = requireNonNull(random);
 			_out = new CountingOutputStream(out);
->>>>>>> 8bfa3b87
-		}
-		@Override
-		public Appendable append(CharSequence csq, int start, int end) {
-			return this;
-		}
-		@Override
-		public Appendable append(char c) {
-			return this;
-		}
-	};
-
-<<<<<<< HEAD
-	private final Random _random;
-	private final Appendable _output;
-	private final boolean _verbose;
-=======
-		long getCount() {
-			return _out.getCount();
-		}
-	}
->>>>>>> 8bfa3b87
-
-	private List<TestResult> _results = new ArrayList<>();
-
-	public DieHarder(final Random random, final Appendable output, final boolean verbose) {
-		_random = Objects.requireNonNull(random);
-		_output = Objects.requireNonNull(output);
-		_verbose = verbose;
-	}
-
-	public DieHarder(final Random random) {
-		this(random, System.out, true);
-	}
-
-	public void run() throws IOException, InterruptedException {
-		final List<String> dieharderArgs = new ArrayList<>();
-		dieharderArgs.add("dieharder");
-
-		// The random number to test are read from stdin_input_raw.
-		dieharderArgs.add("-g");
-		dieharderArgs.add("200");
-
-		// Perform all random tests.
-		dieharderArgs.add("-a");
-		//dieharderArgs.add("-d 6");
-
-		printt(
-			"Testing: %s (%s)",
-			_random.getClass().getName(),
-			new SimpleDateFormat("yyyy-MM-dd HH:mm").format(new Date())
-		);
-		
-		printv();
-
-		final long start = System.currentTimeMillis();
-		final ProcessBuilder builder = new ProcessBuilder(dieharderArgs);
-		final Process dieharder = builder.start();
-
-<<<<<<< HEAD
-		final Thread randomizer = new Thread(new Randomizer(
-			_random,
-=======
-		final Randomizer randomizer = new Randomizer(
-			random,
->>>>>>> 8bfa3b87
-			dieharder.getOutputStream()
-		);
-		final Thread randomizerThread = new Thread(randomizer);
-		randomizerThread.start();
-
-		// The dieharder console output.
-		final BufferedReader stdout = new BufferedReader (
-			new InputStreamReader(dieharder.getInputStream())
-		);
-<<<<<<< HEAD
-		String line = null;
-		while ((line = stdout.readLine()) != null) {
-			final TestResult result = TestResult.valueOf(line);
-			if (result != null) {
-				_results.add(result);
-			}
-
-			if (_verbose) {
-				println(line);
-			}
-=======
-
-		final List<Result> results = new ArrayList<>();
-		for (String l = stdout.readLine(); l != null; l = stdout.readLine()) {
-			Result.parse(l).ifPresent(results::add);
-			System.out.println(l);
->>>>>>> 8bfa3b87
-		}
-
-		dieharder.waitFor();
-		randomizerThread.interrupt();
-
-		final long millis = System.currentTimeMillis() - start;
-		final long sec = (millis)/1000;
-		final double megaBytes = randomizer.getCount()/(1024.0*1024.0);
-
-		// Calculate statistics.
-		final Map<Assessment, Long> grouped = results.stream()
-			.collect(groupingBy(r -> r.assessment, counting()));
-
-<<<<<<< HEAD
-		printt(
-			"Summary: PASSED: %d, WEAK: %d, FAILED: %d",
-			getPassed(), getWeak(), getFailed()
-		);
-=======
-		final long passed = grouped.getOrDefault(Assessment.PASSED, 0L);
-		final long weak = grouped.getOrDefault(Assessment.WEAK, 0L);
-		final long failed = grouped.getOrDefault(Assessment.FAILED, 0L);
-
-		final NumberFormat formatter = NumberFormat.getIntegerInstance();
-		formatter.setMinimumFractionDigits(3);
-		formatter.setMaximumFractionDigits(3);
-
-		println("#=============================================================================#");
-		println(
-			"# %-76s#",
-			format("Summary: PASSED=%d, WEAK=%d, FAILED=%d", passed, weak, failed)
-		);
-		println(
-			"# %-76s#",
-			format("         %s MB of random data created with %s MB/sec",
-				formatter.format(megaBytes),
-				formatter.format(megaBytes/(millis/1000.0))
-			)
-		);
-		println("#=============================================================================#");
->>>>>>> 8bfa3b87
-		printt("Runtime: %d:%02d:%02d", sec/3600, (sec%3600)/60, (sec%60));
-	}
-
-	public Random getRandom() {
-		return _random;
-	}
-
-	public List<TestResult> getResults() {
-		return Collections.unmodifiableList(_results);
-	}
-
-	public int getPassed() {
-		int sum = 0;
-		for (TestResult result : _results) {
-			if (result.assessment == TestResult.Assessment.PASSED) {
-				++sum;
-			}
-		}
-		return sum;
-	}
-
-	public int getWeak() {
-		int sum = 0;
-		for (TestResult result : _results) {
-			if (result.assessment == TestResult.Assessment.WEAK) {
-				++sum;
-			}
-		}
-		return sum;
-	}
-
-	public int getFailed() {
-		int sum = 0;
-		for (TestResult result : _results) {
-			if (result.assessment == TestResult.Assessment.FAILED) {
-				++sum;
-			}
-		}
-		return sum;
-	}
-
-	private void printt(final String title, final Object... args) throws IOException {
-		println("#=============================================================================#");
-		println("# %-76s#", format(title, args));
-		println("#=============================================================================#");
-	}
-
-	private void printv() throws IOException {
-		println("#=============================================================================#");
-		println(
-			"# %-76s#",
-			format("%s %s (%s) ", p("os.name"), p("os.version"), p("os.arch"))
-		);
-		println(
-			"# %-76s#",
-			format("java version \"%s\"", p("java.version"))
-		);
-		println(
-			"# %-76s#",
-			format("%s (build %s)", p("java.runtime.name"), p("java.runtime.version"))
-		);
-		println(
-			"# %-76s#",
-			format("%s (build %s)", p("java.vm.name"), p("java.vm.version"))
-		);
-		println("#=============================================================================#");
-	}
-
-	private static String p(final String name) {
-		return System.getProperty(name);
-	}
-
-	private void println(final String pattern, final Object... args)
-		throws IOException
-	{
-		_output.append(format(pattern, args));
-		_output.append(System.lineSeparator());
-	}
-
-	@Override
-	public String toString() {
-		return String.format(
-			"p=%d, w=%d, f=%d",
-			getPassed(), getWeak(), getFailed()
-		);
-	}
-
-	/**
-	 * Writes random numbers to an given data output stream.
-	 *
-	 * @author <a href="mailto:franz.wilhelmstoetter@gmx.at">Franz Wilhelmstötter</a>
-	 * @since 1.5
-	 * @version 1.5 &mdash; <em>$Date: 2014-03-07 $</em>
-	 */
-	private static final class Randomizer implements Runnable {
-		private final Random _random;
-		private final OutputStream _out;
-
-		public Randomizer(final Random random, final OutputStream out) {
-			_random = Objects.requireNonNull(random);
-			_out = Objects.requireNonNull(out);
 		}
 
 		@Override
@@ -331,90 +81,133 @@
 			} catch (IOException ignore) {
 			}
 		}
-	}
-
-	private static final class TestResult {
-		public static enum Assessment {
-			PASSED, FAILED, WEAK;
-		}
-
-		public final String testName;
-		public final int ntup;
-		public final int tsamples;
-		public final int psamples;
-		public final double pvalue;
-		public final Assessment assessment;
-
-		public TestResult(
-			final String testName,
-			final int ntup,
-			final int tsamples,
-			final int psamples,
-			final double pvalue,
-			final Assessment assessment
-		) {
-			this.testName = testName;
-			this.ntup = ntup;
-			this.tsamples = tsamples;
-			this.psamples = psamples;
-			this.pvalue = pvalue;
-			this.assessment = assessment;
-		}
-
-		public static TestResult valueOf(final String line) {
-			TestResult result = null;
-			if (isResultLine(line)) {
-				final String[] columns = line.split(Pattern.quote("|"));
-				result = new TestResult(
-					columns[0].trim(),
-					Integer.parseInt(columns[1].trim()),
-					Integer.parseInt(columns[2].trim()),
-					Integer.parseInt(columns[3].trim()),
-					Double.parseDouble(columns[4].trim()),
-					Assessment.valueOf(columns[5].trim())
-				);
-			}
-
-			return result;
-		}
-
-		private static boolean isResultLine(final String line) {
-			return line.contains("PASSED") ||
-				line.contains("FAILED") ||
-				line.contains("WEAK");
-		}
-
-		@Override
-		public String toString() {
-			return String.format(
-				"Result[name=%s, ntup=%d, tsamples=%d, psamples=%d, pvalue=%s, assessment=%s]",
-				testName, ntup, tsamples, psamples, pvalue, assessment
-			);
-		}
-	}
-
-	/**
-	 * Command line interface for the dieharder Random class tester.
-	 */
+
+		long getCount() {
+			return _out.getCount();
+		}
+	}
+
 	public static void main(final String[] args) throws Exception {
 		if ( args.length < 1) {
-			System.out.println(
-				"Usage: java org.jenetics.internal.util.DieHarder <random-class-name>"
+			println("Usage: java org.jenetics.internal.util.DieHarder <random-class-name>");
+			return;
+		}
+
+		final String randomName = args[0];
+		Random random = null;
+		try {
+			random = (Random)Class.forName(randomName).newInstance();
+			printt(
+				"Testing: %s (%s)",
+				randomName,
+				new SimpleDateFormat("yyyy-MM-dd HH:mm").format(new Date())
 			);
+		} catch (Exception e) {
+			System.out.println("Can't create random class " + randomName);
 			return;
 		}
 
-		new DieHarder(newInstance(args[0])).run();
-	}
-
-	private static Random newInstance(final String randomName) {
-		try {
-			return (Random)Class.forName(randomName).newInstance();
-		} catch (Exception e) {
-			System.err.println("Can't create random class " + randomName);
-			System.exit(1);
-		}
-		return null;
+		final List<String> dieharderArgs = new ArrayList<>();
+		dieharderArgs.add("dieharder");
+		for (int i  = 1; i < args.length; ++i) {
+			dieharderArgs.add(args[i]);
+		}
+		dieharderArgs.add("-g");
+		dieharderArgs.add("200");
+
+		printv();
+
+		final long start = System.currentTimeMillis();
+		final ProcessBuilder builder = new ProcessBuilder(dieharderArgs);
+		final Process dieharder = builder.start();
+
+		final Randomizer randomizer = new Randomizer(
+			random,
+			dieharder.getOutputStream()
+		);
+		final Thread randomizerThread = new Thread(randomizer);
+		randomizerThread.start();
+
+		// The dieharder console output.
+		final BufferedReader stdout = new BufferedReader (
+			new InputStreamReader(dieharder.getInputStream())
+		);
+
+		final List<Result> results = new ArrayList<>();
+		for (String l = stdout.readLine(); l != null; l = stdout.readLine()) {
+			Result.parse(l).ifPresent(results::add);
+			System.out.println(l);
+		}
+
+		dieharder.waitFor();
+		randomizerThread.interrupt();
+
+		final long millis = System.currentTimeMillis() - start;
+		final long sec = (millis)/1000;
+		final double megaBytes = randomizer.getCount()/(1024.0*1024.0);
+
+		// Calculate statistics.
+		final Map<Assessment, Long> grouped = results.stream()
+			.collect(groupingBy(r -> r.assessment, counting()));
+
+		final long passed = grouped.getOrDefault(Assessment.PASSED, 0L);
+		final long weak = grouped.getOrDefault(Assessment.WEAK, 0L);
+		final long failed = grouped.getOrDefault(Assessment.FAILED, 0L);
+
+		final NumberFormat formatter = NumberFormat.getIntegerInstance();
+		formatter.setMinimumFractionDigits(3);
+		formatter.setMaximumFractionDigits(3);
+
+		println("#=============================================================================#");
+		println(
+			"# %-76s#",
+			format("Summary: PASSED=%d, WEAK=%d, FAILED=%d", passed, weak, failed)
+		);
+		println(
+			"# %-76s#",
+			format("         %s MB of random data created with %s MB/sec",
+				formatter.format(megaBytes),
+				formatter.format(megaBytes/(millis/1000.0))
+			)
+		);
+		println("#=============================================================================#");
+		printt("Runtime: %d:%02d:%02d", sec/3600, (sec%3600)/60, (sec%60));
+
+	}
+
+	private static void printt(final String title, final Object... args) {
+		println("#=============================================================================#");
+		println("# %-76s#", format(title, args));
+		println("#=============================================================================#");
+	}
+
+	private static void printv() {
+		println("#=============================================================================#");
+		println(
+			"# %-76s#",
+			format("%s %s (%s) ", p("os.name"), p("os.version"), p("os.arch"))
+		);
+		println(
+			"# %-76s#",
+			format("java version \"%s\"", p("java.version"))
+		);
+		println(
+			"# %-76s#",
+			format("%s (build %s)", p("java.runtime.name"), p("java.runtime.version"))
+		);
+		println(
+			"# %-76s#",
+			format("%s (build %s)", p("java.vm.name"), p("java.vm.version"))
+		);
+		println("#=============================================================================#");
+	}
+
+	private static String p(final String name) {
+		return System.getProperty(name);
+	}
+
+	private static void println(final String pattern, final Object... args) {
+		System.out.println(format(pattern, args));
 	}
 
 
@@ -424,7 +217,7 @@
 	 *
 	 * @author <a href="mailto:franz.wilhelmstoetter@gmx.at">Franz Wilhelmstötter</a>
 	 * @since 3.0
-	 * @version 3.0 &mdash; <em>$Date: 2014-12-22 $</em>
+	 * @version 3.0 &mdash; <em>$Date: 2014-12-28 $</em>
 	 */
 	static final class Result {
 
@@ -550,7 +343,7 @@
 	 *
 	 * @author <a href="mailto:franz.wilhelmstoetter@gmx.at">Franz Wilhelmstötter</a>
 	 * @since 3.0
-	 * @version 3.0 &mdash; <em>$Date: 2014-12-22 $</em>
+	 * @version 3.0 &mdash; <em>$Date: 2014-12-28 $</em>
 	 */
 	private static final class CountingOutputStream extends OutputStream {
 		private final OutputStream _delegate;
