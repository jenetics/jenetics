--- conflicted
+++ resolved
@@ -41,8 +41,7 @@
  *
  * @author <a href="mailto:franz.wilhelmstoetter@gmx.at">Franz Wilhelmstötter</a>
  * @since 1.5
-<<<<<<< HEAD
- * @version 1.5 &mdash; <em>$Date: 2014-01-15 $</em>
+ * @version 1.5 &mdash; <em>$Date: 2014-03-07 $</em>
  */
 public final class DieHarder {
 
@@ -50,199 +49,179 @@
 		@Override
 		public Appendable append(CharSequence csq) {
 			return this;
-=======
- * @version 1.5 &mdash; <em>$Date: 2014-02-15 $</em>
- */
-public final class DieHarder {
+		}
+		@Override
+		public Appendable append(CharSequence csq, int start, int end) {
+			return this;
+		}
+		@Override
+		public Appendable append(char c) {
+			return this;
+		}
+	};
+
+	private final Random _random;
+	private final Appendable _output;
+	private final boolean _verbose;
+
+	private List<TestResult> _results = new ArrayList<>();
+
+	public DieHarder(final Random random, final Appendable output, final boolean verbose) {
+		_random = Objects.requireNonNull(random);
+		_output = Objects.requireNonNull(output);
+		_verbose = verbose;
+	}
+
+	public DieHarder(final Random random) {
+		this(random, System.out, true);
+	}
+
+	public void run() throws IOException, InterruptedException {
+		final List<String> dieharderArgs = new ArrayList<>();
+		dieharderArgs.add("dieharder");
+
+		// The random number to test are read from stdin_input_raw.
+		dieharderArgs.add("-g");
+		dieharderArgs.add("200");
+
+		// Perform all random tests.
+		dieharderArgs.add("-a");
+		//dieharderArgs.add("-d 6");
+
+		printt(
+			"Testing: %s (%s)",
+			_random.getClass().getName(),
+			new SimpleDateFormat("yyyy-MM-dd HH:mm").format(new Date())
+		);
+		
+		printv();
+
+		final long start = System.currentTimeMillis();
+		final ProcessBuilder builder = new ProcessBuilder(dieharderArgs);
+		final Process dieharder = builder.start();
+
+		final Thread randomizer = new Thread(new Randomizer(
+			_random,
+			dieharder.getOutputStream()
+		));
+		randomizer.start();
+
+		final BufferedReader stdout = new BufferedReader (
+			new InputStreamReader(dieharder.getInputStream())
+		);
+		String line = null;
+		while ((line = stdout.readLine()) != null) {
+			final TestResult result = TestResult.valueOf(line);
+			if (result != null) {
+				_results.add(result);
+			}
+
+			if (_verbose) {
+				println(line);
+			}
+		}
+
+		dieharder.waitFor();
+		randomizer.interrupt();
+		final long sec = (System.currentTimeMillis() - start)/1000;
+
+		printt(
+			"Summary: PASSED: %d, WEAK: %d, FAILED: %d",
+			getPassed(), getWeak(), getFailed()
+		);
+		printt("Runtime: %d:%02d:%02d", sec/3600, (sec%3600)/60, (sec%60));
+	}
+
+	public Random getRandom() {
+		return _random;
+	}
+
+	public List<TestResult> getResults() {
+		return Collections.unmodifiableList(_results);
+	}
+
+	public int getPassed() {
+		int sum = 0;
+		for (TestResult result : _results) {
+			if (result.assessment == TestResult.Assessment.PASSED) {
+				++sum;
+			}
+		}
+		return sum;
+	}
+
+	public int getWeak() {
+		int sum = 0;
+		for (TestResult result : _results) {
+			if (result.assessment == TestResult.Assessment.WEAK) {
+				++sum;
+			}
+		}
+		return sum;
+	}
+
+	public int getFailed() {
+		int sum = 0;
+		for (TestResult result : _results) {
+			if (result.assessment == TestResult.Assessment.FAILED) {
+				++sum;
+			}
+		}
+		return sum;
+	}
+
+	private void printt(final String title, final Object... args) throws IOException {
+		println("#=============================================================================#");
+		println("# %-76s#", format(title, args));
+		println("#=============================================================================#");
+	}
+
+	private void printv() throws IOException {
+		println("#=============================================================================#");
+		println(
+			"# %-76s#",
+			format("%s %s (%s) ", p("os.name"), p("os.version"), p("os.arch"))
+		);
+		println(
+			"# %-76s#",
+			format("java version \"%s\"", p("java.version"))
+		);
+		println(
+			"# %-76s#",
+			format("%s (build %s)", p("java.runtime.name"), p("java.runtime.version"))
+		);
+		println(
+			"# %-76s#",
+			format("%s (build %s)", p("java.vm.name"), p("java.vm.version"))
+		);
+		println("#=============================================================================#");
+	}
+
+	private static String p(final String name) {
+		return System.getProperty(name);
+	}
+
+	private void println(final String pattern, final Object... args)
+		throws IOException
+	{
+		_output.append(format(pattern, args));
+		_output.append(System.lineSeparator());
+	}
+
+	@Override
+	public String toString() {
+		return String.format(
+			"p=%d, w=%d, f=%d",
+			getPassed(), getWeak(), getFailed()
+		);
+	}
 
 	/**
 	 * Writes random numbers to an given data output stream.
 	 *
 	 * @author <a href="mailto:franz.wilhelmstoetter@gmx.at">Franz Wilhelmstötter</a>
 	 * @since 1.5
-	 * @version 1.5 &mdash; <em>$Date: 2014-02-15 $</em>
-	 */
-	private static final class Randomizer implements Runnable {
-		private final Random _random;
-		private final OutputStream _out;
-
-		public Randomizer(final Random random, final OutputStream out) {
-			_random = Objects.requireNonNull(random);
-			_out = Objects.requireNonNull(out);
->>>>>>> 8e41e5ca
-		}
-		@Override
-		public Appendable append(CharSequence csq, int start, int end) {
-			return this;
-		}
-		@Override
-		public Appendable append(char c) {
-			return this;
-		}
-	};
-
-	private final Random _random;
-	private final Appendable _output;
-	private final boolean _verbose;
-
-	private List<TestResult> _results = new ArrayList<>();
-
-	public DieHarder(final Random random, final Appendable output, final boolean verbose) {
-		_random = Objects.requireNonNull(random);
-		_output = Objects.requireNonNull(output);
-		_verbose = verbose;
-	}
-
-	public DieHarder(final Random random) {
-		this(random, System.out, true);
-	}
-
-	public void run() throws IOException, InterruptedException {
-		final List<String> dieharderArgs = new ArrayList<>();
-		dieharderArgs.add("dieharder");
-
-		// The random number to test are read from stdin_input_raw.
-		dieharderArgs.add("-g");
-		dieharderArgs.add("200");
-
-		// Perform all random tests.
-		dieharderArgs.add("-a");
-		//dieharderArgs.add("-d 6");
-
-		printt(
-			"Testing: %s (%s)",
-			_random.getClass().getName(),
-			new SimpleDateFormat("yyyy-MM-dd HH:mm").format(new Date())
-		);
-		
-		printv();
-
-		final long start = System.currentTimeMillis();
-		final ProcessBuilder builder = new ProcessBuilder(dieharderArgs);
-		final Process dieharder = builder.start();
-
-		final Thread randomizer = new Thread(new Randomizer(
-			_random,
-			dieharder.getOutputStream()
-		));
-		randomizer.start();
-
-		final BufferedReader stdout = new BufferedReader (
-			new InputStreamReader(dieharder.getInputStream())
-		);
-		String line = null;
-		while ((line = stdout.readLine()) != null) {
-			final TestResult result = TestResult.valueOf(line);
-			if (result != null) {
-				_results.add(result);
-			}
-
-			if (_verbose) {
-				println(line);
-			}
-		}
-
-		dieharder.waitFor();
-		randomizer.interrupt();
-		final long sec = (System.currentTimeMillis() - start)/1000;
-
-		printt(
-			"Summary: PASSED: %d, WEAK: %d, FAILED: %d",
-			getPassed(), getWeak(), getFailed()
-		);
-		printt("Runtime: %d:%02d:%02d", sec/3600, (sec%3600)/60, (sec%60));
-	}
-
-	public Random getRandom() {
-		return _random;
-	}
-
-	public List<TestResult> getResults() {
-		return Collections.unmodifiableList(_results);
-	}
-
-	public int getPassed() {
-		int sum = 0;
-		for (TestResult result : _results) {
-			if (result.assessment == TestResult.Assessment.PASSED) {
-				++sum;
-			}
-		}
-		return sum;
-	}
-
-	public int getWeak() {
-		int sum = 0;
-		for (TestResult result : _results) {
-			if (result.assessment == TestResult.Assessment.WEAK) {
-				++sum;
-			}
-		}
-		return sum;
-	}
-
-	public int getFailed() {
-		int sum = 0;
-		for (TestResult result : _results) {
-			if (result.assessment == TestResult.Assessment.FAILED) {
-				++sum;
-			}
-		}
-		return sum;
-	}
-
-	private void printt(final String title, final Object... args) throws IOException {
-		println("#=============================================================================#");
-		println("# %-76s#", format(title, args));
-		println("#=============================================================================#");
-	}
-
-	private void printv() throws IOException {
-		println("#=============================================================================#");
-		println(
-			"# %-76s#",
-			format("%s %s (%s) ", p("os.name"), p("os.version"), p("os.arch"))
-		);
-		println(
-			"# %-76s#",
-			format("java version \"%s\"", p("java.version"))
-		);
-		println(
-			"# %-76s#",
-			format("%s (build %s)", p("java.runtime.name"), p("java.runtime.version"))
-		);
-		println(
-			"# %-76s#",
-			format("%s (build %s)", p("java.vm.name"), p("java.vm.version"))
-		);
-		println("#=============================================================================#");
-	}
-
-	private static String p(final String name) {
-		return System.getProperty(name);
-	}
-
-	private void println(final String pattern, final Object... args)
-		throws IOException
-	{
-		_output.append(format(pattern, args));
-		_output.append(System.lineSeparator());
-	}
-
-	@Override
-	public String toString() {
-		return String.format(
-			"p=%d, w=%d, f=%d",
-			getPassed(), getWeak(), getFailed()
-		);
-	}
-
-	/**
-	 * Writes random numbers to an given data output stream.
-	 *
-	 * @author <a href="mailto:franz.wilhelmstoetter@gmx.at">Franz Wilhelmstötter</a>
-	 * @since 1.5
-	 * @version 1.5 &mdash; <em>$Date: 2014-01-15 $</em>
+	 * @version 1.5 &mdash; <em>$Date: 2014-03-07 $</em>
 	 */
 	private static final class Randomizer implements Runnable {
 		private final Random _random;
