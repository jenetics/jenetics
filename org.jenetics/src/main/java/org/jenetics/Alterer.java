--- conflicted
+++ resolved
@@ -40,11 +40,7 @@
  *
  * @author <a href="mailto:franz.wilhelmstoetter@gmx.at">Franz Wilhelmstötter</a>
  * @since 1.0
-<<<<<<< HEAD
- * @version 1.0 &mdash; <em>$Date: 2013-09-02 $</em>
-=======
- * @version 1.0 &mdash; <em>$Date: 2013-11-28 $</em>
->>>>>>> d44fb682
+ * @version 1.0 &mdash; <em>$Date: 2013-12-09 $</em>
  */
 public interface Alterer<G extends Gene<?, G>> {
 
