--- conflicted
+++ resolved
@@ -52,11 +52,7 @@
  *
  * @author <a href="mailto:franz.wilhelmstoetter@gmx.at">Franz Wilhelmstötter</a>
  * @since 1.0
-<<<<<<< HEAD
- * @version 2.0 &mdash; <em>$Date: 2014-08-15 $</em>
-=======
- * @version 2.0 &mdash; <em>$Date: 2014-08-27 $</em>
->>>>>>> 5d3833d3
+ * @version 2.0 &mdash; <em>$Date: 2014-10-03 $</em>
  */
 public final class ExponentialRankSelector<
 	G extends Gene<?, G>,
