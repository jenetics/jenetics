/*
 * Java Genetic Algorithm Library (@__identifier__@).
 * Copyright (c) @__year__@ Franz Wilhelmstötter
 *
 * Licensed under the Apache License, Version 2.0 (the "License");
 * you may not use this file except in compliance with the License.
 * You may obtain a copy of the License at
 *
 *      http://www.apache.org/licenses/LICENSE-2.0
 *
 * Unless required by applicable law or agreed to in writing, software
 * distributed under the License is distributed on an "AS IS" BASIS,
 * WITHOUT WARRANTIES OR CONDITIONS OF ANY KIND, either express or implied.
 * See the License for the specific language governing permissions and
 * limitations under the License.
 *
 * Author:
 *    Franz Wilhelmstötter (franz.wilhelmstoetter@gmx.at)
 */
package org.jenetics.stat;

import static java.lang.String.format;
import static org.jenetics.internal.util.object.eq;

import org.jenetics.internal.util.HashBuilder;

import org.jenetics.util.AbstractAccumulator;


/**
 * <p>Calculate  the Arithmetic mean from a finite sample of <i>N</i>
 * observations.</p>
 * <p><img src="doc-files/arithmetic-mean.gif"
 *         alt="\bar{x}=\frac{1}{N}\sum_{i=1}^{N}x_i"
 *    >
 * </p>
 *
 * <p>
 * <strong>Note that this implementation is not synchronized.</strong> If
 * multiple threads access this object concurrently, and at least one of the
 * threads modifies it, it must be synchronized externally.
 *
 * @see <a href="http://mathworld.wolfram.com/ArithmeticMean.html">Wolfram MathWorld: Artithmetic Mean</a>
 * @see <a href="http://en.wikipedia.org/wiki/Arithmetic_mean">Wikipedia: Arithmetic Mean</a>
 *
 * @author <a href="mailto:franz.wilhelmstoetter@gmx.at">Franz Wilhelmstötter</a>
 * @since 1.0
<<<<<<< HEAD
 * @version 1.0 &mdash; <em>$Date: 2014-03-07 $</em>
=======
 * @version 2.0 &mdash; <em>$Date: 2014-03-28 $</em>
>>>>>>> 2f47a4a7
 */
public class Mean<N extends Number> extends AbstractAccumulator<N> {

	protected double _mean = Double.NaN;

	public Mean() {
	}

	/**
	 * Return the mean value of the accumulated values.
	 *
	 * @return the mean value of the accumulated values, or {@link java.lang.Double#NaN}
	 *          if {@code getSamples() == 0}.
	 */
	public double getMean() {
		return _mean;
	}

	/**
	 * Return the
	 * <a href="https://secure.wikimedia.org/wikipedia/en/wiki/Standard_error_%28statistics%29">
	 * Standard error
	 * </a> of the calculated mean.
	 *
	 * @return the standard error of the calculated mean.
	 */
	public double getStandardError() {
		double sem = Double.NaN;

		if (_samples > 0) {
			sem = _mean/Math.sqrt(_samples);
		}

		return sem;
	}

	/**
	 * @throws NullPointerException if the given {@code value} is {@code null}.
	 */
	@Override
	public void accumulate(final N value) {
		if (_samples == 0) {
			_mean = 0;
		}

		_mean += (value.doubleValue() - _mean)/(++_samples);
	}

	@Override
	public int hashCode() {
		return HashBuilder.of(getClass()).and(super.hashCode()).and(_mean).value();
	}

	@Override
	public boolean equals(final Object obj) {
		if (obj == this) {
			return true;
		}
		if (obj == null || getClass() != obj.getClass()) {
			return false;
		}

		final Mean<?> mean = (Mean<?>)obj;
		return eq(_mean, mean._mean) && super.equals(mean);
	}

	@Override
	public String toString() {
		return format(
			"%s[samples=%d, mean=%f, stderr=%f]",
			getClass().getSimpleName(),
			getSamples(),
			getMean(),
			getStandardError()
		);
	}

	@Override
	public Mean<N> clone() {
		return (Mean<N>)super.clone();
	}

}<|MERGE_RESOLUTION|>--- conflicted
+++ resolved
@@ -45,11 +45,7 @@
  *
  * @author <a href="mailto:franz.wilhelmstoetter@gmx.at">Franz Wilhelmstötter</a>
  * @since 1.0
-<<<<<<< HEAD
- * @version 1.0 &mdash; <em>$Date: 2014-03-07 $</em>
-=======
- * @version 2.0 &mdash; <em>$Date: 2014-03-28 $</em>
->>>>>>> 2f47a4a7
+ * @version 2.0 &mdash; <em>$Date: 2014-03-31 $</em>
  */
 public class Mean<N extends Number> extends AbstractAccumulator<N> {
 
