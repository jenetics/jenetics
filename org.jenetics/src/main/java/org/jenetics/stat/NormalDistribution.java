/*
 * Java Genetic Algorithm Library (@__identifier__@).
 * Copyright (c) @__year__@ Franz Wilhelmstötter
 *
 * Licensed under the Apache License, Version 2.0 (the "License");
 * you may not use this file except in compliance with the License.
 * You may obtain a copy of the License at
 *
 *      http://www.apache.org/licenses/LICENSE-2.0
 *
 * Unless required by applicable law or agreed to in writing, software
 * distributed under the License is distributed on an "AS IS" BASIS,
 * WITHOUT WARRANTIES OR CONDITIONS OF ANY KIND, either express or implied.
 * See the License for the specific language governing permissions and
 * limitations under the License.
 *
 * Author:
 *    Franz Wilhelmstötter (franz.wilhelmstoetter@gmx.at)
 */
package org.jenetics.stat;

import static java.lang.String.format;
import static java.util.Objects.requireNonNull;
import static org.jenetics.internal.math.statistics.Φ;
import static org.jenetics.internal.math.statistics.φ;
import static org.jenetics.internal.util.object.eq;
import static org.jenetics.internal.util.object.nonNegative;

import java.io.Serializable;
import java.util.Locale;

import org.jscience.mathematics.number.Float64;

import org.jenetics.internal.util.HashBuilder;

import org.jenetics.util.Function;
import org.jenetics.util.Range;

/**
 * Normal (Gaussian) distribution. With
 *
 * <p>
 * <img
 *     src="doc-files/normal-pdf.gif"
 *     alt="f(x)=\frac{1}{\sqrt{2\pi \sigma^{2}}}\cdot
 *          e^{-\frac{(x-\mu)^2}{2\sigma^{2}}})"
 * />
 * </p>
 * as <i>pdf</i> and
 * <p>
 * <img
 *     src="doc-files/normal-cdf.gif"
 *     alt="f(x)=\frac{1}{2}\cdot \left [ 1 + \textup{erf} \left(
 *          \frac{x - \mu }{\sqrt{2\sigma^{2}}} \right) \right ]"
 * />
 * </p>
 * as <i>cdf</i>.
 *
 * @see <a href="http://en.wikipedia.org/wiki/Normal_distribution">Normal distribution</a>
 *
 * @author <a href="mailto:franz.wilhelmstoetter@gmx.at">Franz Wilhelmstötter</a>
 * @since 1.0
<<<<<<< HEAD
 * @version 2.0 &mdash; <em>$Date: 2013-09-08 $</em>
=======
 * @version 1.0 &mdash; <em>$Date: 2014-03-01 $</em>
>>>>>>> 8e41e5ca
 */
public class NormalDistribution<
	N extends Number & Comparable<? super N>
>
	implements Distribution<N>
{

	/**
	 * <p>
	 * <img
	 *     src="doc-files/normal-pdf.gif"
	 *     alt="f(x)=\frac{1}{\sqrt{2\pi \sigma^{2}}}\cdot
	 *          e^{-\frac{(x-\mu)^2}{2\sigma^{2}}})"
	 * />
	 * </p>
	 *
	 * @author <a href="mailto:franz.wilhelmstoetter@gmx.at">Franz Wilhelmstötter</a>
	 * @since 1.0
<<<<<<< HEAD
	 * @version 1.0 &mdash; <em>$Date: 2013-09-08 $</em>
=======
	 * @version 1.0 &mdash; <em>$Date: 2014-03-01 $</em>
>>>>>>> 8e41e5ca
	 */
	static final class PDF<N extends Number & Comparable<? super N>>
		implements
			Function<N, Float64>,
			Serializable
	{
		private static final long serialVersionUID = 1L;

		private final Range<N> _domain;
		private final double _mean;
		private final double _var;
		private final double _stddev;

		public PDF(final Range<N> domain, final double mean, final double var) {
			_domain = domain;
			_mean = mean;
			_var = var;
			_stddev = Math.sqrt(var);
		}

		@Override
		public Float64 apply(final N value) {
			final double x = value.doubleValue();

			Float64 result = Float64.ZERO;
			if (_domain.contains(value)) {
				result = Float64.valueOf(φ(x, _mean, _stddev));
			}

			return result;
		}

		@Override
		public String toString() {
			return format(
				Locale.ENGLISH,
				"p(x) = N[µ=%f, σ²=%f](x)", _mean, _var
			);
		}

	}

	/**
	 * <p>
	 * <img
	 *     src="doc-files/normal-cdf.gif"
	 *     alt="f(x)=\frac{1}{2}\cdot \left [ 1 + \textup{erf} \left(
	 *          \frac{x - \mu }{\sqrt{2\sigma^{2}}} \right) \right ]"
	 * />
	 * </p>
	 *
	 * @author <a href="mailto:franz.wilhelmstoetter@gmx.at">Franz Wilhelmstötter</a>
	 * @since 1.0
<<<<<<< HEAD
	 * @version 1.0 &mdash; <em>$Date: 2013-09-08 $</em>
=======
	 * @version 1.0 &mdash; <em>$Date: 2014-03-01 $</em>
>>>>>>> 8e41e5ca
	 */
	static final class CDF<N extends Number & Comparable<? super N>>
		implements
			Function<N, Float64>,
			Serializable
	{
		private static final long serialVersionUID = 1L;

		private final double _min;
		private final double _max;
		private final double _mean;
		private final double _var;
		private final double _stddev;

		public CDF(final Range<N> domain, final double mean, final double var) {
			_min = domain.getMin().doubleValue();
			_max = domain.getMax().doubleValue();
			_mean = mean;
			_var = var;
			_stddev = Math.sqrt(var);
		}

		@Override
		public Float64 apply(final N value) {
			final double x = value.doubleValue();

			Float64 result = null;
			if (x < _min) {
				result = Float64.ZERO;
			} else if (x > _max) {
				result = Float64.ONE;
			} else {
				result = Float64.valueOf(Φ(x, _mean, _stddev));
			}

			return result;
		}

		@Override
		public String toString() {
			return format(
				Locale.ENGLISH,
				"P(x) = 1/2(1 + erf((x - %f)/(sqrt(2·%f))))",
				_mean, _var
			);
		}

	}

	private final Range<N> _domain;
	private final Function<N, Float64> _cdf;
	private final Function<N, Float64> _pdf;
	private final double _mean;
	private final double _var;

	/**
	 * Create a new normal distribution object.
	 *
	 * @param domain the domain of the distribution.
	 * @param mean the mean value of the normal distribution.
	 * @param var the variance of the normal distribution.
	 * @throws NullPointerException if the {@code domain} is {@code null}.
	 * @throws IllegalArgumentException if the variance is negative.
	 */
	public NormalDistribution(
		final Range<N> domain,
		final double mean,
		final double var
	) {
		_domain = requireNonNull(domain, "Domain");
		_mean = mean;
		_var = nonNegative(var, "Variance");

		_pdf = new PDF<>(_domain, _mean, _var);
		_cdf = new CDF<>(_domain, _mean, _var);
	}

	@Override
	public Range<N> getDomain() {
		return _domain;
	}

	/**
	 * Return a new CDF object.
	 *
	 * <p>
	 * <img
	 *     src="doc-files/normal-cdf.gif"
	 *     alt="f(x)=\frac{1}{2}\cdot \left [ 1 + \textup{erf} \left(
	 *          \frac{x - \mu }{\sqrt{2\sigma^{2}}} \right) \right ]"
	 * />
	 * </p>
	 */
	@Override
	public Function<N, Float64> getCDF() {
		return _cdf;
	}

	/**
	 * Return a new PDF object.
	 *
	 * <p>
	 * <img
	 *     src="doc-files/normal-pdf.gif"
	 *     alt="f(x)=\frac{1}{\sqrt{2\pi \sigma^{2}}}\cdot e^{-\frac{(x-\mu)^2}{2\sigma^{2}}})"
	 * />
	 * </p>
	 */
	@Override
	public Function<N, Float64> getPDF() {
		return _pdf;
	}

	@Override
	public int hashCode() {
		return HashBuilder.of(getClass()).and(_domain).and(_mean).and(_var).value();
	}

	@Override
	public boolean equals(final Object obj) {
		if (obj == this) {
			return true;
		}
		if (obj == null || obj.getClass() != getClass()) {
			return false;
		}

		final NormalDistribution<?> dist = (NormalDistribution<?>)obj;
		return eq(_domain, dist._domain) &&
				eq(_mean, dist._mean) &&
				eq(_var, dist._var);
	}

	@Override
	public String toString() {
		return format("N[µ=%f, σ²=%f]", _mean, _var);
	}

}<|MERGE_RESOLUTION|>--- conflicted
+++ resolved
@@ -60,11 +60,7 @@
  *
  * @author <a href="mailto:franz.wilhelmstoetter@gmx.at">Franz Wilhelmstötter</a>
  * @since 1.0
-<<<<<<< HEAD
- * @version 2.0 &mdash; <em>$Date: 2013-09-08 $</em>
-=======
- * @version 1.0 &mdash; <em>$Date: 2014-03-01 $</em>
->>>>>>> 8e41e5ca
+ * @version 2.0 &mdash; <em>$Date: 2014-03-07 $</em>
  */
 public class NormalDistribution<
 	N extends Number & Comparable<? super N>
@@ -83,11 +79,7 @@
 	 *
 	 * @author <a href="mailto:franz.wilhelmstoetter@gmx.at">Franz Wilhelmstötter</a>
 	 * @since 1.0
-<<<<<<< HEAD
-	 * @version 1.0 &mdash; <em>$Date: 2013-09-08 $</em>
-=======
-	 * @version 1.0 &mdash; <em>$Date: 2014-03-01 $</em>
->>>>>>> 8e41e5ca
+	 * @version 1.0 &mdash; <em>$Date: 2014-03-07 $</em>
 	 */
 	static final class PDF<N extends Number & Comparable<? super N>>
 		implements
@@ -141,11 +133,7 @@
 	 *
 	 * @author <a href="mailto:franz.wilhelmstoetter@gmx.at">Franz Wilhelmstötter</a>
 	 * @since 1.0
-<<<<<<< HEAD
-	 * @version 1.0 &mdash; <em>$Date: 2013-09-08 $</em>
-=======
-	 * @version 1.0 &mdash; <em>$Date: 2014-03-01 $</em>
->>>>>>> 8e41e5ca
+	 * @version 1.0 &mdash; <em>$Date: 2014-03-07 $</em>
 	 */
 	static final class CDF<N extends Number & Comparable<? super N>>
 		implements
