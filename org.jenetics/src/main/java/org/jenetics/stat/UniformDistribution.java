/*
 * Java Genetic Algorithm Library (@__identifier__@).
 * Copyright (c) @__year__@ Franz Wilhelmstötter
 *
 * Licensed under the Apache License, Version 2.0 (the "License");
 * you may not use this file except in compliance with the License.
 * You may obtain a copy of the License at
 *
 *      http://www.apache.org/licenses/LICENSE-2.0
 *
 * Unless required by applicable law or agreed to in writing, software
 * distributed under the License is distributed on an "AS IS" BASIS,
 * WITHOUT WARRANTIES OR CONDITIONS OF ANY KIND, either express or implied.
 * See the License for the specific language governing permissions and
 * limitations under the License.
 *
 * Author:
 *    Franz Wilhelmstötter (franz.wilhelmstoetter@gmx.at)
 */
package org.jenetics.stat;

import static java.lang.String.format;
import static java.util.Objects.requireNonNull;
import static org.jenetics.util.object.eq;
import static org.jenetics.util.object.hashCodeOf;

import java.io.Serializable;
import java.util.Locale;

import org.jscience.mathematics.number.Float64;

import org.jenetics.util.Function;
import org.jenetics.util.Range;


/**
 * <a href="http://en.wikipedia.org/wiki/Uniform_distribution_%28continuous%29">
 * Uniform distribution</a> class.
 *
 * @see LinearDistribution
 *
 * @author <a href="mailto:franz.wilhelmstoetter@gmx.at">Franz Wilhelmstötter</a>
 * @since 1.0
<<<<<<< HEAD
 * @version 1.0 &mdash; <em>$Date: 2013-08-13 $</em>
=======
 * @version 1.0 &mdash; <em>$Date: 2013-08-30 $</em>
>>>>>>> 9ab6fe68
 */
public class UniformDistribution<
	N extends Number & Comparable<? super N>
>
	implements Distribution<N>
{

	/**
	 * <p>
	 * <img
	 *     src="doc-files/uniform-pdf.gif"
	 *     alt="f(x)=\left\{\begin{matrix}
	 *          \frac{1}{max-min} & for & x \in [min, max] \\
	 *          0 & & otherwise \\
	 *          \end{matrix}\right."
	 * />
	 * </p>
	 *
	 * @author <a href="mailto:franz.wilhelmstoetter@gmx.at">Franz Wilhelmstötter</a>
	 * @since 1.0
<<<<<<< HEAD
	 * @version 1.0 &mdash; <em>$Date: 2013-08-13 $</em>
=======
	 * @version 1.0 &mdash; <em>$Date: 2013-08-30 $</em>
>>>>>>> 9ab6fe68
	 */
	static final class PDF<N extends Number & Comparable<? super N>>
		implements
			Function<N, Float64>,
			Serializable
	{
		private static final long serialVersionUID = 1L;

		private final double _min;
		private final double _max;
		private final Float64 _probability;

		public PDF(final Range<N> domain) {
			_min = domain.getMin().doubleValue();
			_max = domain.getMax().doubleValue();
			_probability = Float64.valueOf(1.0/(_max - _min));
		}

		@Override
		public Float64 apply(final N value) {
			final double x = value.doubleValue();

			Float64 result = Float64.ZERO;
			if (x >= _min && x <= _max) {
				result = _probability;
			}

			return result;
		}

		@Override
		public String toString() {
			return format(Locale.ENGLISH, "p(x) = %s", _probability);
		}

	}

	/**
	 * <p>
	 * <img
	 *     src="doc-files/uniform-cdf.gif"
	 *     alt="f(x)=\left\{\begin{matrix}
	 *         0 & for & x < min \\
	 *         \frac{x-min}{max-min} & for & x \in [min, max] \\
	 *         1 & for & x > max  \\
	 *         \end{matrix}\right."
	 * />
	 * </p>
	 *
	 * @author <a href="mailto:franz.wilhelmstoetter@gmx.at">Franz Wilhelmstötter</a>
	 * @since 1.0
<<<<<<< HEAD
	 * @version 1.0 &mdash; <em>$Date: 2013-08-13 $</em>
=======
	 * @version 1.0 &mdash; <em>$Date: 2013-08-30 $</em>
>>>>>>> 9ab6fe68
	 */
	static final class CDF<N extends Number & Comparable<? super N>>
		implements
			Function<N, Float64>,
			Serializable
	{
		private static final long serialVersionUID = 1L;


		private final double _min;
		private final double _max;
		private final double _divisor;

		public CDF(final Range<N> domain) {
			_min = domain.getMin().doubleValue();
			_max = domain.getMax().doubleValue();
			_divisor = _max - _min;
			assert (_divisor > 0);
		}

		@Override
		public Float64 apply(final N value) {
			final double x = value.doubleValue();

			Float64 result = Float64.ZERO;
			if (x < _min) {
				result = Float64.ZERO;
			} else if (x > _max) {
				result = Float64.ONE;
			} else {
				result = Float64.valueOf((x - _min)/_divisor);
			}

			return result;
		}

		@Override
		public String toString() {
			return format(
				Locale.ENGLISH,
				"P(x) = (x - %1$s)/(%2$s - %1$s)", _min, _max
			);
		}

	}


	private final Range<N> _domain;
	private final Function<N, Float64> _cdf;
	private final Function<N, Float64> _pdf;

	/**
	 * Create a new uniform distribution with the given {@code domain}.
	 *
	 * @param domain the domain of the distribution.
	 * @throws NullPointerException if the {@code domain} is {@code null}.
	 */
	public UniformDistribution(final Range<N> domain) {
		_domain = requireNonNull(domain, "Domain");
		_cdf = new CDF<>(_domain);
		_pdf = new PDF<>(_domain);
	}

	/**
	 * Create a new uniform distribution with the given min and max values.
	 *
	 * @param min the minimum value of the domain.
	 * @param max the maximum value of the domain.
	 * @throws IllegalArgumentException if {@code min >= max}
	 * @throws NullPointerException if one of the arguments is {@code null}.
	 */
	public UniformDistribution(final N min, final N max) {
		this(new Range<>(min, max));
	}

	@Override
	public Range<N> getDomain() {
		return _domain;
	}

	/**
	 * Return a new PDF object.
	 *
	 * <p>
	 * <img
	 *     src="doc-files/uniform-pdf.gif"
	 *     alt="f(x)=\left\{\begin{matrix}
	 *          \frac{1}{max-min} & for & x \in [min, max] \\
	 *          0 & & otherwise \\
	 *          \end{matrix}\right."
	 * />
	 * </p>
	 *
	 */
	@Override
	public Function<N, Float64> getPDF() {
		return _pdf;
	}

	/**
	 * Return a new CDF object.
	 *
	 * <p>
	 * <img
	 *     src="doc-files/uniform-cdf.gif"
	 *     alt="f(x)=\left\{\begin{matrix}
	 *         0 & for & x < min \\
	 *         \frac{x-min}{max-min} & for & x \in [min, max] \\
	 *         1 & for & x > max  \\
	 *         \end{matrix}\right."
	 * />
	 * </p>
	 *
	 */
	@Override
	public Function<N, Float64> getCDF() {
		return _cdf;
	}

	@Override
	public int hashCode() {
		return hashCodeOf(getClass()).and(_domain).value();
	}

	@Override
	public boolean equals(final Object obj) {
		if (obj == this) {
			return true;
		}
		if (obj == null || getClass() != obj.getClass()) {
			return false;
		}

		final UniformDistribution<?> dist = (UniformDistribution<?>)obj;
		return eq(_domain, dist._domain);
	}

	@Override
	public String toString() {
		return format("UniformDistribution[%s]", _domain);
	}

}


<|MERGE_RESOLUTION|>--- conflicted
+++ resolved
@@ -41,11 +41,7 @@
  *
  * @author <a href="mailto:franz.wilhelmstoetter@gmx.at">Franz Wilhelmstötter</a>
  * @since 1.0
-<<<<<<< HEAD
- * @version 1.0 &mdash; <em>$Date: 2013-08-13 $</em>
-=======
- * @version 1.0 &mdash; <em>$Date: 2013-08-30 $</em>
->>>>>>> 9ab6fe68
+ * @version 1.0 &mdash; <em>$Date: 2013-09-01 $</em>
  */
 public class UniformDistribution<
 	N extends Number & Comparable<? super N>
@@ -66,11 +62,7 @@
 	 *
 	 * @author <a href="mailto:franz.wilhelmstoetter@gmx.at">Franz Wilhelmstötter</a>
 	 * @since 1.0
-<<<<<<< HEAD
-	 * @version 1.0 &mdash; <em>$Date: 2013-08-13 $</em>
-=======
-	 * @version 1.0 &mdash; <em>$Date: 2013-08-30 $</em>
->>>>>>> 9ab6fe68
+	 * @version 1.0 &mdash; <em>$Date: 2013-09-01 $</em>
 	 */
 	static final class PDF<N extends Number & Comparable<? super N>>
 		implements
@@ -122,11 +114,7 @@
 	 *
 	 * @author <a href="mailto:franz.wilhelmstoetter@gmx.at">Franz Wilhelmstötter</a>
 	 * @since 1.0
-<<<<<<< HEAD
-	 * @version 1.0 &mdash; <em>$Date: 2013-08-13 $</em>
-=======
-	 * @version 1.0 &mdash; <em>$Date: 2013-08-30 $</em>
->>>>>>> 9ab6fe68
+	 * @version 1.0 &mdash; <em>$Date: 2013-09-01 $</em>
 	 */
 	static final class CDF<N extends Number & Comparable<? super N>>
 		implements
