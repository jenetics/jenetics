/*
 * Java Genetic Algorithm Library (@__identifier__@).
 * Copyright (c) @__year__@ Franz Wilhelmstötter
 *
 * Licensed under the Apache License, Version 2.0 (the "License");
 * you may not use this file except in compliance with the License.
 * You may obtain a copy of the License at
 *
 *      http://www.apache.org/licenses/LICENSE-2.0
 *
 * Unless required by applicable law or agreed to in writing, software
 * distributed under the License is distributed on an "AS IS" BASIS,
 * WITHOUT WARRANTIES OR CONDITIONS OF ANY KIND, either express or implied.
 * See the License for the specific language governing permissions and
 * limitations under the License.
 *
 * Author:
 *    Franz Wilhelmstötter (franz.wilhelmstoetter@gmx.at)
 */
package org.jenetics.stat;

import static java.lang.String.format;
import static java.util.Objects.requireNonNull;
import static org.jenetics.internal.util.object.eq;

import java.io.Serializable;
import java.util.Locale;
import java.util.function.Function;

import org.jenetics.internal.util.HashBuilder;

import org.jenetics.util.Range;


/**
 * <a href="http://en.wikipedia.org/wiki/Uniform_distribution_%28continuous%29">
 * Uniform distribution</a> class.
 *
 * @see LinearDistribution
 *
 * @author <a href="mailto:franz.wilhelmstoetter@gmx.at">Franz Wilhelmstötter</a>
 * @since 1.0
<<<<<<< HEAD
 * @version 1.0 &mdash; <em>$Date: 2014-03-07 $</em>
=======
 * @version 2.0 &mdash; <em>$Date: 2014-03-28 $</em>
>>>>>>> 2f47a4a7
 */
public class UniformDistribution<
	N extends Number & Comparable<? super N>
>
	implements Distribution<N>
{

	/**
	 * <p>
	 * <img
	 *     src="doc-files/uniform-pdf.gif"
	 *     alt="f(x)=\left\{\begin{matrix}
	 *          \frac{1}{max-min} & for & x \in [min, max] \\
	 *          0 & & otherwise \\
	 *          \end{matrix}\right."
	 * >
	 * </p>
	 *
	 * @author <a href="mailto:franz.wilhelmstoetter@gmx.at">Franz Wilhelmstötter</a>
	 * @since 1.0
<<<<<<< HEAD
	 * @version 1.0 &mdash; <em>$Date: 2014-03-07 $</em>
=======
	 * @version 2.0 &mdash; <em>$Date: 2014-03-28 $</em>
>>>>>>> 2f47a4a7
	 */
	static final class PDF<N extends Number & Comparable<? super N>>
		implements
			Function<N, Double>,
			Serializable
	{
		private static final long serialVersionUID = 2L;

		private final double _min;
		private final double _max;
		private final Double _probability;

		public PDF(final Range<N> domain) {
			_min = domain.getMin().doubleValue();
			_max = domain.getMax().doubleValue();
			_probability = 1.0/(_max - _min);
		}

		@Override
		public Double apply(final N value) {
			final double x = value.doubleValue();

			double result = 0.0;
			if (x >= _min && x <= _max) {
				result = _probability;
			}

			return result;
		}

		@Override
		public String toString() {
			return format(Locale.ENGLISH, "p(x) = %s", _probability);
		}

	}

	/**
	 * <p>
	 * <img
	 *     src="doc-files/uniform-cdf.gif"
	 *     alt="f(x)=\left\{\begin{matrix}
	 *         0 & for & x < min \\
	 *         \frac{x-min}{max-min} & for & x \in [min, max] \\
	 *         1 & for & x > max  \\
	 *         \end{matrix}\right."
	 * >
	 * </p>
	 *
	 * @author <a href="mailto:franz.wilhelmstoetter@gmx.at">Franz Wilhelmstötter</a>
	 * @since 1.0
<<<<<<< HEAD
	 * @version 1.0 &mdash; <em>$Date: 2014-03-07 $</em>
=======
	 * @version 2.0 &mdash; <em>$Date: 2014-03-28 $</em>
>>>>>>> 2f47a4a7
	 */
	static final class CDF<N extends Number & Comparable<? super N>>
		implements
			Function<N, Double>,
			Serializable
	{
		private static final long serialVersionUID = 2L;


		private final double _min;
		private final double _max;
		private final double _divisor;

		public CDF(final Range<N> domain) {
			_min = domain.getMin().doubleValue();
			_max = domain.getMax().doubleValue();
			_divisor = _max - _min;
			assert (_divisor > 0);
		}

		@Override
		public Double apply(final N value) {
			final double x = value.doubleValue();

			double result = 0.0;
			if (x < _min) {
				result = 0.0;
			} else if (x > _max) {
				result = 1.0;
			} else {
				result = (x - _min)/_divisor;
			}

			return result;
		}

		@Override
		public String toString() {
			return format(
				Locale.ENGLISH,
				"P(x) = (x - %1$s)/(%2$s - %1$s)", _min, _max
			);
		}

	}


	private final Range<N> _domain;
	private final Function<N, Double> _cdf;
	private final Function<N, Double> _pdf;

	/**
	 * Create a new uniform distribution with the given {@code domain}.
	 *
	 * @param domain the domain of the distribution.
	 * @throws NullPointerException if the {@code domain} is {@code null}.
	 */
	public UniformDistribution(final Range<N> domain) {
		_domain = requireNonNull(domain, "Domain");
		_cdf = new CDF<>(_domain);
		_pdf = new PDF<>(_domain);
	}

	/**
	 * Create a new uniform distribution with the given min and max values.
	 *
	 * @param min the minimum value of the domain.
	 * @param max the maximum value of the domain.
	 * @throws IllegalArgumentException if {@code min >= max}
	 * @throws NullPointerException if one of the arguments is {@code null}.
	 */
	public UniformDistribution(final N min, final N max) {
		this(new Range<>(min, max));
	}

	@Override
	public Range<N> getDomain() {
		return _domain;
	}

	/**
	 * Return a new PDF object.
	 *
	 * <p>
	 * <img
	 *     src="doc-files/uniform-pdf.gif"
	 *     alt="f(x)=\left\{\begin{matrix}
	 *          \frac{1}{max-min} & for & x \in [min, max] \\
	 *          0 & & otherwise \\
	 *          \end{matrix}\right."
	 * >
	 * </p>
	 *
	 */
	@Override
	public Function<N, Double> getPDF() {
		return _pdf;
	}

	/**
	 * Return a new CDF object.
	 *
	 * <p>
	 * <img
	 *     src="doc-files/uniform-cdf.gif"
	 *     alt="f(x)=\left\{\begin{matrix}
	 *         0 & for & x < min \\
	 *         \frac{x-min}{max-min} & for & x \in [min, max] \\
	 *         1 & for & x > max  \\
	 *         \end{matrix}\right."
	 * >
	 * </p>
	 *
	 */
	@Override
	public Function<N, Double> getCDF() {
		return _cdf;
	}

	@Override
	public int hashCode() {
		return HashBuilder.of(getClass()).and(_domain).value();
	}

	@Override
	public boolean equals(final Object obj) {
		if (obj == this) {
			return true;
		}
		if (obj == null || getClass() != obj.getClass()) {
			return false;
		}

		final UniformDistribution<?> dist = (UniformDistribution<?>)obj;
		return eq(_domain, dist._domain);
	}

	@Override
	public String toString() {
		return format("UniformDistribution[%s]", _domain);
	}

}<|MERGE_RESOLUTION|>--- conflicted
+++ resolved
@@ -40,11 +40,7 @@
  *
  * @author <a href="mailto:franz.wilhelmstoetter@gmx.at">Franz Wilhelmstötter</a>
  * @since 1.0
-<<<<<<< HEAD
- * @version 1.0 &mdash; <em>$Date: 2014-03-07 $</em>
-=======
- * @version 2.0 &mdash; <em>$Date: 2014-03-28 $</em>
->>>>>>> 2f47a4a7
+ * @version 2.0 &mdash; <em>$Date: 2014-03-31 $</em>
  */
 public class UniformDistribution<
 	N extends Number & Comparable<? super N>
@@ -65,11 +61,7 @@
 	 *
 	 * @author <a href="mailto:franz.wilhelmstoetter@gmx.at">Franz Wilhelmstötter</a>
 	 * @since 1.0
-<<<<<<< HEAD
-	 * @version 1.0 &mdash; <em>$Date: 2014-03-07 $</em>
-=======
-	 * @version 2.0 &mdash; <em>$Date: 2014-03-28 $</em>
->>>>>>> 2f47a4a7
+	 * @version 2.0 &mdash; <em>$Date: 2014-03-31 $</em>
 	 */
 	static final class PDF<N extends Number & Comparable<? super N>>
 		implements
@@ -121,11 +113,7 @@
 	 *
 	 * @author <a href="mailto:franz.wilhelmstoetter@gmx.at">Franz Wilhelmstötter</a>
 	 * @since 1.0
-<<<<<<< HEAD
-	 * @version 1.0 &mdash; <em>$Date: 2014-03-07 $</em>
-=======
-	 * @version 2.0 &mdash; <em>$Date: 2014-03-28 $</em>
->>>>>>> 2f47a4a7
+	 * @version 2.0 &mdash; <em>$Date: 2014-03-31 $</em>
 	 */
 	static final class CDF<N extends Number & Comparable<? super N>>
 		implements
