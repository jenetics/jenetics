/*
 * Java Genetic Algorithm Library (@__identifier__@).
 * Copyright (c) @__year__@ Franz Wilhelmstötter
 *
 * Licensed under the Apache License, Version 2.0 (the "License");
 * you may not use this file except in compliance with the License.
 * You may obtain a copy of the License at
 *
 *      http://www.apache.org/licenses/LICENSE-2.0
 *
 * Unless required by applicable law or agreed to in writing, software
 * distributed under the License is distributed on an "AS IS" BASIS,
 * WITHOUT WARRANTIES OR CONDITIONS OF ANY KIND, either express or implied.
 * See the License for the specific language governing permissions and
 * limitations under the License.
 *
 * Author:
 *    Franz Wilhelmstötter (franz.wilhelmstoetter@gmx.at)
 */
package org.jenetics.stat;

import static java.lang.Double.NaN;
import static org.jenetics.util.object.eq;
import static org.jenetics.util.object.hashCodeOf;


/**
 * <p>Calculate the variance from a finite sample of <i>N</i> observations.</p>
 * <p><img src="doc-files/variance.gif"
 *         alt="s^2_{N-1}=\frac{1}{N-1}\sum_{i=1}^{N}\left ( x_i - \bar{x} \right )^2"
 *    />
 * </p>
 *
 * <p/>
 * <strong>Note that this implementation is not synchronized.</strong> If
 * multiple threads access this object concurrently, and at least one of the
 * threads modifies it, it must be synchronized externally.
 *
 * @see <a href="http://en.wikipedia.org/wiki/Algorithms_for_calculating_variance" >
 *       Wikipedia: Algorithms for calculating variance</a>
 * @see <a href="http://mathworld.wolfram.com/Variance.html">
 *       Wolfram MathWorld: Variance</a>
 *
 * @author <a href="mailto:franz.wilhelmstoetter@gmx.at">Franz Wilhelmstötter</a>
 * @since 1.0
<<<<<<< HEAD
 * @version 1.0 &mdash; <em>$Date: 2013-04-27 $</em>
=======
 * @version 1.0 &mdash; <em>$Date: 2013-06-12 $</em>
>>>>>>> 190e97b4
 */
public class Variance<N extends Number> extends Mean<N> {

	private double _m2 = NaN;

	public Variance() {
	}

	/**
	 * Return the variance of the accumulated values.
	 * <p><img src="doc-files/variance.gif" alt="Variance" /></p>
	 *
	 * @return the variance of the accumulated values, or {@link java.lang.Double#NaN}
	 *          if {@code getSamples() == 0}.
	 */
	public double getVariance() {
		double variance = NaN;

		if (_samples == 1) {
			variance = _m2;
		} else if (_samples > 1) {
			variance = _m2/(_samples - 1);
		}

		return variance;
	}

	/**
	 * @throws NullPointerException if the given {@code value} is {@code null}.
	 */
	@Override
	public void accumulate(final N value) {
		if (_samples == 0) {
			_mean = 0;
			_m2 = 0;
		}

		final double data = value.doubleValue();
		final double delta = data - _mean;

		_mean += delta/(++_samples);
		_m2 += delta*(data - _mean);
	}

	@Override
	public int hashCode() {
		return hashCodeOf(getClass()).and(super.hashCode()).and(_m2).value();
	}

	@Override
	public boolean equals(final Object obj) {
		if (obj == this) {
			return true;
		}
		if (obj == null || getClass() != obj.getClass()) {
			return false;
		}

		final Variance<?> variance = (Variance<?>)obj;
		return eq(_m2, variance._m2) && super.equals(variance);
	}

	@Override
	public String toString() {
		return String.format(
			"%s[samples=%d, mean=%f, stderr=%f, var=%f]",
			getClass().getSimpleName(),
			getSamples(),
			getMean(),
			getStandardError(),
			getVariance()
		);
	}

	@Override
	public Variance<N> clone() {
		return (Variance<N>)super.clone();
	}

}
<|MERGE_RESOLUTION|>--- conflicted
+++ resolved
@@ -43,11 +43,7 @@
  *
  * @author <a href="mailto:franz.wilhelmstoetter@gmx.at">Franz Wilhelmstötter</a>
  * @since 1.0
-<<<<<<< HEAD
- * @version 1.0 &mdash; <em>$Date: 2013-04-27 $</em>
-=======
- * @version 1.0 &mdash; <em>$Date: 2013-06-12 $</em>
->>>>>>> 190e97b4
+ * @version 1.0 &mdash; <em>$Date: 2013-06-14 $</em>
  */
 public class Variance<N extends Number> extends Mean<N> {
 
