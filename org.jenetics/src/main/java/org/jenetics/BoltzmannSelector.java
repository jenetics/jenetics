--- conflicted
+++ resolved
@@ -22,20 +22,9 @@
 import static java.lang.Math.exp;
 import static java.lang.String.format;
 import static org.jenetics.internal.math.arithmetic.normalize;
-<<<<<<< HEAD
-import static org.jenetics.internal.math.statistics.max;
-import static org.jenetics.internal.math.statistics.sum;
-import static org.jenetics.internal.util.Equality.eq;
 
 import java.util.Arrays;
 
-import org.jenetics.internal.math.DoubleAdder;
-import org.jenetics.internal.util.Equality;
-=======
-
-import java.util.Arrays;
-
->>>>>>> 90dc22fe
 import org.jenetics.internal.util.Hash;
 
 /**
@@ -117,22 +106,6 @@
 			if (fitness[i] > max) max = fitness[i];
 		}
 
-<<<<<<< HEAD
-		normalize(probabilities);
-		checkAndCorrect(probabilities);
-		if (!sum2one(probabilities)) {
-			final double[] p = new double[population.size()];
-			for (int i = population.size(); --i >= 0;) {
-				p[i] = population.get(i).getFitness().doubleValue();
-			}
-
-			System.out.println("B: " + _b + ", c: " + count);
-			System.out.println("Fitness: " + Arrays.toString(p));
-			System.out.println("Probs: " + Arrays.toString(probabilities));
-		}
-		assert sum2one(probabilities) : "Probabilities doesn't sum to one: " +
-			DoubleAdder.sum(probabilities);
-=======
 		final double diff = max - min;
 		if (eq(diff, 0.0)) {
 			// Set equal probabilities if diff (almost) zero.
@@ -148,7 +121,6 @@
 				fitness[i] = exp(_b*fitness[i]);
 			}
 		}
->>>>>>> 90dc22fe
 
 		return normalize(fitness);
 	}
