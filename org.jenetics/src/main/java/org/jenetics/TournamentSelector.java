--- conflicted
+++ resolved
@@ -24,12 +24,6 @@
 
 import java.util.Random;
 
-<<<<<<< HEAD
-=======
-import org.jenetics.internal.util.HashBuilder;
-
-import org.jenetics.util.Factory;
->>>>>>> 8e41e5ca
 import org.jenetics.util.RandomRegistry;
 
 /**
@@ -46,11 +40,7 @@
  *
  * @author <a href="mailto:franz.wilhelmstoetter@gmx.at">Franz Wilhelmstötter</a>
  * @since 1.0
-<<<<<<< HEAD
- * @version 1.0 &mdash; <em>$Date: 2013-09-16 $</em>
-=======
- * @version 1.0 &mdash; <em>$Date: 2014-02-27 $</em>
->>>>>>> 8e41e5ca
+ * @version 1.0 &mdash; <em>$Date: 2014-03-07 $</em>
  */
 public class TournamentSelector<
 	G extends Gene<?, G>,
