/*
 * Java Genetic Algorithm Library (@__identifier__@).
 * Copyright (c) @__year__@ Franz Wilhelmstötter
 *
 * Licensed under the Apache License, Version 2.0 (the "License");
 * you may not use this file except in compliance with the License.
 * You may obtain a copy of the License at
 *
 *      http://www.apache.org/licenses/LICENSE-2.0
 *
 * Unless required by applicable law or agreed to in writing, software
 * distributed under the License is distributed on an "AS IS" BASIS,
 * WITHOUT WARRANTIES OR CONDITIONS OF ANY KIND, either express or implied.
 * See the License for the specific language governing permissions and
 * limitations under the License.
 *
 * Author:
 *    Franz Wilhelmstötter (franz.wilhelmstoetter@gmx.at)
 */
package org.jenetics;

import static java.lang.Math.round;
import static java.lang.String.format;
import static java.util.Objects.requireNonNull;
import static org.jenetics.util.object.NonNull;
import static org.jenetics.util.object.checkProbability;

import java.util.Collection;
import java.util.concurrent.atomic.AtomicInteger;
import java.util.concurrent.locks.Lock;
import java.util.concurrent.locks.ReentrantLock;
import java.util.function.Function;
import java.util.function.Predicate;

import org.jscience.mathematics.number.Float64;

import org.jenetics.util.Array;
import org.jenetics.util.Concurrency;
import org.jenetics.util.Factory;
import org.jenetics.util.Timer;
<<<<<<< HEAD
=======
import org.jenetics.util.functions;
>>>>>>> 6dbb8b45

/**
 * <h3>Getting started</h3>
 *
 * The minimum GA setup needs a genotype factory, {@code Factory<Genotype<?>>},
 * and a fitness {@link Function}. The {@link Genotype} implements the
 * {@link Factory} interface and can therefore be used as prototype for creating
 * the initial Population and for creating new random Genotypes.
 *
 * [code]
 * public static void main(final String[] args) {
 *     final Factory〈Genotype〈BitGene〉〉 gtf = Genotype.valueOf(
 *         BitChromosome.valueOf(10, 0.5)
 *     );
 *     final Function〈Genotype〈BitGene〉 Float64〉 ff = ...
 *     final GeneticAlgorithm〈BitGene, Float64〉
 *     ga = new GeneticAlgorithm〈〉(gtf, ff, Optimize.MAXIMUM);
 *
 *     ga.setup();
 *     ga.evolve(100);
 *     System.out.println(ga.getBestPhenotype());
 * }
 * [/code]
 *
 * <p>
 * The genotype factory, {@code gtf}, in the example above will create genotypes
 * which consists of one {@link BitChromosome} with length 10. The one to zero
 * probability of the newly created genotypes is set to 0.5. The fitness function
 * is parametrized with a {@link BitGene} and a {@link Float64}. That means
 * that the fitness function is calculating the fitness value as {@link Float64}.
 * The return type of the fitness function must be at least a {@link Comparable}.
 * The {@code GeneticAlgorithm} object is then created with the genotype factory
 * and the fitness function. In this example the GA tries to maximize the fitness
 * function. If you want to find the minimal value you have to change the optimize
 * parameter from {@code Optimize.MAXIMUM} to {@code Optimize.MINIMUM}. The
 * {@code ga.setup()} call creates the initial population and calculates its
 * fitness value. Then the GA evolves 100 generations ({@code ga.evolve(100)})
 * an prints the best phenotype found so far onto the console.
 * </p>
 * In a more advanced setup you may want to change the default mutation and/or
 * selection strategies.
 *
 * [code]
 * public static void main(final String[] args) {
 *     ...
<<<<<<< HEAD
 *     ga.setSelectors(new RouletteWheelSelector<>());
=======
 *     ga.setSelectors(new RouletteWheelSelector〈BitGene〉());
>>>>>>> 6dbb8b45
 *     ga.setAlterers(
 *         new SinglePointCrossover〈BitGene〉(0.1),
 *         new Mutator〈BitGene〉(0.01)
 *     );
 *
 *     ga.setup();
 *     ga.evolve(100);
 *     System.out.println(ga.getBestPhenotype());
 * }
 * [/code]
 *
 * The selection strategy for offspring and survivors are set to the
 * roulette-wheel selector. It is also possible to set the selector for
 * offspring and survivors independently with the {@code setOffspringSelector}
 * and {@code setSurvivorSelector} methods. The alterers are concatenated, at
 * first the crossover (with probability 0.1) is performed and then the
 * chromosomes are mutated (with probability 0.01).
 * <p/>
 *
 * <h3>Serialization</h3>
 *
 * With the serialization mechanism you can write a population to disk and load
 * it into an GA at a later time. It can also be used to transfer populations to
 * GAs, running on different hosts, over a network link. The IO class, located
 * in the {@code org.jenetics.util} package, supports native Java serialization
 * and XML serialization. For XML marshaling <em>Jenetics</em> internally uses
 * the XML support from the Javolution project.
 *
 * [code]
 * // Writing the population to disk.
 * final File file = new File("population.xml");
 * IO.xml.write(ga.getPopulation(), file);
 *
 * // Reading the population from disk.
 * Population〈Float64Gene,Float64〉 population =
 *     (Population〈Float64Gene, Float64〉)IO.xml.read(file);
 * ga.setPopulation(population);
 * [/code]
 *
 * @see <a href="http://en.wikipedia.org/wiki/Genetic_algorithm">
 *          Wikipedia: Genetic algorithm
 *      </a>
 * @see Alterer
 * @see Selector
 *
 * @param <G> The gene type this GA evaluates,
 * @param <C> The result type (of the fitness function).
 *
 * @author <a href="mailto:franz.wilhelmstoetter@gmx.at">Franz Wilhelmstötter</a>
 * @since 1.0
<<<<<<< HEAD
 * @version 1.0 &mdash; <em>$Date: 2013-10-31 $</em>
=======
 * @version 1.0 &mdash; <em>$Date: 2013-12-05 $</em>
>>>>>>> 6dbb8b45
 */
public class GeneticAlgorithm<
	G extends Gene<?, G>,
	C extends Comparable<? super C>
>
{

	/**
	 * The default population size used by this GA.
	 */
	public static final int DEFAULT_POPULATION_SIZE = 50;

	/**
	 * The default maximal phenotype age of this GA:
	 */
	public static final int DEFAULT_MAXIMAL_PHENOTYPE_AGE = 70;

	/**
	 * The default offspring fraction used by this GA.
	 */
	public static final double DEFAULT_OFFSPRING_FRACTION = 0.6;


	private final Lock _lock = new ReentrantLock(true);

	private final Optimize _optimization;

	private final Factory<Genotype<G>> _genotypeFactory;
	private final Factory<Phenotype<G, C>> _phenotypeFactory;
	private final Function<Genotype<G>, C> _fitnessFunction;
	private Function<C, C> _fitnessScaler;

	private double _offspringFraction = DEFAULT_OFFSPRING_FRACTION;

	// Alterers
	private Alterer<G> _alterer = CompositeAlterer.valueOf(
		new SinglePointCrossover<G>(0.1),
		new Mutator<G>(0.05)
	);

	// Selectors
	private Selector<G, C> _survivorSelector = new TournamentSelector<>(3);
	private Selector<G, C> _offspringSelector = new TournamentSelector<>(3);

	// Population
	private int _populationSize = DEFAULT_POPULATION_SIZE;
	private Population<G, C> _population = new Population<>(_populationSize);
	private int _maximalPhenotypeAge = DEFAULT_MAXIMAL_PHENOTYPE_AGE;
	private volatile int _generation = 0;

	// Statistics
	private Statistics.Calculator<G, C> _calculator = new Statistics.Calculator<>();
	private Statistics<G, C> _bestStatistics = null;
	private Statistics<G, C> _statistics = null;
	private final AtomicInteger _killed = new AtomicInteger(0);
	private final AtomicInteger _invalid = new AtomicInteger(0);

	//Some performance measure.
	private final Timer _executionTimer = new Timer("Execution time");
	private final Timer _selectTimer = new Timer("Select time");
	private final Timer _alterTimer = new Timer("Alter time");
	private final Timer _combineTimer = new Timer("Combine survivors and offspring time");
	private final Timer _statisticTimer = new Timer("Statistic time");
	private final Timer _evaluateTimer = new Timer("Evaluate time");


	/**
	 * Create a new genetic algorithm.
	 *
	 * @param genotypeFactory the genotype factory this GA is working with.
	 * @param fitnessFunction the fitness function this GA is using.
	 * @param fitnessScaler the fitness scaler this GA is using.
	 * @param optimization Determine whether this GA maximize or minimize the
	 *        fitness function.
	 * @throws NullPointerException if one of the arguments is {@code null}.
	 */
	public GeneticAlgorithm(
		final Factory<Genotype<G>> genotypeFactory,
		final Function<Genotype<G>, C> fitnessFunction,
		final Function<C, C> fitnessScaler,
		final Optimize optimization
	) {
		_genotypeFactory = requireNonNull(genotypeFactory, "GenotypeFactory");
		_fitnessFunction = requireNonNull(fitnessFunction, "FitnessFunction");
		_fitnessScaler = requireNonNull(fitnessScaler, "FitnessScaler");
		_optimization = requireNonNull(optimization, "Optimization");

		_phenotypeFactory = () -> Phenotype.valueOf(
			_genotypeFactory.newInstance(),
			_fitnessFunction,
			_fitnessScaler,
			_generation
		);
	}

	/**
	 * Create a new genetic algorithm. By default the GA tries to maximize the
	 * fitness function.
	 *
	 * @param genotypeFactory the genotype factory this GA is working with.
	 * @param fitnessFunction the fitness function this GA is using.
	 * @throws NullPointerException if one of the arguments is {@code null}.
	 */
	public GeneticAlgorithm(
		final Factory<Genotype<G>> genotypeFactory,
		final Function<Genotype<G>, C> fitnessFunction
	) {
		this(
			genotypeFactory,
			fitnessFunction,
			a -> a,
			Optimize.MAXIMUM
		);
	}

	/**
	 * Create a new genetic algorithm.
	 *
	 * @param genotypeFactory the genotype factory this GA is working with.
	 * @param fitnessFunction the fitness function this GA is using.
	 * @param optimization Determine whether this GA maximize or minimize the
	 *        fitness function.
	 * @throws NullPointerException if one of the arguments is {@code null}.
	 */
	public GeneticAlgorithm(
		final Factory<Genotype<G>> genotypeFactory,
		final Function<Genotype<G>, C> fitnessFunction,
		final Optimize optimization
	) {
		this(
			genotypeFactory,
			fitnessFunction,
			a -> a,
			optimization
		);
	}

	/**
	 * Create a new genetic algorithm. By default the GA tries to maximize the
	 * fitness function.
	 *
	 * @param genotypeFactory the genotype factory this GA is working with.
	 * @param fitnessFunction the fitness function this GA is using.
	 * @param fitnessScaler the fitness scaler this GA is using.
	 * @throws NullPointerException if one of the arguments is {@code null}.
	 */
	public GeneticAlgorithm(
		final Factory<Genotype<G>> genotypeFactory,
		final Function<Genotype<G>, C> fitnessFunction,
		final Function<C, C> fitnessScaler
	) {
		this(
			genotypeFactory,
			fitnessFunction,
			fitnessScaler,
			Optimize.MAXIMUM
		);
	}

	/**
	 * Create the initial population of the GA. Subsequent calls to this
	 * method throw IllegalStateException. If no initial population has been
	 * set (with {@link #setPopulation(Collection)} or
	 * {@link #setGenotypes(Collection)}) a random population is generated.
	 *
	 * @throws IllegalStateException if called more than once.
	 */
	public void setup() {
		_lock.lock();
		try {
			prepareSetup();
			_population.fill(
<<<<<<< HEAD
				_phenotypeFactory::newInstance,
=======
				_phenotypeFactory,
>>>>>>> 6dbb8b45
				_populationSize - _population.size()
			);
			finishSetup();
		} finally {
			_lock.unlock();
		}
	}

	/**
	 * Setting up the {@code GeneticAlgorithm} with the given initial
	 * population. Subsequent calls to this method throw an IllegalStateException.
	 * This method is similar to the {@link #setGenotypes(Collection)} and
	 * {@link #setPopulation(Collection)} methods, but this method is required
	 * to be called only once and before starting evaluation. It also calculates
	 * the timing statistics when (calculating the fitness values for the given
	 * genotypes.
	 *
	 * @see #setGenotypes(Collection)
	 * @see #setPopulation(Collection)
	 * @param genotypes the initial population.
	 * @throws IllegalStateException if called more than once.
	 */
	public void setup(final Collection<Genotype<G>> genotypes) {
		_lock.lock();
		try {
			prepareSetup();
			setGenotypes(genotypes);
			finishSetup();
		} finally {
			_lock.unlock();
		}
	}

	private void prepareSetup() {
		if (_generation > 0) {
			throw new IllegalStateException(
				"The method GeneticAlgorithm.setup() must be called only once."
			);
		}

		++_generation;
		_executionTimer.start();
	}

	private void finishSetup() {
		//Evaluate the fitness.
		evaluate();

		//First valuation of the initial population.
		_statisticTimer.start();
		_statistics = _calculator.evaluate(
			_population, _generation, _optimization
		).build();

		_bestStatistics = _statistics;
		_statisticTimer.stop();

		_executionTimer.stop();

		setTimes(_statistics);
	}

	/**
	 * Evolve one generation.
	 *
	 * @throws IllegalStateException if the {@link GeneticAlgorithm#setup()}
	 *         method was not called first.
	 */
	public void evolve() {
		_lock.lock();
		try {
			// Check the setup state.
			if (_generation == 0) {
				throw new IllegalStateException(
					"Call the GeneticAlgorithm.setup() method before " +
					"calling GeneticAlgorithm.evolve()."
				);
			}

			//Start the overall execution timer.s
			_executionTimer.start();

			//Increment the generation and the generation.
			++_generation;

			//Select the survivors and the offspring.
			_selectTimer.start();
			final Array<Population<G, C>> selection = select();
			final Population<G, C> survivors = selection.get(0);
			final Population<G, C> offspring = selection.get(1);
			_selectTimer.stop();

			//Alter the offspring (Recombination, Mutation ...).
			_alterTimer.start();
			_alterer.alter(offspring, _generation);
			_alterTimer.stop();

			// Combining the new population (containing the survivors and the
			// altered offspring).
			_combineTimer.start();
			final int killed = _killed.get();
			final int invalid = _invalid.get();
			_population = combine(survivors, offspring);
			_combineTimer.stop();

			//Evaluate the fitness
			evaluate();

			//Evaluate the statistic
			_statisticTimer.start();
			final Statistics.Builder<G, C> builder = _calculator.evaluate(
					_population, _generation, _optimization
				);
			builder.killed(_killed.get() - killed);
			builder.invalid(_invalid.get() - invalid);
			_statistics = builder.build();

			final int comp = _optimization.compare(
				_statistics.getBestPhenotype(),
				_bestStatistics.getBestPhenotype()
			);

			if (comp > 0) {
				_bestStatistics = _statistics;
			}

			_statisticTimer.stop();

			_executionTimer.stop();

			setTimes(_statistics);
		} finally {
			_lock.unlock();
		}
	}

	private void setTimes(final Statistics<?, ?> statistic) {
		statistic.getTime().execution.set(_executionTimer.getInterimTime());
		statistic.getTime().selection.set(_selectTimer.getInterimTime());
		statistic.getTime().alter.set(_alterTimer.getInterimTime());
		statistic.getTime().combine.set(_combineTimer.getInterimTime());
		statistic.getTime().evaluation.set(_evaluateTimer.getInterimTime());
		statistic.getTime().statistics.set(_statisticTimer.getInterimTime());
	}

	private void evaluate() {
		_evaluateTimer.start();
		try (Concurrency c = Concurrency.start()) {
			for (int i =  _population.size(); --i >= 0;) {
				c.execute(_population.get(i));
			}
		}
		_evaluateTimer.stop();
	}

	/**
	 * Evolve the given number of {@code generations}
	 *
	 * @param generations the number of {@code generations} to evolve.
	 */
	public void evolve(final int generations) {
		for (int i = 0; i < generations; ++i) {
			evolve();
		}
	}

	/**
	 * Evolve the GA as long the given {@link Function} returns {@code true}.
	 *
	 * @see termination
	 *
	 * @param until the predicate which defines the termination condition.
	 * @throws NullPointerException if the given predicate is {@code null}.
	 */
	public void evolve(final Predicate<? super Statistics<G, C>> until) {
		while (until.test(getStatistics())) {
			evolve();
		}
	}

	private Array<Population<G, C>> select() {
		final Array<Population<G, C>> selection = new Array<>(2);
		final int numberOfSurvivors = getNumberOfSurvivors();
		final int numberOfOffspring = getNumberOfOffspring();
		assert (numberOfSurvivors + numberOfOffspring == _populationSize);

		try (Concurrency c = Concurrency.start()) {
			c.execute(() -> {
				final Population<G, C> survivors = _survivorSelector.select(
					_population, numberOfSurvivors, _optimization
				);

				assert (survivors.size() == numberOfSurvivors);
				selection.set(0, survivors);
			});

			final Population<G, C> offspring = _offspringSelector.select(
				_population, numberOfOffspring, _optimization
			);

			assert (offspring.size() == numberOfOffspring);
			selection.set(1, offspring);
		}

		return selection;
	}

	private Population<G, C> combine(
		final Population<G, C> survivors,
		final Population<G, C> offspring
	) {
		assert (survivors.size() + offspring.size() == _populationSize);
		final Population<G, C> population = new Population<>(_populationSize);

		try (Concurrency c = Concurrency.start()) {
			// Kill survivors which are to old and replace it with new one.
<<<<<<< HEAD
			concurrency.execute(() -> {
=======
			c.execute(new Runnable() { @Override public void run() {
>>>>>>> 6dbb8b45
				for (int i = 0, n = survivors.size(); i < n; ++i) {
					final Phenotype<G, C> survivor = survivors.get(i);

					final boolean isTooOld =
						survivor.getAge(_generation) > _maximalPhenotypeAge;

					final boolean isInvalid = isTooOld || !survivor.isValid();

					// Sorry, too old or not valid.
					if (isInvalid) {
						survivors.set(i, _phenotypeFactory.newInstance());
					}

					if (isTooOld) {
						_killed.incrementAndGet();
					} else if (isInvalid) {
						_invalid.incrementAndGet();
					}
				}
			});

			// In the mean time we can add the offspring.
			population.addAll(offspring);
		}

		population.addAll(survivors);

		return population;
	}

	private int getNumberOfSurvivors() {
		return _populationSize - getNumberOfOffspring();
	}

	private int getNumberOfOffspring() {
		return (int)round(_offspringFraction*_populationSize);
	}

	/**
	 * Return {@code true} if the {@link #setup()} method has already been called,
	 * {@code false} otherwise.
	 *
	 * @return {@code true} if the {@link #setup()} method has already been called,
	 *         {@code false} otherwise.
	 */
	public boolean isInitialized() {
		_lock.lock();
		try {
			return _generation > 0;
		} finally {
			_lock.unlock();
		}
	}

	/**
	 * <p>
	 * If you are using the {@code GeneticAlgorithm} in an threaded environment
	 * and you want to change some of the GAs parameters you can use the returned
	 * {@link Lock} to synchronize your parameter changes. The GA acquires the
	 * lock at the begin of the {@link #setup()} and the {@link #evolve()}
	 * methods and releases it at the end of these methods.
	 * </p>
	 * To set one ore more GA parameter you will write code like this:
	 * [code]
	 * final GeneticAlgorithm〈Float64Gene, Float64〉 ga = ...
	 * final Function〈GeneticAlgorithm〈?, ?〉, Boolean〉 until = ...
	 *
	 * //Starting the GA in separate thread.
	 * final Thread thread = new Thread(new Runnable() {
	 *     public void run() {
	 *         while (!Thread.currentThread().isInterrupted() &&
	 *                !until.apply(ga))
	 *         {
	 *             if (ga.getGeneration() == 0) {
	 *                 ga.setup();
	 *             } else {
	 *                 ga.evolve();
	 *             }
	 *         }
	 *     }
	 * });
	 * thread.start();
	 *
	 *  //Changing the GA parameters outside the evolving thread. All parameters
	 *  //are changed before the next evolve step.
	 * ga.getLock().lock();
	 * try {
	 *     ga.setAlterer(new Mutation(0.02);
	 *     ga.setPopulationSize(55);
	 *     ga.setMaximalPhenotypeAge(30);
	 * } finally {
	 *     ga.getLock().unlock();
	 * }
	 * [/code]
	 *
	 * You can use the same lock if you want get a consistent state of the used
	 * parameters, if they where changed within an other thread.
	 *
	 * [code]
	 * ga.getLock().lock();
	 * try {
	 *     final Statistics〈?, ?〉 statistics = ga.getStatistic();
	 *     final Function〈?, ?〉 scaler = ga.getFitnessScaler();
	 * } finally {
	 *     ga.getLock().unlock();
	 * }
	 * [/code]
	 *
	 * The code above ensures that the returned {@code statistics} and
	 * {@code scaler} where used together within the same {@link #evolve()} step.
	 *
	 * @return the lock acquired in the {@link #setup()} and the {@link #evolve()}
	 *         method.
	 */
	public Lock getLock() {
		return _lock;
	}

	/**
	 * Return the used genotype {@link Factory} of the GA. The genotype factory
	 * is used for creating the initial population and new, random individuals
	 * when needed (as replacement for invalid and/or died genotypes).
	 *
	 * @return the used genotype {@link Factory} of the GA.
	 */
	public Factory<Genotype<G>> getGenotypeFactory() {
		return _genotypeFactory;
	}

	/**
	 * <p>
	 * Return the used fitness {@link Function} of the GA. The fitness function
	 * is also an important part when modeling the GA. It takes a genotype as
	 * argument and returns, at least, a Comparable object as result---the
	 * fitness value. This allows the GA, respectively the selection operators,
	 * to select the offspring- and survivor population. Some selectors have
	 * stronger requirements to the fitness value than a Comparable, but this
	 * constraints is checked by the Java type system at compile time.
	 * </p>
	 * The following example shows the simplest possible fitness function. It's
	 * the identity function and returns the allele of an 1x1  float genotype.
	 * [code]
	 * class Id implements Function〈Genotype〈Float64Gene〉, Float64〉 {
	 *     public Float64 apply(final Genotype〈Float64Gene〉 genotype) {
	 *         return genotype.getGene().getAllele();
	 *     }
	 * }
	 * [/code]
	 * The first type parameter of the {@link Function} defines the kind of
	 * genotype from which the fitness value is calculated and the second type
	 * parameter determines the return type. As already mentioned, the return
	 * type must implement the {@link Comparable} interface.
	 *
	 * @return the used fitness {@link Function} of the GA.
	 */
	public Function<Genotype<G>, C> getFitnessFunction() {
		return _fitnessFunction;
	}

	/**
	 * Set the currently used fitness scaler. The fitness value, calculated by
	 * the fitness function, is the raw-fitness of an individual. The
	 * <em>Jenetics</em> library allows you to apply an additional scaling
	 * function on the raw-fitness to form the fitness value which is used by
	 * the selectors. This can be useful when using probability selectors, where
	 * the actual amount of the fitness value influences the selection
	 * probability. In such cases, the fitness scaler gives you additional
	 * flexibility when selecting offspring and survivors. In the default
	 * configuration the raw-fitness is equal to the actual fitness value, that
	 * means, the used fitness scaler is the identity function.
	 * [code]
	 * class Sqrt extends Function〈Float64, Float64〉 {
	 *     public Float64 apply(final Float64 value) {
	 *         return Float64.valueOf(sqrt(value.doubleValue()));
	 *     }
	 * }
	 * [/code]
	 *
	 * <p>
	 * The listing above shows a fitness scaler which reduces the the raw-fitness
	 * to its square root. This gives weaker individuals a greater changes being
	 * selected and weakens the influence of super-individuals.
	 * </p>
	 * When using a fitness scaler you have to take care, that your scaler
	 * doesn't destroy your fitness value. This can be the case when your
	 * fitness value is negative and your fitness scaler squares the value.
	 * Trying to find the minimum will not work in this configuration.</b>
	 *
	 * @param scaler The fitness scaler.
	 * @throws NullPointerException if the scaler is {@code null}.
	 */
	public void setFitnessScaler(final Function<C, C> scaler) {
		_fitnessScaler = requireNonNull(scaler, "FitnessScaler");
	}

	/**
	 * Return the currently used fitness scaler {@link Function} of the GA.
	 *
	 * @return the currently used fitness scaler {@link Function} of the GA.
	 */
	public Function<C, C> getFitnessScaler() {
		return _fitnessScaler;
	}

	/**
	 * Return the currently used offspring fraction of the GA.
	 *
	 * @return the currently used offspring fraction of the GA.
	 */
	public double getOffspringFraction() {
		return _offspringFraction;
	}

	/**
	 * Return the currently used offspring {@link Selector} of the GA.
	 *
	 * @return the currently used offspring {@link Selector} of the GA.
	 */
	public Selector<G, C> getOffspringSelector() {
		return _offspringSelector;
	}

	/**
	 * Return the currently used survivor {@link Selector} of the GA.
	 *
	 * @return the currently used survivor {@link Selector} of the GA.
	 */
	public Selector<G, C> getSurvivorSelector() {
		return _survivorSelector;
	}

	/**
	 * Return the currently used {@link Alterer} of the GA.
	 *
	 * @return the currently used {@link Alterer} of the GA.
	 */
	public Alterer<G> getAlterer() {
		return _alterer;
	}

	/**
	 * Return the current overall generation.
	 *
	 * @return the current overall generation.
	 */
	public int getGeneration() {
		return _generation;
	}

	/**
	 * Return the maximal age of the {@link Phenotype}s.
	 *
	 * @return the maximal age of the {@link Phenotype}s.
	 */
	public int getMaximalPhenotypeAge() {
		return _maximalPhenotypeAge;
	}

	/**
	 * Return the best {@link Phenotype} so far or {@code null} if the GA hasn't
	 * been initialized yet.
	 *
	 * @return the best {@link Phenotype} so far or {@code null} if the GA hasn't
	 *         been initialized yet.
	 */
	public Phenotype<G, C> getBestPhenotype() {
		return _bestStatistics != null ? _bestStatistics.getBestPhenotype() : null;
	}

	/**
	 * Return the current {@link Population} {@link Statistics} or {@code null}
	 * if the GA hasn't been initialized yet.
	 *
	 * @return the current {@link Population} {@link Statistics} or {@code null}
	 *         if the GA hasn't been initialized yet.
	 */
	public Statistics<G, C> getStatistics() {
		return _statistics;
	}

	/**
	 * Set the offspring selector.
	 *
	 * @param selector The offspring selector.
	 * @throws NullPointerException, if the given selector is null.
	 */
	public void setOffspringSelector(final Selector<G, C> selector) {
		_offspringSelector = requireNonNull(selector, "Offspring selector");
	}

	/**
	 * Set the survivor selector.
	 *
	 * @param selector The survivor selector.
	 * @throws NullPointerException, if the given selector is null.
	 */
	public void setSurvivorSelector(final Selector<G, C> selector) {
		_survivorSelector = requireNonNull(selector, "Survivor selector");
	}

	/**
	 * Set both, the offspring selector and the survivor selector.
	 *
	 * @param selector The selector for the offspring and the survivors.
	 * @throws NullPointerException if the {@code selector} is {@code null}
	 */
	public void setSelectors(final Selector<G, C> selector) {
		setOffspringSelector(selector);
		setSurvivorSelector(selector);
	}

	/**
	 * Set the offspring fraction.
	 *
	 * @param offspringFraction The offspring fraction.
	 * @throws IllegalArgumentException if the offspring fraction is out of
	 *         range.
	 */
	public void setOffspringFraction(final double offspringFraction) {
		_offspringFraction = checkProbability(offspringFraction);
	}

	/**
	 * Set the alterer.
	 *
	 * @param alterer The alterer.
	 * @throws NullPointerException if the alterer is null.
	 */
	public void setAlterer(final Alterer<G> alterer) {
		_alterer = requireNonNull(alterer, "Alterer");
	}

	/**
	 * Set the given alterers.
	 *
	 * @param alterers the alterers to set.
	 * @throws NullPointerException if the alterers are null.
	 */
	@SafeVarargs
	public final void setAlterers(final Alterer<G>... alterers) {
		setAlterer(CompositeAlterer.valueOf(alterers));
	}

	/**
	 * Set the maximum age of the phenotypes in the population.
	 *
	 * @param age Maximal phenotype age.
	 * @throws IllegalArgumentException if the age is smaller then one.
	 */
	public void setMaximalPhenotypeAge(final int age) {
		if (age < 1) {
			throw new IllegalArgumentException(format(
				"Phenotype age must be greater than one, but was %s.", age
			));
		}
		_maximalPhenotypeAge = age;
	}

	/**
	 * Set the desired population size.
	 *
	 * @param size The population size.
	 * @throws IllegalArgumentException if the population size is smaller than
	 *         one.
	 */
	public void setPopulationSize(final int size) {
		if (size < 1) {
			throw new IllegalArgumentException(format(
				"Population size must be greater than zero, but was %s.", size
			));
		}
		_populationSize = size;
	}

	/**
	 * Set the (initial) population in form of a list of phenotypes. The fitness
	 * function and fitness scaler of the phenotypes will be changed with the
	 * current one of this GA. The fitness values are calculated as needed by
	 * the next <i>evolve</i> step. <em>This method doesn't acquire the GA lock.
	 * When used from another thread, the lock must be acquired from outside.</em>
	 *
	 * @see #setGenotypes(Collection)
	 * @see #setup(Collection)
	 * @param population The list of phenotypes to set. The population size is
	 *        set to {@code phenotype.size()}.
	 * @throws NullPointerException if the population, or one of its element, is
	 *         {@code null}.
	 * @throws IllegalArgumentException it the population size is smaller than
	 *         one.
	 */
	public void setPopulation(final Collection<Phenotype<G, C>> population) {
		population.forEach(NonNull);
		if (population.size() < 1) {
			throw new IllegalArgumentException(format(
				"Population size must be greater than zero, but was %s.",
				population.size()
			));
		}

		final Population<G, C> pop = new Population<>(population.size());
		for (Phenotype<G, C> phenotype : population) {
			pop.add(phenotype.newInstance(
				_fitnessFunction, _fitnessScaler, _generation
			));
		}

		_population = pop;
		_populationSize = population.size();
	}

	/**
	 * Set/change the population in form of a list of genotypes. The fitness
	 * function and fitness scaler will not be changed. The fitness values are
	 * calculated as needed by the next <i>evolve</i> step. <em>This method
	 * doesn't acquire the GA lock. When used from another thread, the lock must
	 * be acquired from outside.</em>
	 *
	 * @see #setPopulation(Collection)
	 * @see #setup(Collection)
	 * @param genotypes The list of genotypes to set. The population size is set
	 *        to {@code genotypes.size()}.
	 * @throws NullPointerException if the population, or one of its elements,
	 *         is {@code null}s.
	 * @throws IllegalArgumentException it the population size is smaller than
	 *         one.
	 */
	public void setGenotypes(final Collection<Genotype<G>> genotypes) {
		genotypes.forEach(NonNull);
		if (genotypes.size() < 1) {
			throw new IllegalArgumentException(
				"Genotype size must be greater than zero, but was " +
				genotypes.size() + ". "
			);
		}

		final Population<G, C> population = new Population<>(genotypes.size());
		for (Genotype<G> genotype : genotypes) {
			population.add(Phenotype.valueOf(
				genotype,
				_fitnessFunction,
				_fitnessScaler,
				_generation
			));
		}

		_population = population;
		_populationSize = genotypes.size();
	}

	/**
	 * Return a copy of the current population.
	 *
	 * @return The copy of the current population.
	 */
	public Population<G, C> getPopulation() {
		return new Population<>(_population);
	}

	/**
	 * Return the desired population size of the GA.
	 *
	 * @return the desired population size of the GA.
	 */
	public int getPopulationSize() {
		return _populationSize;
	}

	/**
	 * Return the statistics of the best phenotype. The returned statistics is
	 * {@code null} if the algorithms hasn't been initialized.
	 *
	 * @return the statistics of the best phenotype, or {@code null} if the GA
	 *         hasn't been initialized yet.
	 */
	public Statistics<G, C> getBestStatistics() {
		return _bestStatistics;
	}

	/**
	 * Return the number of killed phenotypes, so far.
	 *
	 * @return the number of killed phenotypes
	 */
	public int getNumberOfKilledPhenotypes() {
		return _killed.get();
	}

	/**
	 * Return the number of invalid phenotypes, so far.
	 *
	 * @return the number of invalid phenotypes
	 */
	public int getNumberOfInvalidPhenotypes() {
		return _invalid.get();
	}

	/**
	 * Set the statistic calculator for this genetic algorithm instance.
	 *
	 * @param calculator the new statistic calculator.
	 * @throws NullPointerException if the given {@code calculator} is
	 *         {@code null}.
	 */
	public void setStatisticsCalculator(
		final Statistics.Calculator<G, C> calculator
	) {
		_calculator = requireNonNull(calculator, "Statistic calculator");
	}

	/**
	 * Return the current statistics calculator.
	 *
	 * @return the current statistics calculator.
	 */
	public Statistics.Calculator<G, C> getStatisticsCalculator() {
		return _calculator;
	}

	/**
	 * Return the current time statistics of the GA. This method acquires the
	 * lock to ensure that the returned values are consistent.
	 *
	 * @return the current time statistics.
	 */
	public Statistics.Time getTimeStatistics() {
		_lock.lock();
		try {
			final Statistics.Time time = new Statistics.Time();
			time.alter.set(_alterTimer.getTime());
			time.combine.set(_combineTimer.getTime());
			time.evaluation.set(_evaluateTimer.getTime());
			time.execution.set(_executionTimer.getTime());
			time.selection.set(_selectTimer.getTime());
			time.statistics.set(_statisticTimer.getTime());
			return time;
		} finally {
			_lock.unlock();
		}
	}

	/**
	 * This method acquires the lock to ensure that the returned value is
	 * consistent.
	 */
	@Override
	public String toString() {
		Phenotype<G, C> phenotype = null;
		int generation = 0;

		_lock.lock();
		try {
			generation = _generation;
			phenotype = getStatistics().getBestPhenotype();
		} finally {
			_lock.unlock();
		}

		return format("%4d: (best) %s", generation, phenotype);
	}

}






<|MERGE_RESOLUTION|>--- conflicted
+++ resolved
@@ -38,10 +38,6 @@
 import org.jenetics.util.Concurrency;
 import org.jenetics.util.Factory;
 import org.jenetics.util.Timer;
-<<<<<<< HEAD
-=======
-import org.jenetics.util.functions;
->>>>>>> 6dbb8b45
 
 /**
  * <h3>Getting started</h3>
@@ -87,11 +83,7 @@
  * [code]
  * public static void main(final String[] args) {
  *     ...
-<<<<<<< HEAD
  *     ga.setSelectors(new RouletteWheelSelector<>());
-=======
- *     ga.setSelectors(new RouletteWheelSelector〈BitGene〉());
->>>>>>> 6dbb8b45
  *     ga.setAlterers(
  *         new SinglePointCrossover〈BitGene〉(0.1),
  *         new Mutator〈BitGene〉(0.01)
@@ -142,11 +134,7 @@
  *
  * @author <a href="mailto:franz.wilhelmstoetter@gmx.at">Franz Wilhelmstötter</a>
  * @since 1.0
-<<<<<<< HEAD
- * @version 1.0 &mdash; <em>$Date: 2013-10-31 $</em>
-=======
- * @version 1.0 &mdash; <em>$Date: 2013-12-05 $</em>
->>>>>>> 6dbb8b45
+ * @version 1.0 &mdash; <em>$Date: 2013-12-18 $</em>
  */
 public class GeneticAlgorithm<
 	G extends Gene<?, G>,
@@ -319,11 +307,7 @@
 		try {
 			prepareSetup();
 			_population.fill(
-<<<<<<< HEAD
 				_phenotypeFactory::newInstance,
-=======
-				_phenotypeFactory,
->>>>>>> 6dbb8b45
 				_populationSize - _population.size()
 			);
 			finishSetup();
@@ -540,11 +524,7 @@
 
 		try (Concurrency c = Concurrency.start()) {
 			// Kill survivors which are to old and replace it with new one.
-<<<<<<< HEAD
 			concurrency.execute(() -> {
-=======
-			c.execute(new Runnable() { @Override public void run() {
->>>>>>> 6dbb8b45
 				for (int i = 0, n = survivors.size(); i < n; ++i) {
 					final Phenotype<G, C> survivor = survivors.get(i);
 
