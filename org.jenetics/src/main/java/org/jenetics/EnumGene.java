--- conflicted
+++ resolved
@@ -59,11 +59,7 @@
  *
  * @author <a href="mailto:franz.wilhelmstoetter@gmx.at">Franz Wilhelmstötter</a>
  * @since 1.0
-<<<<<<< HEAD
- * @version !!!new!!! &mdash; <em>$Date: 2013-05-22 $</em>
-=======
- * @version !!!new!!! &mdash; <em>$Date: 2013-06-07 $</em>
->>>>>>> 190e97b4
+ * @version !!!new!!! &mdash; <em>$Date: 2013-06-14 $</em>
  */
 public final class EnumGene<A>
 	implements
