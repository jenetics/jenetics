--- conflicted
+++ resolved
@@ -25,12 +25,8 @@
 import static org.jenetics.util.object.eq;
 import static org.jenetics.util.object.hashCodeOf;
 
-<<<<<<< HEAD
 import java.util.function.Function;
 import java.util.function.Supplier;
-=======
-import java.util.Objects;
->>>>>>> 8ef00680
 
 import javolution.context.ObjectFactory;
 
@@ -66,11 +62,7 @@
  *
  * @author <a href="mailto:franz.wilhelmstoetter@gmx.at">Franz Wilhelmstötter</a>
  * @since 1.0
-<<<<<<< HEAD
- * @version !!!new!!! &mdash; <em>$Date: 2013-05-28 $</em>
-=======
- * @version 1.3 &mdash; <em>$Date: 2013-06-26 $</em>
->>>>>>> 8ef00680
+ * @version 1.3 &mdash; <em>$Date: 2013-07-12 $</em>
  */
 public final class EnumGene<A>
 	implements
