/*
 * Java Genetic Algorithm Library (@__identifier__@).
 * Copyright (c) @__year__@ Franz Wilhelmstötter
 *
 * Licensed under the Apache License, Version 2.0 (the "License");
 * you may not use this file except in compliance with the License.
 * You may obtain a copy of the License at
 *
 *      http://www.apache.org/licenses/LICENSE-2.0
 *
 * Unless required by applicable law or agreed to in writing, software
 * distributed under the License is distributed on an "AS IS" BASIS,
 * WITHOUT WARRANTIES OR CONDITIONS OF ANY KIND, either express or implied.
 * See the License for the specific language governing permissions and
 * limitations under the License.
 *
 * Author:
 *    Franz Wilhelmstötter (franz.wilhelmstoetter@gmx.at)
 */

/**
 * <h3>Introduction</h3>
 *
 * The <em>Jenetics</em> project provides a
 * <a href="http://en.wikipedia.org/wiki/Genetic_algorithm" >Genetic Algorithm</a>
 * (GA) implementation. The project has very few dependencies to other libraries.
 * At runtime it only depends on the <em>Jenetics</em> library.
 * <p>
 * The order of the single execution steps of genetic algorithms may slightlyh
 * differ from implementation to implementation. The following pseudo-code shows
 * the <em>Jenetics</em> genetic algorithm steps.

 * <img width="556" alt="Genetic algorithm"
 *      src="doc-files/genetic-algorithm.png" >
 *
 * <p>
 * Line (1) creates the initial population and the line (2) calculates the
 * fitness value of the individuals. (This is done by the
 * {@code GeneticAlgorithm.setup()} method.) Line (4) increases the generation
 * number and line (5) and (6) selects the survivor and the offspring population.
 * The offspring/survivor fraction is determined by the {@code offspringFraction}
 * property of the GA. The selected offspring are altered in line (7). The next
 * line combines the survivor population and the altered offspring population--
 * after removing the died individuals--to the new population. The steps from
 * line (4) to (9) are repeated until a given termination criterion is fulfilled.
 *
 *
 * <h3>Data structures</h3>
 * <p><img alt="Structure Diagram" src="doc-files/StructureClassDiagram.svg" ></p>
 *
 * The diagram above shows the main data structures of the GA implementation.
 * The {@link org.jenetics.Gene} is the base of the building block. Genes are
 * aggregated in {@link org.jenetics.Chromosome}s. One to n Chromosomes are
 * aggregated in {@link org.jenetics.Genotype}s. A Genotype and a fitness
 * {@link java.util.function.Function} form the {@link org.jenetics.Phenotype}.
 * Phenotypes are collected into a {@link org.jenetics.Population}.
 *
 * <h3>Getting started</h3>
 *
 * The minimum GA setup needs a genotype factory, {@code Factory<Genotype<?>>},
 * and a fitness {@code Function}. The {@code Genotype} implements the
 * {@code Factory} interface and can therefore be used as prototype for creating
 * the initial Population and for creating new random Genotypes.
 *
 * [code]
 * public static void main(final String[] args) {
 *     final Factory&lt;Genotype&lt;BitGene&gt;&gt; gtf = Genotype.of(
 *         BitChromosome.of(10, 0.5)
 *     );
 *     final Function&lt;Genotype&lt;BitGene&gt; Double&gt; ff = ...
 *     final GeneticAlgorithm&lt;BitGene, Double&gt;
 *     ga = new GeneticAlgorithm&lt;&gt;(gtf, ff, Optimize.MAXIMUM)
 *
 *     ga.setup();
 *     ga.evolve(100);
 *     System.out.println(ga.getBestPhenotype());
 * }
 * [/code]
 *
 * <p>
 * The genotype factory, {@code gtf}, in the example above will create genotypes
 * which consists of one {@code BitChromosome} with length 10. The one to zero
 * probability of the newly created genotypes is set to 0.5. The fitness function
 * is parameterized with a {@code BitGene} and a {@code Double}. That means
 * that the fitness function is calculating the fitness value as {@code Double}.
 * The return type of the fitness function must be at least a {@code Comparable}.
 * The {@code GeneticAlgorithm} object is then created with the genotype factory
 * and the fitness function. In this example the GA tries to maximize the fitness
 * function. If you want to find the minimal value you have to change the optimize
 * parameter from {@code Optimize.MAXIMUM} to {@code Optimize.MINIMUM}. The
 * {@code ga.setup()} call creates the initial population and calculates its
 * fitness value. Then the GA evolves 100 generations ({@code ga.evolve(100)})
 * an prints the best phenotype found so far onto the console.
 * </p>
 * In a more advanced setup you may want to change the default mutation and/or
 * selection strategies.
 *
 * [code]
 * public static void main(final String[] args) {
 *     ...
 *     ga.setSelectors(new RouletteWheelSelector&lt;BitGene&gt;());
 *     ga.setAlterers(
 *         new SinglePointCrossover&lt;BitGene&gt;(0.1),
 *         new Mutator&lt;BitGene&gt;(0.01)
 *     );
 *
 *     ga.setup();
 *     ga.evolve(100);
 *     System.out.println(ga.getBestPhenotype());
 * }
 * [/code]
 *
 * <p>
 * The selection strategy for offspring and survivors are set to the
 * roulette-wheel selector. It is also possible to set the selector for
 * offspring and survivors independently with the {@code setOffspringSelector}
 * and {@code setSurvivorSelector} methods. The alterers are concatenated, at
 * first the crossover (with probability 0.1) is performed and then the
 * chromosomes are mutated (with probability 0.01).
 * </p>
 *
 * <h3>Serialization</h3>
 *
 * With the serialization mechanism you can write a population to disk and load
 * it into an GA at a later time. It can also be used to transfer populations to
 * GAs, running on different hosts, over a network link. The IO class, located
 * in the {@code org.jenetics.util} package, supports native Java serialization
 * and XML serialization. For XML marshaling <em>Jenetics</em> internally uses
 * the XML support from the Javolution project.
 *
 * [code]
 * // Writing the population to disk.
 * final File file = new File("population.xml");
 * IO.jaxb.write(ga.getPopulation(), file);
 *
 * // Reading the population from disk.
 * final Population&lt;DoubleGene,Double&gt; population =
 *     (Population&lt;DoubleGene, Double&gt;)IO.jaxb.read(file);
 * ga.setPopulation(population);
 * [/code]
 *
 *
 * <h3>Examples</h3>
 *
 * <h4>Ones Counting</h4>
 * Ones counting is one of the simplest model-problem. It uses a binary
 * chromosome and forms a classic genetic algorithm. In the classic genetic
 * algorithm the problem is a maximization problem and the fitness function is
 * positive. The domain of the fitness function is a bit-chromosome. The fitness
 * of a Genotype is proportional to the number of ones.
 *
 * [code]
 * import org.jenetics.BitChromosome;
 * import org.jenetics.BitGene;
 * import org.jenetics.GeneticAlgorithm;
 * import org.jenetics.Genotype;
 * import org.jenetics.Mutator;
 * import org.jenetics.NumberStatistics;
 * import org.jenetics.Optimize;
 * import org.jenetics.RouletteWheelSelector;
 * import org.jenetics.SinglePointCrossover;
 * import org.jenetics.util.Factory;
 * import java.util.function.Function;
 *
 * final class OneCounter
 *     implements Function&lt;Genotype&lt;BitGene&gt;, Integer&gt;
 * {
 *     \@Override
 *     public Integer apply(final Genotype&lt;BitGene&gt; genotype) {
 *         return ((BitChromosome)genotype.getChromosome()).bitCount();
 *     }
 * }
 *
 * public class OnesCounting {
 *     public static void main(String[] args) {
 *         final Factory&lt;Genotype&lt;BitGene&gt;&gt; gtf = Genotype.of(
 *             BitChromosome.of(20, 0.15)
 *         );
 *         final Function&lt;Genotype&lt;BitGene&gt;, Integer&gt; ff = new OneCounter();
 *         final GeneticAlgorithm&lt;BitGene, Integer&gt; ga =
 *             new GeneticAlgorithm&lt;&gt;(gtf, ff, Optimize.MAXIMUM);
 *
 *         ga.setStatisticsCalculator(
 *             new NumberStatistics.Calculator&lt;BitGene, Integer&gt;()
 *         );
 *         ga.setPopulationSize(50);
 *         ga.setSelectors(
 *             new RouletteWheelSelector&lt;BitGene, Integer&gt;()
 *         );
 *         ga.setAlterers(
 *             new Mutator&lt;BitGene&gt;(0.55),
 *             new SinglePointCrossover&lt;BitGene&gt;(0.06)
 *         );
 *
 *         ga.setup();
 *         ga.evolve(100);
 *         System.out.println(ga.getBestStatistics());
 *     }
 * }
 * [/code]
 *
 * The genotype in this example consists of one BitChromosome with a ones
 * probability of 0.15. The altering of the offspring population is performed
 * by mutation, with mutation probability of 0.55, and then by a single-point
 * crossover, with crossover probability of 0.06. After creating the initial
 * population, with the ga.setup() call, 100 generations are evolved. The
 * tournament selector is used for both, the offspring- and the survivor
 * selection---this is the default selector.
 *
 *
 * <h4>Traveling Salesman</h4>
 *
 * The Traveling Salesman problem is one of the classical problems in
 * computational mathematics and it is the most notorious NP-complete problem.
 * The goal is to find the shortest distance, or the path, with the least costs,
 * between N  different cities. Testing all possible path for N  cities would
 * lead to N!  checks to find the shortest one.
 * The following example uses a path where the cities are lying on a circle.
 * That means, the optimal path will be a polygon. This makes it easier to check
 * the quality of the found solution.
 *
 * [code]
 * import static java.lang.Math.PI;
 * import static java.lang.Math.abs;
 * import static java.lang.Math.sin;
 *
 * import org.jenetics.Chromosome;
 * import org.jenetics.EnumGene;
 * import org.jenetics.GeneticAlgorithm;
 * import org.jenetics.Genotype;
 * import org.jenetics.NumberStatistics.Calculator;
 * import org.jenetics.Optimize;
 * import org.jenetics.PartiallyMatchedCrossover;
 * import org.jenetics.PermutationChromosome;
 * import org.jenetics.SwapMutator;
 * import org.jenetics.util.Factory;
 * import java.util.function.Function;
 *
 * class FF
 *     implements Function&lt;Genotype&lt;EnumGene&lt;Integer&gt;&gt;, Double&gt;
 * {
 *     private final double[][] _adjacence;
 *     public FF(final double[][] adjacence) {
 *         _adjacence = adjacence;
 *     }
 *
 *     \@Override
 *     public Double apply(final Genotype&lt;EnumGene&lt;Integer&gt;&gt; genotype) {
 *         final Chromosome&lt;EnumGene&lt;Integer&gt;&gt; path =
 *             genotype.getChromosome();
 *
 *         double length = 0.0;
 *         for (int i = 0, n = path.length(); i &lt; n; ++i) {
 *             final int from = path.getGene(i).getAllele();
 *             final int to = path.getGene((i + 1)%n).getAllele();
 *             length += _adjacence[from][to];
 *         }
 *         return length;
 *     }
 * }
 *
 * public class TravelingSalesman {
 *
 *     public static void main(String[] args) {
 *         final int stops = 20;
 *
 *         final Function&lt;Genotype&lt;EnumGene&lt;Integer&gt;&gt;, Double&gt; ff =
 *             new FF(adjacencyMatrix(stops));
 *         final Factory&lt;Genotype&lt;EnumGene&lt;Integer&gt;&gt;&gt; gt = Genotype.of(
 *             PermutationChromosome.ofInteger(stops)
 *         );
 *         final GeneticAlgorithm&lt;EnumGene&lt;Integer&gt;, Double&gt;
 *             ga = new GeneticAlgorithm&lt;&gt;(gt, ff, Optimize.MINIMUM);
 *         ga.setStatisticsCalculator(
 *             new Calculator&lt;EnumGene&lt;Integer&gt;, Double&gt;()
 *         );
 *         ga.setPopulationSize(300);
 *         ga.setAlterers(
 *             new SwapMutator&lt;EnumGene&lt;Integer&gt;&gt;(0.2),
 *             new PartiallyMatchedCrossover&lt;Integer&gt;(0.3)
 *         );
 *
 *         ga.setup();
 *         ga.evolve(700);
 *         System.out.println(ga.getBestStatistics());
 *         System.out.println(ga.getBestPhenotype());
 *     }
 *
 *     private static double[][] adjacencyMatrix(int stops) {
 *         double[][] matrix = new double[stops][stops];
 *         for (int i = 0; i &lt; stops; ++i) {
 *             for (int j = 0; j &lt; stops; ++j) {
 *                 matrix[i][j] = chord(stops, abs(i - j), RADIUS);
 *             }
 *         }
 *         return matrix;
 *     }
 *     private static double chord(int stops, int i, double r) {
 *         return 2.0*r*abs(sin((PI*i)/stops));
 *     }
 *     private static double RADIUS = 10.0;
 * }
 * [/code]
 *
 * @author <a href="mailto:franz.wilhelmstoetter@gmx.at">Franz Wilhelmstötter</a>
 * @since 1.0
<<<<<<< HEAD
 * @version 1.6 &mdash; <em>$Date: 2014-03-07 $</em>
=======
 * @version 2.0 &mdash; <em>$Date: 2014-03-30 $</em>
>>>>>>> 2f47a4a7
 */
package org.jenetics;
<|MERGE_RESOLUTION|>--- conflicted
+++ resolved
@@ -304,10 +304,6 @@
  *
  * @author <a href="mailto:franz.wilhelmstoetter@gmx.at">Franz Wilhelmstötter</a>
  * @since 1.0
-<<<<<<< HEAD
- * @version 1.6 &mdash; <em>$Date: 2014-03-07 $</em>
-=======
- * @version 2.0 &mdash; <em>$Date: 2014-03-30 $</em>
->>>>>>> 2f47a4a7
+ * @version 2.0 &mdash; <em>$Date: 2014-03-31 $</em>
  */
 package org.jenetics;
