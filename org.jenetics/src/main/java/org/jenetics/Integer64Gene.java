/*
 * Java Genetic Algorithm Library (@__identifier__@).
 * Copyright (c) @__year__@ Franz Wilhelmstötter
 *
 * Licensed under the Apache License, Version 2.0 (the "License");
 * you may not use this file except in compliance with the License.
 * You may obtain a copy of the License at
 *
 *      http://www.apache.org/licenses/LICENSE-2.0
 *
 * Unless required by applicable law or agreed to in writing, software
 * distributed under the License is distributed on an "AS IS" BASIS,
 * WITHOUT WARRANTIES OR CONDITIONS OF ANY KIND, either express or implied.
 * See the License for the specific language governing permissions and
 * limitations under the License.
 *
 * Author:
 *    Franz Wilhelmstötter (franz.wilhelmstoetter@gmx.at)
 */
package org.jenetics;

import java.io.IOException;
import java.io.ObjectInputStream;
import java.io.ObjectOutputStream;
import java.util.Random;

import javax.xml.bind.annotation.XmlAccessType;
import javax.xml.bind.annotation.XmlAccessorType;
import javax.xml.bind.annotation.XmlAttribute;
import javax.xml.bind.annotation.XmlElement;
import javax.xml.bind.annotation.XmlRootElement;
import javax.xml.bind.annotation.XmlType;
import javax.xml.bind.annotation.adapters.XmlAdapter;
import javax.xml.bind.annotation.adapters.XmlJavaTypeAdapter;

import javolution.context.ObjectFactory;
import javolution.xml.XMLFormat;
import javolution.xml.stream.XMLStreamException;

import org.jscience.mathematics.number.Integer64;

import org.jenetics.internal.util.model.LongModel;
import org.jenetics.internal.util.model.ModelType;
import org.jenetics.internal.util.model.ValueType;

import org.jenetics.util.Function;
import org.jenetics.util.RandomRegistry;
import org.jenetics.util.math;

/**
 * NumberGene implementation which holds a 64 bit integer number.
 *
 * @author <a href="mailto:franz.wilhelmstoetter@gmx.at">Franz Wilhelmstötter</a>
 * @since 1.0
<<<<<<< HEAD
 * @version 1.6 &mdash; <em>$Date$</em>
 */
@XmlJavaTypeAdapter(Integer64Gene.Model.Adapter.class)
=======
 * @version 1.2 &mdash; <em>$Date$</em>
 *
 * @deprecated Use {@link org.jenetics.LongGene} instead. This classes
 *             uses the <i>JScience</i> library, which will be removed in the
 *             next major version.
 */
@Deprecated
>>>>>>> f323e6c9
public final class Integer64Gene
	extends NumberGene<Integer64, Integer64Gene>
{
	private static final long serialVersionUID = 1L;

	Integer64Gene() {
	}

	@Override
	protected Integer64 box(final java.lang.Number value) {
		return Integer64.valueOf(value.longValue());
	}

	public Integer64Gene divide(final Integer64Gene gene) {
		return newInstance(_value.divide(gene._value));
	}

	@Override
	public Integer64Gene mean(final Integer64Gene that) {
		return newInstance(
			_value.longValue()  +
			(that._value.longValue() - _value.longValue())/2L
		);
	}

	/* *************************************************************************
	 *  Property access methods.
	 * ************************************************************************/

	/**
	 * Converter for accessing the value from a given number gene.
	 */
	public static final Function<Integer64Gene, Integer64> Allele =
		new Function<Integer64Gene, Integer64>() {
			@Override public Integer64 apply(final Integer64Gene value) {
				return value._value;
			}
		};

	/**
	 * Converter for accessing the allele from a given number gene.
	 */
	public static final Function<Integer64Gene, Integer64> Value = Allele;

	/**
	 * Converter for accessing the allowed minimum from a given number gene.
	 */
	public static final Function<Integer64Gene, Integer64> Min =
		new Function<Integer64Gene, Integer64>() {
			@Override public Integer64 apply(final Integer64Gene value) {
				return value._min;
			}
		};

	/**
	 * Converter for accessing the allowed minimum from a given number gene.
	 */
	public static final Function<Integer64Gene, Integer64> Max =
		new Function<Integer64Gene, Integer64>() {
			@Override public Integer64 apply(final Integer64Gene value) {
				return value._value;
			}
		};

	static Function<Integer64, Integer64Gene> Gene(
		final Integer64 min,
		final Integer64 max
	) {
		return new Function<Integer64, Integer64Gene>() {
			@Override
			public Integer64Gene apply(final Integer64 value) {
				return Integer64Gene.valueOf(value, min, max);
			}
		};
	}

	/* *************************************************************************
	 *  Factory methods
	 * ************************************************************************/

	/**
	 * Create a new valid, <em>random</em> gene.
	 */
	@Override
	public Integer64Gene newInstance() {
		return valueOf(_min, _max);
	}

	/**
	 * Create a new {@code Integer64Gene} with the same limits and the given
	 * value.
	 *
	 * @param value the value of the new {@code NumberGene}.
	 * @return the new {@code NumberGene}.
	 */
	public Integer64Gene newInstance(final long value) {
		return valueOf(Integer64.valueOf(value), _min, _max);
	}

	@Override
	public Integer64Gene newInstance(final Integer64 value) {
		return valueOf(value, _min, _max);
	}

	/* *************************************************************************
	 *  Static object creation methods
	 * ************************************************************************/

	private static final ObjectFactory<Integer64Gene> FACTORY =
		new ObjectFactory<Integer64Gene>() {
			@Override protected Integer64Gene create() {
				return new Integer64Gene();
			}
		};

	/**
	 * Create a new random {@code Integer64Gene} with the given value and the
	 * given range. If the {@code value} isn't within the closed interval
	 * [min, max], no exception is thrown. In this case the method
	 * {@link Integer64Gene#isValid()} returns {@code false}.
	 *
	 * @param value the value of the gene.
	 * @param min the minimal valid value of this gene (inclusively).
	 * @param max the maximal valid value of this gene (inclusively).
	 * @return the new created gene with the given {@code value}.
	 */
	public static Integer64Gene valueOf(
		final long value,
		final long min,
		final long max
	) {
		return valueOf(
			Integer64.valueOf(value),
			Integer64.valueOf(min),
			Integer64.valueOf(max)
		);
	}

	/**
	 * Create a new random {@code Integer64Gene} with the given value and the
	 * given range. If the {@code value} isn't within the closed interval
	 * [min, max], no exception is thrown. In this case the method
	 * {@link Integer64Gene#isValid()} returns {@code false}.
	 *
	 * @param value the value of the gene.
	 * @param min the minimal valid value of this gene (inclusively).
	 * @param max the maximal valid value of this gene (inclusively).
	 * @return the new created gene with the given {@code value}.
	 * @throws NullPointerException if one of the arguments is {@code null}.
	 */
	public static Integer64Gene valueOf(
		final Integer64 value,
		final Integer64 min,
		final Integer64 max
	) {
		final Integer64Gene gene = FACTORY.object();
		gene.set(value, min, max);
		return gene;
	}

	/**
	 * Create a new random {@code Integer64Gene}. It is guaranteed that the
	 * value of the {@code Integer64Gene} lies in the closed interval [min, max].
	 *
	 * @param min the minimal value of the {@code Integer64Gene} to create
	 *        (inclusively).
	 * @param max the maximal value of the {@code Integer64Gene} to create
	 *        (inclusively).
	 * @return the new created gene.
	 */
	public static Integer64Gene valueOf(final long min, final long max) {
		return valueOf(Integer64.valueOf(min), Integer64.valueOf(max));
	}

	/**
	 * Create a new random {@code Integer64Gene}. It is guaranteed that the
	 * value of the {@code Integer64Gene} lies in the closed interval [min, max].
	 *
	 * @param min the minimal value of the {@code Integer64Gene} to create
	 *        (inclusively).
	 * @param max the maximal value of the {@code Integer64Gene} to create
	 *        (inclusively).
	 * @return the new created gene.
	 * @throws NullPointerException if one of the arguments is {@code null}.
	 */
	public static Integer64Gene valueOf(
		final Integer64 min,
		final Integer64 max
	) {
		final Random random = RandomRegistry.getRandom();
		final Integer64 value = Integer64.valueOf(
			math.random.nextLong(random, min.longValue(), max.longValue())
		);

		return valueOf(value, min, max);
	}

	/* *************************************************************************
	 *  Java object serialization
	 * ************************************************************************/

	private void writeObject(final ObjectOutputStream out)
		throws IOException
	{
		out.defaultWriteObject();

		out.writeLong(_value.longValue());
		out.writeLong(_min.longValue());
		out.writeLong(_max.longValue());
	}

	private void readObject(final ObjectInputStream in)
		throws IOException, ClassNotFoundException
	{
		in.defaultReadObject();

		set(
			Integer64.valueOf(in.readLong()),
			Integer64.valueOf(in.readLong()),
			Integer64.valueOf(in.readLong())
		);
	}

	/* *************************************************************************
	 *  XML object serialization
	 * ************************************************************************/

	static final XMLFormat<Integer64Gene>
		XML = new XMLFormat<Integer64Gene>(Integer64Gene.class)
	{
		private static final String MIN = "min";
		private static final String MAX = "max";

		@Override
		public Integer64Gene newInstance(
			final Class<Integer64Gene> cls, final InputElement element
		)
			throws XMLStreamException
		{
			final long min = element.getAttribute(MIN, 0L);
			final long max = element.getAttribute(MAX, 100L);
			final long value = element.<Long>getNext();
			return Integer64Gene.valueOf(value, min, max);
		}
		@Override
		public void write(final Integer64Gene gene, final OutputElement element)
			throws XMLStreamException
		{
			element.setAttribute(MIN, gene.getMin().longValue());
			element.setAttribute(MAX, gene.getMax().longValue());
			element.add(gene.getAllele().longValue());
		}
		@Override
		public void read(final InputElement e, final Integer64Gene g) {
		}
	};

	/* *************************************************************************
	 *  JAXB object serialization
	 * ************************************************************************/

	@XmlRootElement(name = "org.jenetics.Integer64Gene")
	@XmlType(name = "org.jenetics.Integer64Gene")
	@XmlAccessorType(XmlAccessType.FIELD)
	final static class Model {

		@XmlAttribute
		public long min;

		@XmlAttribute
		public long max;

		@XmlJavaTypeAdapter(LongModel.Adapter.class)
		@XmlElement(name= "java.lang.Long")
		public Long value;

		@ValueType(Integer64Gene.class)
		@ModelType(Model.class)
		public final static class Adapter
			extends XmlAdapter<Model, Integer64Gene>
		{
			@Override
			public Model marshal(final Integer64Gene value) {
				final Model m = new Model();
				m.min = value.getMin().longValue();
				m.max = value.getMax().longValue();
				m.value = value.longValue();
				return m;
			}

			@Override
			public Integer64Gene unmarshal(final Model m) {
				return Integer64Gene.valueOf(
					m.value,
					m.min,
					m.max
				);
			}
		}
	}

}






<|MERGE_RESOLUTION|>--- conflicted
+++ resolved
@@ -52,19 +52,14 @@
  *
  * @author <a href="mailto:franz.wilhelmstoetter@gmx.at">Franz Wilhelmstötter</a>
  * @since 1.0
-<<<<<<< HEAD
  * @version 1.6 &mdash; <em>$Date$</em>
- */
-@XmlJavaTypeAdapter(Integer64Gene.Model.Adapter.class)
-=======
- * @version 1.2 &mdash; <em>$Date$</em>
  *
  * @deprecated Use {@link org.jenetics.LongGene} instead. This classes
  *             uses the <i>JScience</i> library, which will be removed in the
  *             next major version.
  */
 @Deprecated
->>>>>>> f323e6c9
+@XmlJavaTypeAdapter(Integer64Gene.Model.Adapter.class)
 public final class Integer64Gene
 	extends NumberGene<Integer64, Integer64Gene>
 {
