--- conflicted
+++ resolved
@@ -39,11 +39,7 @@
  *
  * @author <a href="mailto:franz.wilhelmstoetter@gmx.at">Franz Wilhelmstötter</a>
  * @since 1.0
-<<<<<<< HEAD
- * @version 2.0 &mdash; <em>$Date: 2013-07-12 $</em>
-=======
- * @version 1.2 &mdash; <em>$Date: 2013-09-01 $</em>
->>>>>>> 0fa9d783
+ * @version 2.0 &mdash; <em>$Date: 2013-09-08 $</em>
  */
 public abstract class NumberGene<
 	N extends Number<N>,
@@ -60,7 +56,7 @@
 	/**
 	 * @author <a href="mailto:franz.wilhelmstoetter@gmx.at">Franz WilhelmstÃ¶tter</a>
 	 * @since @__new_version__@
-	 * @version @__new_version__@ &mdash; <em>$Date: 2013-07-12 $</em>
+	 * @version @__new_version__@ &mdash; <em>$Date: 2013-09-08 $</em>
 	 */
 	public static abstract class Builder<
 		N extends Number<N>,
