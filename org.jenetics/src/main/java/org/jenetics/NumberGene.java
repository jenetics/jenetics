--- conflicted
+++ resolved
@@ -54,7 +54,6 @@
 	private static final long serialVersionUID = 1L;
 
 	/**
-<<<<<<< HEAD
 	 * @author <a href="mailto:franz.wilhelmstoetter@gmx.at">Franz WilhelmstÃ¶tter</a>
 	 * @since @__new_version__@
 	 * @version @__new_version__@ &mdash; <em>$Date$</em>
@@ -161,9 +160,6 @@
 
 	/**
 	 * The minimum value of this <code>NumberGene</code>. This field is marked
-=======
-	 * The minimum value of this {@code NumberGene}. This field is marked
->>>>>>> 2029f333
 	 * as transient and must serialized manually by sub classes.
 	 */
 	protected transient N _min;
