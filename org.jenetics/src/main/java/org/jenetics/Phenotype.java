--- conflicted
+++ resolved
@@ -60,11 +60,7 @@
  *
  * @author <a href="mailto:franz.wilhelmstoetter@gmx.at">Franz Wilhelmstötter</a>
  * @since 1.0
-<<<<<<< HEAD
  * @version 2.0 &mdash; <em>$Date$</em>
-=======
- * @version 1.6 &mdash; <em>$Date$</em>
->>>>>>> df3d291b
  */
 @XmlJavaTypeAdapter(Phenotype.Model.Adapter.class)
 public final class Phenotype<
