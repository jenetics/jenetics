--- conflicted
+++ resolved
@@ -80,13 +80,8 @@
 	private static final long serialVersionUID = 1L;
 
 	private Genotype<G> _genotype;
-<<<<<<< HEAD
-	private Function<? super Genotype<G>, C> _fitnessFunction;
-	private Function<C, C> _fitnessScaler;
-=======
 	private Function<? super Genotype<G>, ? extends C> _fitnessFunction;
 	private Function<? super C, ? extends C> _fitnessScaler;
->>>>>>> e336fb12
 
 	private int _generation = 0;
 
@@ -135,11 +130,7 @@
 	 *
 	 * @return the fitness function.
 	 */
-<<<<<<< HEAD
-	public Function<? super Genotype<G>, C> getFitnessFunction() {
-=======
 	public Function<? super Genotype<G>, ? extends C> getFitnessFunction() {
->>>>>>> e336fb12
 		return _fitnessFunction;
 	}
 
@@ -439,13 +430,8 @@
 	public static <G extends Gene<?, G>, C extends Comparable<? super C>>
 	Phenotype<G, C> valueOf(
 		final Genotype<G> genotype,
-<<<<<<< HEAD
-		final Function<? super Genotype<G>, C> fitnessFunction,
-		final Function<C, C> fitnessScaler,
-=======
 		final Function<? super Genotype<G>, ? extends C> fitnessFunction,
 		final Function<? super C, ? extends C> fitnessScaler,
->>>>>>> e336fb12
 		final int generation
 	) {
 		requireNonNull(genotype, "Genotype");
