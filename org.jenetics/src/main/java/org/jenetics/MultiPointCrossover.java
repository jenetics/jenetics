--- conflicted
+++ resolved
@@ -53,11 +53,7 @@
  *
  * @author <a href="mailto:franz.wilhelmstoetter@gmx.at">Franz Wilhelmstötter</a>
  * @since 1.2
-<<<<<<< HEAD
- * @version 3.0
-=======
  * @version 3.6
->>>>>>> 43865060
  */
 public class MultiPointCrossover<
 	G extends Gene<?, G>,
