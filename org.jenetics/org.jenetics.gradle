/*
 * Java Genetic Algorithm Library (@__identifier__@).
 * Copyright (c) @__year__@ Franz Wilhelmstötter
 *
 * Licensed under the Apache License, Version 2.0 (the "License");
 * you may not use this file except in compliance with the License.
 * You may obtain a copy of the License at
 *
 *      http://www.apache.org/licenses/LICENSE-2.0
 *
 * Unless required by applicable law or agreed to in writing, software
 * distributed under the License is distributed on an "AS IS" BASIS,
 * WITHOUT WARRANTIES OR CONDITIONS OF ANY KIND, either express or implied.
 * See the License for the specific language governing permissions and
 * limitations under the License.
 *
 * Author:
 *    Franz Wilhelmstötter (franz.wilhelmstoetter@gmx.at)
 */

import org.apache.tools.ant.filters.ReplaceTokens


/**
 * @author <a href="mailto:franz.wilhelmstoetter@gmx.at">Franz Wilhelmstötter</a>
 * @since 1.2
<<<<<<< HEAD
 * @version 1.4 &mdash; <em>$Date$</em>
=======
 * @version 1.5 &mdash; <em>$Date: 2013-11-19 $</em>
>>>>>>> 6dbb8b45
 */

apply plugin: 'packaging'
 
dependencies {
	compile Include.JScience
	
	testCompile Include.Apache.Commons.Math
	testCompile Include.TestNG
}

jar.manifest.instruction('Export-Package',
	'org.jenetics',
	'org.jenetics.util',
	'org.jenetics.stat'
)

packaging {
	name = 'Jenetics'
	author = 'Franz Wilhelmstötter'
	url = 'http://jenetics.sourceforge.net'
}
<|MERGE_RESOLUTION|>--- conflicted
+++ resolved
@@ -24,11 +24,7 @@
 /**
  * @author <a href="mailto:franz.wilhelmstoetter@gmx.at">Franz Wilhelmstötter</a>
  * @since 1.2
-<<<<<<< HEAD
- * @version 1.4 &mdash; <em>$Date$</em>
-=======
- * @version 1.5 &mdash; <em>$Date: 2013-11-19 $</em>
->>>>>>> 6dbb8b45
+ * @version 1.5 &mdash; <em>$Date: 2013-12-18 $</em>
  */
 
 apply plugin: 'packaging'
