--- conflicted
+++ resolved
@@ -20,11 +20,7 @@
 /**
  * @author <a href="mailto:franz.wilhelmstoetter@gmx.at">Franz Wilhelmstötter</a>
  * @since 1.2
-<<<<<<< HEAD
- * @version 2.0 &mdash; <em>$Date: 2014-07-11 $</em>
-=======
  * @version 2.0 &mdash; <em>$Date: 2014-07-14 $</em>
->>>>>>> 08e810b2
  */
 
 buildscript {
