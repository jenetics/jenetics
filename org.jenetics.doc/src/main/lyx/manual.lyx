--- conflicted
+++ resolved
@@ -9906,19 +9906,12 @@
 \begin_layout LyX-Code
 
 \size footnotesize
-<<<<<<< HEAD
-Copyright 2007-2013 Franz Wilhelmstötter
+Copyright @__year__@ Franz Wilhelmstötter
 \end_layout
 
 \begin_layout LyX-Code
-=======
-Copyright @__year__@ Franz Wilhelmstötter
-\end_layout
-
-\begin_layout LyX-Code
 
 \size footnotesize
->>>>>>> 47dd6bec
   
 \end_layout
 
@@ -9941,11 +9934,8 @@
 \end_layout
 
 \begin_layout LyX-Code
-<<<<<<< HEAD
-=======
 
 \size footnotesize
->>>>>>> 47dd6bec
   
 \end_layout
 
@@ -9956,11 +9946,8 @@
 \end_layout
 
 \begin_layout LyX-Code
-<<<<<<< HEAD
-=======
 
 \size footnotesize
->>>>>>> 47dd6bec
   
 \end_layout
 
