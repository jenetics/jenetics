#LyX 2.1 created this file. For more info see http://www.lyx.org/
\lyxformat 474
\begin_document
\begin_header
\textclass article
\begin_preamble
\usepackage{ifpdf} % part of the hyperref bundle
\ifpdf % if pdflatex is used

 % set fonts for nicer pdf view
 \IfFileExists{lmodern.sty}{\usepackage{lmodern}}{}

\fi % end if pdflatex is used

\usepackage{listings}
%\usepackage{listingsutf8}
\usepackage{color}
\usepackage{url}
\usepackage[usenames,dvipsnames]{xcolor}
\usepackage{cclicenses}
\usepackage{multicol}
\usepackage{changepage}
\usepackage{newunicodechar}

\definecolor{dkgreen}{rgb}{0,0.6,0}
\definecolor{gray}{rgb}{0.3,0.3,0.3}
\definecolor{mauve}{rgb}{0.58,0,0.82}
\definecolor{keyword}{rgb}{0.5,0,0.5}
%\definecolor{background}{rgb}{0.96,0.96,0.96}
\definecolor{background}{rgb}{0.8984,0.9492,1.0}
\definecolor{white}{rgb}{1.0,1.0,1.0}
%\definecolor{covercolor}{RGB}{220,220,220}
%\definecolor{covercolor}{RGB}{25,200,255}
%\definecolor{covercolor}{RGB}{202,232,255}
%\definecolor{covercolor}{rgb}{0.00,0.27,0.40}
\definecolor{covercolor}{rgb}{0.34,0.55,0.66}

\newunicodechar{Σ}{\lstsum}

\lstset{
  language=java,
  basicstyle=\footnotesize,
  numbers=left,
  numberstyle=\footnotesize,
  stepnumber=1,
  numbersep=6pt,
  rulesep=5pt,
  backgroundcolor=\color{background},
  showspaces=false,
  showstringspaces=false,
  showtabs=false,
  frame=single,
  frameshape={}{nny}{nny}{},
  %framexleftmargin=8pt,
  tabsize=4,
  captionpos=b,
  breaklines=true,
  breakatwhitespace=false,
  %title=\lstname,
  numberstyle=\tiny\color{gray},
  keywordstyle=\color{keyword}\bfseries,
  commentstyle=\color{dkgreen},
  stringstyle=\color{mauve},
  escapeinside={\%*}{*)},
  morekeywords={*,...,public,extends}
}
\end_preamble
\options utf8,utf8x
\use_default_options true
\begin_modules
theorems-ams
eqs-within-sections
figs-within-sections
tabs-within-sections
\end_modules
\maintain_unincluded_children false
\language english
\language_package default
\inputencoding utf8
\fontencoding global
\font_roman default
\font_sans default
\font_typewriter default
\font_math auto
\font_default_family default
\use_non_tex_fonts false
\font_sc false
\font_osf false
\font_sf_scale 100
\font_tt_scale 100
\graphics default
\default_output_format pdf2
\output_sync 0
\bibtex_command bibtex
\index_command default
\float_placement h
\paperfontsize default
\spacing single
\use_hyperref true
\pdf_title "Jenetics"
\pdf_author "Franz Wilhelmstötter"
\pdf_subject "Genetic Algorithm"
\pdf_keywords "Research, Artificial Intelligence, Bio-Informatics, evolutionaryalgorithm, optimization, geneticalgorithm, parallelized, algorithms, evolutionary, artificialintelligence, heuristicalgorithm, stream, streaming, evolutionstream, evolution"
\pdf_bookmarks true
\pdf_bookmarksnumbered false
\pdf_bookmarksopen false
\pdf_bookmarksopenlevel 1
\pdf_breaklinks false
\pdf_pdfborder false
\pdf_colorlinks false
\pdf_backref false
\pdf_pdfusetitle true
\papersize a4paper
\use_geometry false
\use_package amsmath 1
\use_package amssymb 1
\use_package cancel 1
\use_package esint 1
\use_package mathdots 1
\use_package mathtools 1
\use_package mhchem 1
\use_package stackrel 1
\use_package stmaryrd 1
\use_package undertilde 1
\cite_engine basic
\cite_engine_type default
\biblio_style plain
\use_bibtopic false
\use_indices false
\paperorientation portrait
\suppress_date false
\justification true
\use_refstyle 1
\boxbgcolor #ffffff
\index Index
\shortcut idx
\color #008000
\end_index
\secnumdepth 3
\tocdepth 3
\paragraph_separation indent
\paragraph_indentation default
\quotes_language danish
\papercolumns 1
\papersides 1
\paperpagestyle fancy
\tracking_changes false
\output_changes false
\html_math_output 2
\html_css_as_file 1
\html_be_strict true
\html_math_img_scale 1.2
\end_header

\begin_body

\begin_layout Standard
\begin_inset ERT
status open

\begin_layout Plain Layout


\backslash
pagecolor{covercolor}
\end_layout

\begin_layout Plain Layout


\backslash
begin{adjustwidth*}{-4.5cm}{-4.5cm}
\end_layout

\end_inset


\end_layout

\begin_layout Standard
\align center
\begin_inset Graphics
	filename ../resources/graphic/Jenetics.png
	lyxscale 60
	height 20mm

\end_inset


\end_layout

\begin_layout Standard
\begin_inset VSpace 0.5cm
\end_inset


\end_layout

\begin_layout Standard
\align center
\begin_inset CommandInset line
LatexCommand rule
offset "0page%"
width "100page%"
height "10pt"

\end_inset


\end_layout

\begin_layout Standard
\begin_inset VSpace 0.3cm
\end_inset


\end_layout

\begin_layout Standard
\align right

\family sans
\size huge
\color black
LIBRARY USER'S MANUAL
\size large
\noun on
\color inherit

\begin_inset space \hspace{}
\length 1.5cm
\end_inset


\end_layout

\begin_layout Standard
\begin_inset VSpace vfill
\end_inset


\end_layout

\begin_layout Standard
\align center
\begin_inset Graphics
	filename ../resources/graphic/title.png
	lyxscale 50
	height 47pheight%

\end_inset


\begin_inset VSpace vfill
\end_inset


\end_layout

\begin_layout Standard
\align center
\begin_inset CommandInset line
LatexCommand rule
offset "0page%"
width "100page%"
height "2pt"

\end_inset


\end_layout

\begin_layout Standard
\begin_inset VSpace 0.2cm
\end_inset


\end_layout

\begin_layout Standard
\align right

\family sans
\size large
\noun on
\begin_inset space \hspace{}
\length 2.5cm
\end_inset


\size default
\noun default
FRANZ WILHELMSTÖTTER
\series bold
\noun on

\begin_inset space \hfill{}
\end_inset


\series default
\noun default
VERSION 3
\size large
\noun on

\begin_inset space \hspace{}
\length 1.5cm
\end_inset


\end_layout

\begin_layout Standard
\begin_inset ERT
status open

\begin_layout Plain Layout


\backslash
end{adjustwidth*}
\end_layout

\begin_layout Plain Layout


\backslash
thispagestyle{empty}
\end_layout

\end_inset


\end_layout

\begin_layout Standard
\begin_inset Newpage clearpage
\end_inset


\end_layout

\begin_layout Standard
\begin_inset ERT
status open

\begin_layout Plain Layout


\backslash
pagecolor{white}
\end_layout

\begin_layout Plain Layout


\backslash
thispagestyle{empty}
\end_layout

\begin_layout Plain Layout


\backslash
pagenumbering{roman}
\end_layout

\end_inset


\end_layout

\begin_layout Standard
\begin_inset VSpace 2cm
\end_inset


\end_layout

\begin_layout Standard
\noindent

\size small
Franz Wilhelmstötter
\end_layout

\begin_layout Standard
\noindent

\family typewriter
\begin_inset CommandInset href
LatexCommand href
name "franz.wilhelmstoetter@gmx.at"
target "franz.wilhelmstoetter@gmx.at"
type "mailto:"

\end_inset


\end_layout

\begin_layout Standard
\begin_inset Phantom VPhantom
status open

\begin_layout Plain Layout

\end_layout

\end_inset


\end_layout

\begin_layout Standard
\paragraph_spacing single
\noindent
\align left
\begin_inset Flex URL
status collapsed

\begin_layout Plain Layout

https://github.com/jenetics/jenetics
\end_layout

\end_inset


\begin_inset Newline newline
\end_inset


\begin_inset Flex URL
status collapsed

\begin_layout Plain Layout

https://sourceforge.net/projects/jenetics
\end_layout

\end_inset


\begin_inset Newline newline
\end_inset


\begin_inset Flex URL
status collapsed

\begin_layout Plain Layout

https://bitbucket.org/fwilhelm/jenetics
\end_layout

\end_inset


\end_layout

\begin_layout Standard
\begin_inset VSpace 1cm
\end_inset


\end_layout

\begin_layout Standard
\noindent
\align left

\size small
@__identifier__@
\end_layout

\begin_layout Standard
\begin_inset VSpace vfill*
\end_inset


\end_layout

\begin_layout Standard
\align center
\begin_inset Graphics
	filename ../resources/graphic/by-sa.svg

\end_inset


\end_layout

\begin_layout Standard
\noindent
\align center

\size footnotesize
This work is licensed under a 
\begin_inset CommandInset href
LatexCommand href
name "Creative Commons"
target "http://creativecommons.org/licenses/by-sa/3.0/at/"

\end_inset


\begin_inset Index idx
status collapsed

\begin_layout Plain Layout
License
\end_layout

\end_inset

 Attribution-ShareAlike 3.0 Austria License.
 To view a copy of this license, visit 
\begin_inset Flex URL
status collapsed

\begin_layout Plain Layout

http://creativecommons.org/licenses/by-sa/3.0/at/
\end_layout

\end_inset

 or send a letter to Creative Commons, 444 Castro Street, Suite 900, Mountain
 View, California, 94041, USA.
\end_layout

\begin_layout Standard
\begin_inset Newpage pagebreak
\end_inset


\end_layout

\begin_layout Abstract

\family sans
\series bold
\shape smallcaps
Jenetics
\family default
\series default
\shape default
 is an
\series bold
 Genetic Algorithm
\series default
 and/or
\series bold
 Evolutionary Algorithm
\series default
 library respectively, written in modern day Java.
 It is designed with a clear separation of the several algorithm concepts,
 e.
\begin_inset space ~
\end_inset

g.

\family typewriter
 Gene
\family default
,
\family typewriter
 Chromosome
\family default
,
\family typewriter
 Genotype
\family default
,
\family typewriter
 Phenotype
\family default
,
\family typewriter
 Population
\family default
 and fitness
\family typewriter
 Function
\family default
.

\family sans
\series bold
\shape smallcaps
 Jenetics
\family default
\series default
\shape default
 allows you to minimize or maximize the given fitness function without tweaking
 it.
 In contrast to other GA implementations, the library uses the concept of
 an evolution 
\emph on
stream
\emph default
 (
\family typewriter
Evolution\SpecialChar \-
Stream
\family default
) for executing the evolution steps.
 Since the 
\family typewriter
Evolution\SpecialChar \-
Stream
\family default
 implements the Java 
\family typewriter
Stream
\family default
 interface, it works smoothly with the rest of the Java Stream API.
 This manual describes the concepts implemented in the
\family sans
\series bold
\shape smallcaps
 Jenetics
\family default
\series default
\shape default
 project and gives examples and best practice tips.
\end_layout

\begin_layout Standard
\noindent
\begin_inset Newpage pagebreak
\end_inset


\end_layout

\begin_layout Standard
\begin_inset CommandInset toc
LatexCommand tableofcontents

\end_inset


\end_layout

\begin_layout Standard
\begin_inset Newpage pagebreak
\end_inset


\end_layout

\begin_layout Standard
\begin_inset FloatList figure

\end_inset


\end_layout

\begin_layout Standard
\begin_inset Newpage pagebreak
\end_inset


\end_layout

\begin_layout Standard
\begin_inset ERT
status open

\begin_layout Plain Layout


\backslash
pagenumbering{arabic}
\end_layout

\end_inset


\end_layout

\begin_layout Section
Introduction
\end_layout

\begin_layout Standard

\family sans
\series bold
\shape smallcaps
Jenetics
\family default
\series default
\shape default
 is a library, written in Java
\begin_inset Foot
status collapsed

\begin_layout Plain Layout
The library is build with and depends on Java SE 8:
\begin_inset Flex URL
status open

\begin_layout Plain Layout

http://www.oracle.com/technetwork/java/javase/downloads/index.html
\end_layout

\end_inset


\end_layout

\end_inset

, which provides an 
\begin_inset CommandInset href
LatexCommand href
name "genetic algorithm"
target "http://en.wikipedia.org/wiki/Genetic_algorithm"

\end_inset

 (GA) implementation.
 It has no runtime dependencies to other libraries, except the Java 8 runtime.
 Since the library is available on maven central repository
\begin_inset Foot
status collapsed

\begin_layout Plain Layout
If you are using Gradle, you can use the following dependency string: 
\family typewriter
'org.bitbucket.fwilhelm:\SpecialChar \-
org.jenetics:\SpecialChar \-
3.0.1'
\family default
.
\end_layout

\end_inset

, it can be easily integrated into existing projects.
 The very clear structuring of the different parts of the GA allows an easy
 adaption for different problem domains.
\end_layout

\begin_layout Standard
\begin_inset Box Shaded
position "t"
hor_pos "c"
has_inner_box 1
inner_pos "t"
use_parbox 0
use_makebox 0
width "90col%"
special "none"
height "1in"
height_special "totalheight"
status open

\begin_layout Plain Layout
\begin_inset CommandInset line
LatexCommand rule
offset "0.5ex"
width "100col%"
height "1pt"

\end_inset


\end_layout

\begin_layout Plain Layout

\family sans
This manual is not an introduction or a tutorial for genetic and/or evolutionary
 algorithms in general.
 It is assumed that the reader has a knowledge about the structure and the
 functionality of genetic algorithms.
 Good introductions to GAs can be found in
\begin_inset CommandInset citation
LatexCommand cite
key "Sivanandam2010"

\end_inset

,
\begin_inset CommandInset citation
LatexCommand cite
key "michalewicz1996genetic"

\end_inset

,
\begin_inset CommandInset citation
LatexCommand cite
key "Shiffman2012"

\end_inset

 or
\begin_inset CommandInset citation
LatexCommand cite
key "Whitley94agenetic"

\end_inset

.
\end_layout

\begin_layout Plain Layout
\begin_inset CommandInset line
LatexCommand rule
offset "0.5ex"
width "100col%"
height "1pt"

\end_inset


\end_layout

\end_inset

 
\end_layout

\begin_layout Standard
To give a first impression of the library usage, lets start with a simple
 
\begin_inset Quotes ald
\end_inset

Hello World
\begin_inset Quotes ard
\end_inset

 program.
 This first example implements the well known bit-counting problem.
\end_layout

\begin_layout Standard
\begin_inset listings
lstparams "extendedchars=true,language=Java,numbers=left,stepnumber=1,tabsize=4"
inline false
status open

\begin_layout Plain Layout

import org.jenetics.BitChromosome; 
\end_layout

\begin_layout Plain Layout

import org.jenetics.BitGene;
\end_layout

\begin_layout Plain Layout

import org.jenetics.Genotype; 
\end_layout

\begin_layout Plain Layout

import org.jenetics.engine.Engine;
\end_layout

\begin_layout Plain Layout

import org.jenetics.engine.EvolutionResult;
\end_layout

\begin_layout Plain Layout

import org.jenetics.util.Factory;
\end_layout

\begin_layout Plain Layout

\end_layout

\begin_layout Plain Layout

public class HelloWorld {
\end_layout

\begin_layout Plain Layout

    // 2.) Definition of the fitness function.
\end_layout

\begin_layout Plain Layout

    private static Integer eval(Genotype<BitGene> gt) {
\end_layout

\begin_layout Plain Layout

        return ((BitChromosome)gt.getChromosome()).bitCount();
\end_layout

\begin_layout Plain Layout

    }
\end_layout

\begin_layout Plain Layout

\end_layout

\begin_layout Plain Layout

    public static void main(String[] args) {
\end_layout

\begin_layout Plain Layout

        // 1.) Define the genotype (factory) suitable 
\end_layout

\begin_layout Plain Layout

        //     for the problem.
\end_layout

\begin_layout Plain Layout

        Factory<Genotype<BitGene>> gtf = 
\end_layout

\begin_layout Plain Layout

            Genotype.of(BitChromosome.of(10, 0.5));
\end_layout

\begin_layout Plain Layout

\end_layout

\begin_layout Plain Layout

        // 3.) Create the execution environment.
\end_layout

\begin_layout Plain Layout

        Engine<BitGene, Integer> engine = Engine
\end_layout

\begin_layout Plain Layout

            .builder(HelloWorld::eval, gtf)
\end_layout

\begin_layout Plain Layout

            .build();
\end_layout

\begin_layout Plain Layout

\end_layout

\begin_layout Plain Layout

        // 4.) Start the execution (evolution) and 
\end_layout

\begin_layout Plain Layout

        //     collect the result.
\end_layout

\begin_layout Plain Layout

        Genotype<BitGene> result = engine.stream()
\end_layout

\begin_layout Plain Layout

            .limit(100)
\end_layout

\begin_layout Plain Layout

            .collect(EvolutionResult.toBestGenotype());
\end_layout

\begin_layout Plain Layout

 
\end_layout

\begin_layout Plain Layout

        System.out.println("Hello World:
\backslash
n" + result);
\end_layout

\begin_layout Plain Layout

    }
\end_layout

\begin_layout Plain Layout

}
\begin_inset Caption Standard

\begin_layout Plain Layout
\begin_inset CommandInset label
LatexCommand label
name "lis:Hello-World-GA"

\end_inset


\begin_inset Quotes ald
\end_inset

Hello World
\begin_inset Quotes ard
\end_inset

 GA
\begin_inset Index idx
status collapsed

\begin_layout Plain Layout
Hello World
\end_layout

\end_inset


\end_layout

\end_inset


\end_layout

\end_inset


\end_layout

\begin_layout Standard
In contrast to other GA implementations, the library uses the concept of
 an evolution 
\emph on
stream
\emph default
 (
\family typewriter
Evolution\SpecialChar \-
Stream
\family default
) for executing the evolution steps.
 Since the 
\family typewriter
Evolution\SpecialChar \-
Stream
\family default
 implements the Java 
\family typewriter
Stream
\family default
 interface, it works smoothly with the rest of the Java Stream API.
 Now let's have a closer look at listing 
\begin_inset CommandInset ref
LatexCommand vref
reference "lis:Hello-World-GA"

\end_inset

 and discuss this simple program step by step: 
\end_layout

\begin_layout Enumerate
The probably most challenging part, when setting up a new evolution 
\family typewriter
Engine
\family default
, is to transform the problem domain into a appropriate 
\family typewriter
Genotype
\family default
 (factory) representation.
\begin_inset Foot
status collapsed

\begin_layout Plain Layout
Section 
\begin_inset CommandInset ref
LatexCommand vref
reference "sub:Encoding"

\end_inset

 describes some common problem encodings.
\end_layout

\end_inset

 In our example we want to count the number of 
\emph on
ones
\emph default
 of a 
\family typewriter
Bit\SpecialChar \-
Chromosome
\family default
.
 Since we are counting only the ones of one chromosome, we are adding only
 one 
\family typewriter
Bit\SpecialChar \-
Chromosome
\family default
 to our 
\family typewriter
Genotype
\family default
.
 In general, the Genotype can be created with 1 to 
\begin_inset Formula $n$
\end_inset

 chromosomes.
 For detailed description of the genotype's structure have a look at section
 
\begin_inset CommandInset ref
LatexCommand vref
reference "sub:Domain-classes-Genotype"

\end_inset

.
\end_layout

\begin_layout Enumerate
Once this is done, the fitness function which should be maximized, can be
 defined.
 Utilizing the new language features introduced in Java 8, we simply write
 a private static method, which takes the genotype we defined and calculate
 it's fitness value.
 If we want to use the optimized bit-counting method, 
\family typewriter
bitCount()
\family default
, we have to cast the 
\family typewriter
Chromosome\SpecialChar \-
<BitGene>
\family default
 class to the actual used 
\family typewriter
Bit\SpecialChar \-
Chromosome
\family default
 class.
 Since we know for sure that we created the 
\family typewriter
Genotype
\family default
 with a 
\family typewriter
BitChromosome
\family default
, this can be done safely.
 A reference to the
\family typewriter
 eval
\family default
 method is then used as fitness function and passed to the 
\family typewriter
Engine\SpecialChar \-
.build
\family default
 method.
\end_layout

\begin_layout Enumerate
In the third step we are creating the 
\emph on
evolution
\emph default
 
\family typewriter
Engine
\family default
, which is responsible for changing, respectively evolving, a given population.
 The Engine is highly configurable and takes parameters for controlling
 the evolutionary and the computational environment.
 For changing the evolutionary behavior, you can set different alterers
 and selectors (see section 
\begin_inset CommandInset ref
LatexCommand vref
reference "sub:Operation-classes"

\end_inset

).
 By changing the used 
\family typewriter
Executor
\family default
 service, you control the number of threads, the 
\family typewriter
Engine
\family default
 is allowed to use.
 An new 
\family typewriter
Engine
\family default
 instance can only be created via its builder, which is created by calling
 the 
\family typewriter
Engine.builder
\family default
 method.
\end_layout

\begin_layout Enumerate
In the last step, we can create a new 
\family typewriter
Evolution\SpecialChar \-
Stream
\family default
 from our 
\family typewriter
Engine
\family default
.
 The 
\family typewriter
Evolution\SpecialChar \-
Stream
\family default
 is the model (or view) of the 
\emph on
evolutionary
\emph default
 process.
 It serves as a 
\begin_inset Quotes ald
\end_inset

process handle
\begin_inset Quotes ard
\end_inset

 and also allows you, among other things, to control the termination of
 the evolution.
 In our example, we simply truncate the stream after 100 generations.
 If you don't limit the stream, the 
\family typewriter
Evolution\SpecialChar \-
Stream
\family default
 will not terminate and run forever.
 The final result, the best 
\family typewriter
Genotype
\family default
 in our example, is then collected with one of the predefined collectors
 of the 
\family typewriter
EvolutionResult
\family default
 class.
\end_layout

\begin_layout Standard
As the example shows, 
\family sans
\series bold
\shape smallcaps
Jenetics
\family default
\series default
\shape default
 makes heavy use of the 
\family typewriter
Stream
\family default
 and 
\family typewriter
Collector
\family default
 classes in Java 8.
 Also the newly introduced lambda expressions and the functional interfaces
 (SAM types) play an important roll in the library design.
 
\end_layout

\begin_layout Standard
There are many other GA implementations out there and they may slightly
 differ in the order of the single execution steps.
 
\family sans
\series bold
\shape smallcaps
Jenetics
\family default
\series default
\shape default
 uses an classical approach.
 Listing
\begin_inset CommandInset ref
LatexCommand vref
reference "lis:Genetic-algorithm"

\end_inset

 shows the (imperative) pseudo-code of the
\family sans
\series bold
\shape smallcaps
 Jenetics
\family default
\series default
\shape default
 genetic algorithm steps.
\end_layout

\begin_layout Standard
\begin_inset listings
lstparams "extendedchars=true,language=C,mathescape=true,numbers=left,showstringspaces=false,tabsize=4"
inline false
status open

\begin_layout Plain Layout

$P_{0}
\backslash
leftarrow P_{initial}$
\end_layout

\begin_layout Plain Layout

$F(P_{0})$
\end_layout

\begin_layout Plain Layout

while !$finished$ do
\end_layout

\begin_layout Plain Layout

    $g
\backslash
leftarrow g + 1$
\end_layout

\begin_layout Plain Layout

    $S_g
\backslash
leftarrow select_{S}(P_{g - 1})$
\end_layout

\begin_layout Plain Layout

    $O_g
\backslash
leftarrow select_{O}(P_{g - 1})$
\end_layout

\begin_layout Plain Layout

    $O_g
\backslash
leftarrow alter(O_g)$
\end_layout

\begin_layout Plain Layout

    $P_g
\backslash
leftarrow filter[g_i
\backslash
ge g_{max}](S_g) + filter[g_i
\backslash
ge g_{max}](O_g)$
\end_layout

\begin_layout Plain Layout

    $F(P_g)$
\end_layout

\begin_layout Plain Layout

\begin_inset Caption Standard

\begin_layout Plain Layout
\begin_inset CommandInset label
LatexCommand label
name "lis:Genetic-algorithm"

\end_inset

Genetic algorithm
\begin_inset Index idx
status collapsed

\begin_layout Plain Layout
Genetic algorithm
\end_layout

\end_inset


\end_layout

\end_inset


\end_layout

\end_inset

Line (1) creates the initial population and line (2) calculates the fitness
 value of the individuals.
 The initial population is created implicitly before the first evolution
 step is performed.
 Line (4) increases the generation number and line (5) and (6) selects the
 survivor and the offspring population.
 The offspring/survivor fraction is determined by the
\family typewriter
 offspringFraction
\family default
 property of the 
\family typewriter
Engine\SpecialChar \-
.Builder
\family default
.
 The selected offspring are altered in line (7).
 The next line combines the survivor population and the altered offspring
 population---after removing the
\shape italic
 died
\shape default
 individuals---to the new population.
 The steps from line (4) to (9) are repeated until a given termination criterion
 is fulfilled.
\end_layout

\begin_layout Section
Architecture
\end_layout

\begin_layout Standard
The basic metaphor of the 
\family sans
\series bold
\shape smallcaps
Jenetics
\family default
\series default
\shape default
 library is the 
\emph on
Evolution Stream
\emph default
, implemented via the Java 8 Stream API.
 Therefore it is no longer necessary (and advised) to perform the evolution
 steps in an 
\emph on
imperative
\emph default
 way.
 An evolution stream is powered by---and bound to---an 
\emph on
Evolution Engine
\emph default
, which performs the needed 
\emph on
evolution
\emph default
 steps for one generation; the steps are described in the body of the while-loop
 in listing 
\begin_inset CommandInset ref
LatexCommand vref
reference "lis:Genetic-algorithm"

\end_inset

.
 Once the evolution engine is created, it can be used by multiple evolution
 streams, which can be safely used in different execution threads.
 This is possible, because the evolution 
\family typewriter
Engine
\family default
 doesn't have any mutable global state.
 It is practically a stateless function, 
\begin_inset Formula $f_{E}:\,\mathrm{P}\rightarrow\mathrm{P}$
\end_inset

, which maps a start population, 
\begin_inset Formula $\mathrm{P}$
\end_inset

, to an evolved result population.
 The 
\family typewriter
Engine
\family default
 function, 
\begin_inset Formula $f_{E}$
\end_inset

, is, of course, 
\emph on
non
\emph default
-deterministic.
 Calling it twice with the same start population will lead to different
 result populations.
\end_layout

\begin_layout Standard
\begin_inset Float figure
wide false
sideways false
status open

\begin_layout Plain Layout
\align center
\begin_inset Graphics
	filename ../resources/model/EngineModel.eps
	width 85text%
	BoundingBox 0bp 0bp 432bp 72bp

\end_inset


\begin_inset Caption Standard

\begin_layout Plain Layout
\begin_inset CommandInset label
LatexCommand label
name "fig:Evolution-engine-model"

\end_inset

Evolution engine model
\end_layout

\end_inset


\end_layout

\end_inset


\end_layout

\begin_layout Standard
Figure 
\begin_inset CommandInset ref
LatexCommand vref
reference "fig:Evolution-engine-model"

\end_inset

 illustrates the main 
\emph on
evolution
\emph default
 engine classes, together with its dependencies.
 Since the 
\family typewriter
Engine
\family default
 class itself is immutable, and can't be changed after creation, it is build/con
figured via a builder.
 After the 
\family typewriter
Engine
\family default
 has been created, it can be used to create an arbitrary number of 
\family typewriter
Evolution\SpecialChar \-
Stream
\family default
s.
 The 
\family typewriter
Evolution\SpecialChar \-
Stream
\family default
 is used to control the evolutionary process and collect the final result.
 This is done in the same way as for the normal 
\family typewriter
java.\SpecialChar \-
util.\SpecialChar \-
stream.\SpecialChar \-
Stream 
\family default
classes.
 With the additional 
\family typewriter
limit(Predicate)
\family default
 method, it is possible to truncate the 
\family typewriter
Evolution\SpecialChar \-
Stream
\family default
 if some termination criteria is fulfilled.
\end_layout

\begin_layout Standard
\begin_inset Float figure
wide false
sideways false
status open

\begin_layout Plain Layout
\align center
\begin_inset Graphics
	filename ../resources/model/PackageModel.eps
	width 60text%
	BoundingBox 0bp 0bp 288bp 137bp

\end_inset


\begin_inset Caption Standard

\begin_layout Plain Layout
\begin_inset CommandInset label
LatexCommand label
name "fig:Package-structure"

\end_inset

Package structure
\begin_inset Index idx
status open

\begin_layout Plain Layout
Package structure
\end_layout

\end_inset


\end_layout

\end_inset


\end_layout

\end_inset


\end_layout

\begin_layout Standard
Diagram 
\begin_inset CommandInset ref
LatexCommand vref
reference "fig:Package-structure"

\end_inset

 shows the package structure of the library which consists of the following
 packages:
\end_layout

\begin_layout Description

\family typewriter
org.jenetics
\family default
 This is the base package of the 
\family sans
\series bold
\shape smallcaps
Jenetics
\family default
\series default
\shape default
 library and contains all domain classes, like 
\family typewriter
Gene
\family default
, 
\family typewriter
Chromosome
\family default
 or 
\family typewriter
Genotype
\family default
.
 Most of this types are immutable data classes and doesn't implement any
 behavior.
 It also contains the 
\family typewriter
Selector
\family default
 and 
\family typewriter
Alterer
\family default
 interfaces and its implementations.
 The classes in this package are (almost) sufficient to implement an own
 GA.
\end_layout

\begin_layout Description

\family typewriter
org.jenetics.engine
\family default
 This package contains the actual GA implementation classes, e.
\begin_inset space ~
\end_inset

g.
 
\family typewriter
Engine
\family default
, 
\family typewriter
Evolution\SpecialChar \-
Stream
\family default
 or 
\family typewriter
Evolution\SpecialChar \-
Result
\family default
.
 They mainly operate on the domain classes of the 
\family typewriter
org.\SpecialChar \-
jenetics
\family default
 package.
\end_layout

\begin_layout Description

\family typewriter
org.jenetics.stat 
\family default
This package contains additional statistics classes which are not available
 in the Java core library.
 Java only includes classes for calculating the sum and the average of a
 given 
\emph on
numeric
\emph default
 stream (e.
\begin_inset space ~
\end_inset

g.
 
\family typewriter
Double\SpecialChar \-
Summary\SpecialChar \-
Statistics
\family default
).
 With the additions in this package it is also possible to calculate the
 variance, skewness and kurtosis---using the 
\family typewriter
Double\SpecialChar \-
Moment\SpecialChar \-
Statistics
\family default
 class.
 The 
\family typewriter
Evolution\SpecialChar \-
Statistics
\family default
 object, which can be calculated for every generation, relies on the classes
 of this package.
\end_layout

\begin_layout Description

\family typewriter
org.jenetics.util
\family default
 This package contains the collection classes (
\family typewriter
Seq
\family default
, 
\family typewriter
ISeq
\family default
 and 
\family typewriter
MS
\family default
eq) which are used in the public interfaces of the 
\family typewriter
Chromosome
\family default
 and 
\family typewriter
Genotype
\family default
.
 It also contains the 
\family typewriter
Random\SpecialChar \-
Registry
\family default
 class, which implements the global PRNG lookup, as well as helper 
\family typewriter
IO
\family default
 classes for serializing 
\family typewriter
Genotype
\family default
s and whole 
\family typewriter
Population
\family default
s.
\end_layout

\begin_layout Section
Base classes
\begin_inset Index idx
status collapsed

\begin_layout Plain Layout
Base classes
\end_layout

\end_inset


\begin_inset CommandInset label
LatexCommand label
name "sec:Base-classes"

\end_inset


\end_layout

\begin_layout Standard
This chapter describes the main classes which are needed to setup and run
 an genetic algorithm with the 
\family sans
\series bold
\shape smallcaps
Jenetics
\family default
\series default
\shape default

\begin_inset Foot
status collapsed

\begin_layout Plain Layout
The documentation of the whole API is part of the download package or can
 be viewed online: 
\begin_inset Flex URL
status open

\begin_layout Plain Layout

http://jenetics.sourceforge.net/javadoc/index.html
\end_layout

\end_inset

.
\end_layout

\end_inset

 library.
 They can roughly divided into three types:
\end_layout

\begin_layout Description
Domain
\begin_inset space ~
\end_inset

classes This classes form the domain model of the evolutionary algorithm
 and contain the structural classes like 
\family typewriter
Gene
\family default
 and 
\family typewriter
Chromosome
\family default
.
 They are located in the 
\family typewriter
org\SpecialChar \-
.jenetics
\family default
 package.
\end_layout

\begin_layout Description
Operation
\begin_inset space ~
\end_inset

classes This classes operates on the domain classes and includes the 
\family typewriter
Alterer
\family default
 and 
\family typewriter
Selector
\family default
 classes.
 They are also located in the 
\family typewriter
org\SpecialChar \-
.jenetics
\family default
 package.
\end_layout

\begin_layout Description
Engine
\begin_inset space ~
\end_inset

classes This classes implements the actual evolutionary algorithm and reside
 solely in the 
\family typewriter
org\SpecialChar \-
.jenetics\SpecialChar \-
.engine
\family default
 package.
\end_layout

\begin_layout Subsection
Domain classes
\begin_inset Index idx
status collapsed

\begin_layout Plain Layout
Domain classes
\end_layout

\end_inset


\end_layout

\begin_layout Standard
Most of the domain classes are pure data classes and can be treated as 
\emph on
value
\emph default
 objects
\begin_inset Foot
status collapsed

\begin_layout Plain Layout
\begin_inset Flex URL
status open

\begin_layout Plain Layout

https://en.wikipedia.org/wiki/Value_object
\end_layout

\end_inset


\end_layout

\end_inset

.
 All 
\family typewriter
Gene
\family default
 and 
\family typewriter
Chromosome
\family default
 implementations are immutable as well as the 
\family typewriter
Genotype
\family default
 and 
\family typewriter
Phenotype
\family default
 class.
 The only exception is the 
\family typewriter
Population
\family default
 class, where it is possible to add and/or remove elements after it's creation.
\end_layout

\begin_layout Standard
\begin_inset Float figure
placement h
wide false
sideways false
status open

\begin_layout Plain Layout
\align center
\begin_inset Graphics
	filename ../resources/model/DomainModel.eps
	width 85text%
	BoundingBox 0bp 0bp 432bp 180bp

\end_inset


\end_layout

\begin_layout Plain Layout
\begin_inset Caption Standard

\begin_layout Plain Layout
\begin_inset CommandInset label
LatexCommand label
name "fig:Domain-model"

\end_inset

Domain model
\begin_inset Index idx
status collapsed

\begin_layout Plain Layout
Domain model
\end_layout

\end_inset


\end_layout

\end_inset


\end_layout

\end_inset

Figure 
\begin_inset CommandInset ref
LatexCommand vref
reference "fig:Domain-model"

\end_inset

 shows the class diagram of the domain classes.
 All domain classes are located in the 
\family typewriter
org.jenetics
\family default
 package.
 The
\family typewriter
 Gene
\family default
 is the base of the class structure.

\family typewriter
 Gene
\family default
s are aggregated in
\family typewriter
 Chromosome
\family default
s.
 One to n
\family typewriter
 Chromosome
\family default
s are aggregated in
\family typewriter
 Genotype
\family default
s.
 A
\family typewriter
 Genotype
\family default
 and a fitness
\family typewriter
 Function
\family default
 form the
\family typewriter
 Phenotype, which
\family default
 are collected into a
\family typewriter
 Population
\family default
.
\end_layout

\begin_layout Subsubsection
Gene
\begin_inset CommandInset label
LatexCommand label
name "sub:Domain-classes-Gene"

\end_inset


\begin_inset Index idx
status collapsed

\begin_layout Plain Layout
Gene
\end_layout

\end_inset


\end_layout

\begin_layout Standard

\family typewriter
Gene
\family default
s are the basic building blocks of the
\family sans
\series bold
\shape smallcaps
 Jenetics
\family default
\series default
\shape default
 library.
 They contain the actual information of the encoded solution, the allele
\begin_inset Index idx
status collapsed

\begin_layout Plain Layout
Allele
\end_layout

\end_inset

.
 Some of the implementations also contains domain information of the 
\emph on
wrapped
\emph default
 allele.
 This is the case for all 
\family typewriter
Bounded\SpecialChar \-
Gene
\family default
, which contain the allowed minimum and maximum values.
 All
\family typewriter
 Gene
\family default
 implementations are final and immutable.
 In fact, they are all value-based classes and fulfill the properties which
 are described in the Java 8 API documentation
\begin_inset CommandInset citation
LatexCommand cite
key "OracleJDKValueBasedClasses"

\end_inset

.
\begin_inset Foot
status collapsed

\begin_layout Plain Layout
It is also worth reading the blog entry from Stephen Colebourne: 
\begin_inset Flex URL
status open

\begin_layout Plain Layout

http://blog.joda.org/2014/03/valjos-value-java-objects.html
\end_layout

\end_inset


\end_layout

\end_inset

 
\end_layout

\begin_layout Standard
Beside the container functionality for the allele, every 
\family typewriter
Gene
\family default
 is its own factory and is able to create new, random instances of the same
 type and with the same constraints.
 The factory methods are used by the 
\family typewriter
Alterer
\family default
s for creating new 
\family typewriter
Gene
\family default
s from the existing one and play a crucial role by the exploration of the
 problem space.
\end_layout

\begin_layout Standard
\begin_inset listings
lstparams "language=Java"
inline false
status open

\begin_layout Plain Layout

public interface Gene<A, G extends Gene<A, G>>
\end_layout

\begin_layout Plain Layout

    extends Factory<G>, Serializable, Verifiable
\end_layout

\begin_layout Plain Layout

{
\end_layout

\begin_layout Plain Layout

    public A getAllele();
\end_layout

\begin_layout Plain Layout

    public G newInstance();
\end_layout

\begin_layout Plain Layout

    public G newInstance(A allele);
\end_layout

\begin_layout Plain Layout

    public boolean isValid();
\end_layout

\begin_layout Plain Layout

}
\begin_inset Caption Standard

\begin_layout Plain Layout
\begin_inset CommandInset label
LatexCommand label
name "lis:Gene-interface"

\end_inset


\family typewriter
Gene
\family default
 interface
\end_layout

\end_inset


\end_layout

\end_inset


\end_layout

\begin_layout Standard
Listing 
\begin_inset CommandInset ref
LatexCommand vref
reference "lis:Gene-interface"

\end_inset

 shows the most important methods of the 
\family typewriter
Gene
\family default
 interface.
 The 
\family typewriter
isValid
\family default
 method, introduced by the 
\family typewriter
Verifiable
\family default
 interface, allows the gene to mark itself as invalid.
 All invalid genes are replaced with new ones during the evolution phase.
 
\end_layout

\begin_layout Standard
The available 
\family typewriter
Gene
\family default
 implementations in the
\family sans
\series bold
\shape smallcaps
 Jenetics
\family default
\series default
\shape default
 library should cover a wide range of problem encodings.
 Refer to chapter
\begin_inset CommandInset ref
LatexCommand vref
reference "sub:Genes"

\end_inset

 for how to implement your own 
\family typewriter
Gene
\family default
 types.
\end_layout

\begin_layout Subsubsection
Chromosome
\begin_inset CommandInset label
LatexCommand label
name "sub:Domain-classes-Chromosome"

\end_inset


\begin_inset Index idx
status collapsed

\begin_layout Plain Layout
Chromosome
\end_layout

\end_inset


\end_layout

\begin_layout Standard
A 
\family typewriter
Chromosome
\family default
 is a collection of 
\family typewriter
Gene
\family default
s which contains at least one 
\family typewriter
Gene
\family default
.
 This allows to encode problems which requires more than one 
\family typewriter
Gene
\family default
.
 Like the 
\family typewriter
Gene
\family default
 interface, the 
\family typewriter
Chromosome
\family default
 is also it's own factory and allows to create a new 
\family typewriter
Chromosome
\family default
 from a given 
\family typewriter
Gene
\family default
 sequence.
\end_layout

\begin_layout Standard
\begin_inset listings
lstparams "language=Java"
inline false
status open

\begin_layout Plain Layout

public interface Chromosome<G extends Gene<?, G>>
\end_layout

\begin_layout Plain Layout

	extends Factory<Chromosome<G>>, Iterable<G>, 
\end_layout

\begin_layout Plain Layout

        Verifiable, Serializable
\end_layout

\begin_layout Plain Layout

{
\end_layout

\begin_layout Plain Layout

    public Chromosome<G> newInstance(ISeq<G> genes);
\end_layout

\begin_layout Plain Layout

    public G getGene(int index);
\end_layout

\begin_layout Plain Layout

    public ISeq<G> toSeq();
\end_layout

\begin_layout Plain Layout

    public int length();
\end_layout

\begin_layout Plain Layout

}
\begin_inset Caption Standard

\begin_layout Plain Layout
\begin_inset CommandInset label
LatexCommand label
name "lis:Chromosome-interface"

\end_inset


\family typewriter
Chromosome
\family default
 interface
\end_layout

\end_inset


\end_layout

\end_inset


\end_layout

\begin_layout Standard
Listing 
\begin_inset CommandInset ref
LatexCommand vref
reference "lis:Chromosome-interface"

\end_inset

 shows the main methods of the 
\family typewriter
Chromosome
\family default
 interface.
 This are the methods for accessing single 
\family typewriter
Gene
\family default
s by index and as an 
\family typewriter
ISeq
\family default
 respectively, and the factory method for creating a new 
\family typewriter
Chromosome
\family default
 from a given sequence of 
\family typewriter
Gene
\family default
s.
 The factory method is used by the 
\family typewriter
Alterer
\family default
 classes which were able to create altered 
\family typewriter
Chromosome
\family default
 from a (changed) 
\family typewriter
Gene
\family default
 sequence.
\end_layout

\begin_layout Subsubsection
Genotype
\begin_inset CommandInset label
LatexCommand label
name "sub:Domain-classes-Genotype"

\end_inset


\begin_inset Index idx
status collapsed

\begin_layout Plain Layout
Genotype
\end_layout

\end_inset


\end_layout

\begin_layout Standard
The central class, the evolution 
\family typewriter
Engine
\family default
 is working with, is the
\family typewriter
 Genotype
\family default
.
 It is the
\emph on
 structural
\emph default
 and immutable representative of an individual and consists of one to 
\begin_inset Formula $n$
\end_inset

 
\family typewriter
Chromo\SpecialChar \-
some
\family default
s.
 All 
\family typewriter
Chromo\SpecialChar \-
some
\family default
s must be parameterized with the same 
\family typewriter
Gene
\family default
 type, but it is allowed to have different lengths and constraints.
\end_layout

\begin_layout Standard
\begin_inset Float figure
wide false
sideways false
status open

\begin_layout Plain Layout
\align center
\begin_inset Graphics
	filename ../resources/graphic/Genotype.eps
	width 90text%
	BoundingBox 0bp 0bp 402bp 183bp

\end_inset


\begin_inset Caption Standard

\begin_layout Plain Layout
\begin_inset CommandInset label
LatexCommand label
name "fig:Genotype-structure"

\end_inset

Genotype structure
\begin_inset Index idx
status collapsed

\begin_layout Plain Layout
Genotype
\end_layout

\end_inset


\end_layout

\end_inset


\end_layout

\end_inset

Figure 
\begin_inset CommandInset ref
LatexCommand vref
reference "fig:Genotype-structure"

\end_inset

 shows the 
\family typewriter
Genotype
\family default
 structure.
 A 
\family typewriter
Genotype
\family default
 consists of 
\begin_inset Formula $N_{G}$
\end_inset

 
\family typewriter
Chromosome
\family default
s and a 
\family typewriter
Chromosome
\family default
 consists of 
\begin_inset Formula $N_{C[i]}$
\end_inset

 
\family typewriter
Gene
\family default
s (depending on the 
\family typewriter
Chromosome
\family default
).
 The overall number of 
\family typewriter
Gene
\family default
s of a 
\family typewriter
Genotype
\family default
 is given by the sum of the 
\family typewriter
Chromosome
\family default
's 
\family typewriter
Gene
\family default
s, which can be accessed via the
\family typewriter
 Genotype\SpecialChar \-
.get\SpecialChar \-
Number\SpecialChar \-
Of\SpecialChar \-
Genes()
\family default
 method:
\begin_inset Formula 
\begin{equation}
N_{g}=\sum_{i=0}^{N_{G}-1}N_{C[i]}\label{eq:Number of genes}
\end{equation}

\end_inset

As already mentioned, the 
\family typewriter
Chromosome
\family default
s of a 
\family typewriter
Genotype
\family default
 doesn't have to have necessarily the same size.
 It is only required that all genes are from the same type and the 
\family typewriter
Gene
\family default
s within a 
\family typewriter
Chromosome
\family default
 have the same constraints; e.
\begin_inset space ~
\end_inset

g.
 the same min- and max values for numerical 
\family typewriter
Gene
\family default
s.
\end_layout

\begin_layout Standard
\begin_inset listings
lstparams "language=Java"
inline false
status open

\begin_layout Plain Layout

Genotype<DoubleGene> genotype = Genotype.of(
\end_layout

\begin_layout Plain Layout

    DoubleChromosome.of(0.0,  1.0,  8),
\end_layout

\begin_layout Plain Layout

    DoubleChromosome.of(1.0,  2.0, 10),
\end_layout

\begin_layout Plain Layout

    DoubleChromosome.of(0.0, 10.0,  9),
\end_layout

\begin_layout Plain Layout

    DoubleChromosome.of(0.1,  0.9,  5)
\end_layout

\begin_layout Plain Layout

);
\end_layout

\end_inset


\end_layout

\begin_layout Standard
The code snippet in the listing above creates a 
\family typewriter
Genotype
\family default
 with the same structure as shown in figure 
\begin_inset CommandInset ref
LatexCommand vref
reference "fig:Genotype-structure"

\end_inset

.
 In this example the
\family typewriter
 Double\SpecialChar \-
Gene
\family default
 has been chosen for 
\family typewriter
Gene
\family default
 type.
\end_layout

\begin_layout Subsubsection
Phenotype
\begin_inset CommandInset label
LatexCommand label
name "sub:Domain-classes-Phenotype"

\end_inset


\begin_inset Index idx
status collapsed

\begin_layout Plain Layout
Phenotype
\end_layout

\end_inset


\end_layout

\begin_layout Standard
The
\family typewriter
 Phenotype
\family default
 is the
\emph on
 actual
\emph default
 representative of an individual and consists of the 
\family typewriter
Genotype
\family default
 and the fitness 
\family typewriter
Function
\family default
.
 It is
\emph on
 only
\emph default
 a container which forms the 
\emph on
environment
\emph default
 of the 
\family typewriter
Genotype
\family default
 and doesn't change the structure.
 Like the 
\family typewriter
Genotype
\family default
, the 
\family typewriter
Phenotype
\family default
 is immutable and can't be changed after creation.
\end_layout

\begin_layout Standard
\begin_inset listings
lstparams "language=Java"
inline false
status open

\begin_layout Plain Layout

public final class Phenotype<
\end_layout

\begin_layout Plain Layout

    G extends Gene<?, G>,
\end_layout

\begin_layout Plain Layout

    C extends Comparable<? super C>
\end_layout

\begin_layout Plain Layout

>
\end_layout

\begin_layout Plain Layout

    implements Comparable<Phenotype<G, C>>
\end_layout

\begin_layout Plain Layout

{
\end_layout

\begin_layout Plain Layout

    public C getFitness();
\end_layout

\begin_layout Plain Layout

    public Genotype<G> getGenotype();
\end_layout

\begin_layout Plain Layout

    public long getAge(long currentGeneration);
\end_layout

\begin_layout Plain Layout

    public void evaluate();
\end_layout

\begin_layout Plain Layout

}
\begin_inset Caption Standard

\begin_layout Plain Layout

\family typewriter
\begin_inset CommandInset label
LatexCommand label
name "lis:Phenotype-class"

\end_inset

Phenotype
\family default
 class
\end_layout

\end_inset


\end_layout

\end_inset


\end_layout

\begin_layout Standard
Listing 
\begin_inset CommandInset ref
LatexCommand vref
reference "lis:Phenotype-class"

\end_inset

 shows the main methods of the 
\family typewriter
Pheno\SpecialChar \-
type
\family default
.
 The 
\family typewriter
fitness
\family default
 property will return the actual fitness value of the 
\family typewriter
Genotype
\family default
, which can be fetched with the 
\family typewriter
get\SpecialChar \-
Geno\SpecialChar \-
type
\family default
 method.
 To make the runtime behavior predictable, the fitness value is evaluated
 lazily.
 Either by querying the 
\family typewriter
fitness
\family default
 property or through the call of the 
\family typewriter
evaluate
\family default
 method.
 The evolution 
\family typewriter
Engine
\family default
 is calling the evaluate method in a separate step and makes the fitness
 evaluation time available through the 
\family typewriter
Evolution\SpecialChar \-
Durations
\family default
 class.
 Additionally to the fitness value, the Phenotype contains the generation
 when it was created.
 This allows to calculate the current age and the removal of overaged individual
s from the 
\family typewriter
Population
\family default
.
\end_layout

\begin_layout Subsubsection
Population
\begin_inset CommandInset label
LatexCommand label
name "sub:Domain-classes-Population"

\end_inset


\begin_inset Index idx
status collapsed

\begin_layout Plain Layout
Population
\end_layout

\end_inset


\end_layout

\begin_layout Standard
The end of the class hierarchy of the domain model is the Population.
 It is a collection of individuals and forms the start and the end of an
 evolution step.
\end_layout

\begin_layout Standard
\begin_inset listings
lstparams "language=Java"
inline false
status open

\begin_layout Plain Layout

public final class Population<
\end_layout

\begin_layout Plain Layout

    G extends Gene<?, G>,
\end_layout

\begin_layout Plain Layout

    C extends Comparable<? super C>
\end_layout

\begin_layout Plain Layout

>
\end_layout

\begin_layout Plain Layout

    implements List<Phenotype<G, C>>
\end_layout

\begin_layout Plain Layout

{
\end_layout

\begin_layout Plain Layout

    public Phenotype<G, C> get(int index);
\end_layout

\begin_layout Plain Layout

    public void add(Phenotype<G, C> phenotype);
\end_layout

\begin_layout Plain Layout

    public void sortWith(Comparator<? super C> comparator);
\end_layout

\begin_layout Plain Layout

}
\begin_inset Caption Standard

\begin_layout Plain Layout

\family typewriter
\begin_inset CommandInset label
LatexCommand label
name "lis:Population-class"

\end_inset

Population
\family default
 class
\end_layout

\end_inset


\end_layout

\end_inset


\end_layout

\begin_layout Standard
Listing 
\begin_inset CommandInset ref
LatexCommand vref
reference "lis:Population-class"

\end_inset

 gives on overview of the most important methods of the 
\family typewriter
Population
\family default
 class.
 In addition to the 
\family typewriter
List
\family default
 methods, it provides a method for sorting the 
\family typewriter
Phenotype
\family default
s.
 Some 
\family typewriter
Selector
\family default
 implementations require a sorted list of individuals according its fitness
 value.
 Calling 
\family typewriter
population.\SpecialChar \-
sortWith(\SpecialChar \-
optimize\SpecialChar \-
.descending()\SpecialChar \-
)
\family default
 will sort the 
\family typewriter
Population
\family default
, so that the first element will be the individual with the best fitness.
\end_layout

\begin_layout Subsection
Operation classes
\begin_inset CommandInset label
LatexCommand label
name "sub:Operation-classes"

\end_inset


\begin_inset Index idx
status collapsed

\begin_layout Plain Layout
Operation classes
\end_layout

\end_inset


\end_layout

\begin_layout Standard
\begin_inset CommandInset href
LatexCommand href
name "Genetic operators"
target "https://en.wikipedia.org/wiki/Genetic_operator"

\end_inset

 are used for creating
\shape italic
 genetic
\shape default
 diversity (
\family typewriter
Alterer
\family default
) and selecting potentially useful solutions for recombination (
\family typewriter
Selector
\family default
).
 This section gives an overview about the genetic operators available in
 the
\family sans
\series bold
\shape smallcaps
 Jenetics
\family default
\series default
\shape default
 library.
 It also contains some 
\emph on
theoretical
\emph default
 information, which should help you to choose the right combination of operators
 and parameters, for the problem to be solved.
\end_layout

\begin_layout Subsubsection
Selector
\begin_inset Index idx
status collapsed

\begin_layout Plain Layout
Selector
\end_layout

\end_inset


\end_layout

\begin_layout Standard
Selectors are responsible for selecting a given number of individuals from
 the population.
 The selectors are used to divide the population into
\shape italic
 survivors
\shape default
 and
\shape italic
 offspring
\shape default
.
 The selectors for
\shape italic
\emph on
 offspring
\shape default
\emph default
 and for the
\shape italic
\emph on
 survivors
\shape default
\emph default
 can be chosen independently.
\end_layout

\begin_layout Standard
\begin_inset listings
lstparams "language=Java"
inline false
status open

\begin_layout Plain Layout

Engine<DoubleGene, Double> engine = Engine.builder(...)
\end_layout

\begin_layout Plain Layout

    .offspringFraction(0.7)
\end_layout

\begin_layout Plain Layout

    .survivorsSelector(new RouletteWheelSelector<>())
\end_layout

\begin_layout Plain Layout

    .offspringSelector(new TournamentSelector<>())
\end_layout

\begin_layout Plain Layout

    .build();
\end_layout

\end_inset


\end_layout

\begin_layout Standard
The
\family typewriter
 offspringFraction
\family default
, 
\begin_inset Formula $f_{O}\in[0,1]$
\end_inset

, determines the number of selected offspring
\begin_inset Formula 
\begin{equation}
N_{O_{g}}=\left\Vert O_{g}\right\Vert =\textrm{rint}\left(\left\Vert P_{g}\right\Vert \cdot f_{O}\right)
\end{equation}

\end_inset

and the number of selected survivors
\begin_inset Formula 
\begin{equation}
N_{S_{g}}=\left\Vert S_{g}\right\Vert =\left\Vert P_{g}\right\Vert -\left\Vert O_{g}\right\Vert .
\end{equation}

\end_inset


\end_layout

\begin_layout Standard
The 
\family sans
\series bold
\shape smallcaps
Jenetics
\family default
\series default
\shape default
 library contains the following selector implementations:
\end_layout

\begin_layout Standard
\begin_inset ERT
status open

\begin_layout Plain Layout


\backslash
begin{multicols}{2}
\end_layout

\end_inset


\end_layout

\begin_layout Itemize

\family typewriter
TournamentSelector
\end_layout

\begin_layout Itemize

\family typewriter
TruncationSelector
\end_layout

\begin_layout Itemize

\family typewriter
MonteCarloSelector
\end_layout

\begin_layout Itemize

\family typewriter
ProbabilitySelector
\end_layout

\begin_layout Itemize

\family typewriter
RouletteWheelSelector
\end_layout

\begin_layout Itemize

\family typewriter
LinearRankSelector
\end_layout

\begin_layout Itemize

\family typewriter
ExponentialRankSelector
\end_layout

\begin_layout Itemize

\family typewriter
BoltzmannSelector
\end_layout

\begin_layout Itemize

\family typewriter
StochasticUniversalSelector
\end_layout

\begin_layout Standard
\begin_inset ERT
status open

\begin_layout Plain Layout


\backslash
end{multicols}
\end_layout

\end_inset


\end_layout

\begin_layout Standard
Beside the well known standard selector implementation the
\family typewriter
 Probability\SpecialChar \-
Selector
\family default
 is the base of a set of fitness proportional selectors.
\end_layout

\begin_layout Paragraph
Tournament selector
\begin_inset Index idx
status collapsed

\begin_layout Plain Layout
Tournament selector
\end_layout

\end_inset


\end_layout

\begin_layout Standard
In 
\begin_inset CommandInset href
LatexCommand href
name "tournament selection"
target "https://en.wikipedia.org/wiki/Tournament_selection"

\end_inset

 the best individual from a random sample of 
\begin_inset Formula $s$
\end_inset

 individuals is chosen from the population 
\begin_inset Formula $Pg$
\end_inset

.
 The samples are drawn with replacement.
 An individual will win a tournament only if the fitness is greater than
 the fitness of the other 
\begin_inset Formula $s-1$
\end_inset

 competitors.
 Note that the worst individual never survives, and the best individual
 wins in all the tournaments it participates.
 The selection pressure can be varied by changing the tournament size
\begin_inset Formula $s$
\end_inset

.
 For large values of 
\begin_inset Formula $s$
\end_inset

, weak individuals have less chance of being selected.
\end_layout

\begin_layout Paragraph
Truncation selector
\begin_inset Index idx
status collapsed

\begin_layout Plain Layout
Truncation selector
\end_layout

\end_inset


\end_layout

\begin_layout Standard
In 
\begin_inset CommandInset href
LatexCommand href
name "truncation selection"
target "https://en.wikipedia.org/wiki/Truncation_selection"

\end_inset

 individuals are sorted according to their fitness.
 (This is one of the selectors, which relies on the 
\family typewriter
sort\SpecialChar \-
With
\family default
 method of the 
\family typewriter
Pop\SpecialChar \-
ulation
\family default
 class.) Only the 
\begin_inset Formula $n$
\end_inset

 best individuals are selected.
 The truncation selection is a very basic selection algorithm.
 It has it's strength in fast selecting individuals in large populations,
 but is not very often used in practice.
\end_layout

\begin_layout Paragraph
Monte Carlo selector
\begin_inset Index idx
status collapsed

\begin_layout Plain Layout
Monte Carlo selector
\end_layout

\end_inset


\end_layout

\begin_layout Standard
The Monte Carlo selector selects the individuals from a given population
 randomly.
 This selector can be used to measure the performance of a other selectors.
 In general, the
\shape italic
\emph on
 performance
\shape default
\emph default
 of a selector should be better than the selection performance of the Monte
 Carlo selector.
\end_layout

\begin_layout Paragraph
Probability selectors
\begin_inset Index idx
status collapsed

\begin_layout Plain Layout
Probability selector
\end_layout

\end_inset


\begin_inset CommandInset label
LatexCommand label
name "par:Probability-selectors"

\end_inset


\end_layout

\begin_layout Standard
Probability selectors are a variation of
\shape italic
 fitness proportional
\shape default
 selectors and selects individuals from a given population based on it's
\shape italic
 selection
\shape default
 probability 
\begin_inset Formula $P(i)$
\end_inset

.
\begin_inset Float figure
placement h
wide false
sideways false
status open

\begin_layout Plain Layout
\align center
\begin_inset Graphics
	filename ../resources/graphic/FitnessProportionalSelection.eps
	width 90text%

\end_inset


\end_layout

\begin_layout Plain Layout
\begin_inset Caption Standard

\begin_layout Plain Layout
\begin_inset CommandInset label
LatexCommand label
name "fig:Fitness-proportional-selection"

\end_inset

Fitness proportional selection
\end_layout

\end_inset


\end_layout

\end_inset

Fitness proportional selection works as shown in figure 
\begin_inset CommandInset ref
LatexCommand ref
reference "fig:Fitness-proportional-selection"

\end_inset

.
 An uniform distributed random number 
\begin_inset Formula $r\in\left[0,F\right)$
\end_inset

 specifies which individual is selected, by argument minimization:
\begin_inset Formula 
\begin{equation}
i\leftarrow\underset{n\in\left[0,N\right)}{\textrm{minarg}}\left\{ r<\sum_{i=0}^{n}f_{i}\right\} ,
\end{equation}

\end_inset

where 
\begin_inset Formula $N$
\end_inset

 is the number of individuals and 
\begin_inset Formula $f_{i}$
\end_inset

 the fitness value of the 
\begin_inset Formula $i^{\textrm{th}}$
\end_inset

 individual.
 The probability selector works the same way, only the fitness value 
\begin_inset Formula $f_{i}$
\end_inset

 is replaced by the individual's selection probability 
\begin_inset Formula $P(i)$
\end_inset

.
 It is not necessary to sort the population.
 The selection probability of an individual 
\begin_inset Formula $i$
\end_inset

 follows a binomial distribution
\begin_inset Formula 
\begin{equation}
P(i,k)=\left(\begin{array}{c}
n\\
k
\end{array}\right)P(i)^{k}\left(1-P(i)\right)^{n-k}
\end{equation}

\end_inset

where 
\begin_inset Formula $n$
\end_inset

 is the overall number of selected individuals and 
\begin_inset Formula $k$
\end_inset

 the number of individual
\begin_inset Formula $i$
\end_inset

 in the set of selected individuals.
 The runtime complexity of the implemented probability selectors is 
\begin_inset Formula $O(n+\log(n))$
\end_inset

 instead of 
\begin_inset Formula $O(n^{2})$
\end_inset

 as for the naive approach:
\emph on
 A binary (index) search is performed on the summed probability array.
\end_layout

\begin_layout Paragraph
Roulette-wheel selector
\begin_inset Index idx
status collapsed

\begin_layout Plain Layout
Roulette-wheel selector
\end_layout

\end_inset


\end_layout

\begin_layout Standard
The roulette-wheel selector is also known as fitness proportional selector.
 In the
\family sans
\series bold
\shape smallcaps
 Jenetics
\family default
\series default
\shape default
 library it is implemented as
\emph on
 probability
\emph default
 selector.
 The fitness value 
\begin_inset Formula $f_{i}$
\end_inset

 is used to calculate the selection probability of individual 
\begin_inset Formula $i$
\end_inset

.
\begin_inset Formula 
\begin{equation}
P(i)=\frac{f_{i}}{\sum_{j=1}^{N}f_{j}}
\end{equation}

\end_inset

Selecting 
\begin_inset Formula $n$
\end_inset

 individuals from a given population is equivalent to play 
\begin_inset Formula $n$
\end_inset

 times on the roulette-wheel.
 The population don't have to be sorted before selecting the individuals.
 Roulette-wheel selection is one of the traditional selection strategies.
\end_layout

\begin_layout Paragraph
Linear-rank selector
\begin_inset Index idx
status collapsed

\begin_layout Plain Layout
Linear-rank selector
\end_layout

\end_inset


\end_layout

\begin_layout Standard
In linear-ranking selection the individuals are sorted according to their
 fitness values.
 The rank 
\begin_inset Formula $N$
\end_inset

 is assigned to the best individual and the rank 1 to the worst individual.
 The selection probability 
\begin_inset Formula $P(i)$
\end_inset

 of individual
\begin_inset Formula $i$
\end_inset

 is linearly assigned to the individuals according to their rank.
\end_layout

\begin_layout Standard
\begin_inset Formula 
\begin{equation}
P(i)=\frac{1}{N}\left(n^{-}+\left(n^{+}-n^{-}\right)\frac{i-1}{N-1}\right).
\end{equation}

\end_inset

Here 
\begin_inset Formula $\frac{n^{-}}{N}$
\end_inset

 is the probability of the worst individual to be selected and 
\begin_inset Formula $\frac{n^{+}}{N}$
\end_inset

 the probability of the best individual to be selected.
 As the population size is held constant, the condition 
\begin_inset Formula $n^{+}=2-n^{-}$
\end_inset

 and 
\begin_inset Formula $n^{-}\geq0$
\end_inset

 must be fulfilled.
 Note that all individuals get a different rank, respectively a different
 selection probability, even if they have the same fitness value.
\begin_inset CommandInset citation
LatexCommand cite
key "Blickle97acomparison"

\end_inset


\end_layout

\begin_layout Paragraph
Exponential-rank selector
\begin_inset Index idx
status collapsed

\begin_layout Plain Layout
Exponential-rank selector
\end_layout

\end_inset


\end_layout

\begin_layout Standard
An alternative to the
\shape italic
 weak
\shape default
 linear-rank selector is to assign survival probabilities to the sorted
 individuals using an exponential function:
\end_layout

\begin_layout Standard
\begin_inset Formula 
\begin{equation}
P(i)=\left(c-1\right)\frac{c^{i-1}}{c^{N}-1},
\end{equation}

\end_inset

where 
\begin_inset Formula $c$
\end_inset

 must within the range 
\begin_inset Formula $\left[0\ldots1\right)$
\end_inset

.
 A small value of 
\begin_inset Formula $c$
\end_inset

 increases the probability of the best individual to be selected.
 If 
\begin_inset Formula $c$
\end_inset

 is set to zero, the selection probability of the best individual is set
 to one.
 The selection probability of all other individuals is zero.
 A value near one equalizes the selection probabilities.
 This selector sorts the population in descending order before calculating
 the selection probabilities.
\end_layout

\begin_layout Paragraph
Boltzmann selector
\begin_inset Index idx
status collapsed

\begin_layout Plain Layout
Boltzmann selector
\end_layout

\end_inset


\end_layout

\begin_layout Standard
The selection probability of the Boltzmann selector is defined as
\begin_inset Formula 
\begin{equation}
P(i)=\frac{\textrm{e}^{b\cdot f_{i}}}{Z},
\end{equation}

\end_inset

where 
\begin_inset Formula $b$
\end_inset

 is a parameter which controls the selection intensity and 
\begin_inset Formula $Z$
\end_inset

 is defined as
\begin_inset Formula 
\begin{equation}
Z=\sum_{i=1}^{n}\textrm{e}^{f_{i}}.
\end{equation}

\end_inset

Positive values of 
\begin_inset Formula $b$
\end_inset

 increases the selection probability of individuals with high fitness values
 and negative values of 
\begin_inset Formula $b$
\end_inset

 decreases it.
 If 
\begin_inset Formula $b$
\end_inset

 is zero, the selection probability of all individuals is set to 
\begin_inset Formula $\frac{1}{N}$
\end_inset

.
\end_layout

\begin_layout Paragraph
Stochastic-universal selector
\begin_inset Index idx
status collapsed

\begin_layout Plain Layout
Stochastic-universal selector
\end_layout

\end_inset


\end_layout

\begin_layout Standard
Stochastic-universal selection 
\begin_inset CommandInset citation
LatexCommand cite
key "back1996evolutionary"

\end_inset

 (SUS) is a method for selecting individuals according to some given probability
 in a way that minimizes the chance of fluctuations.
 It can be viewed as a type of roulette game where we now have 
\begin_inset Formula $p$
\end_inset

 equally spaced points which we spin.
 SUS uses a single random value for selecting individuals by choosing them
 at equally spaced intervals.
 The selection method was introduced by James Baker.
 
\begin_inset CommandInset citation
LatexCommand cite
key "baker1987selection"

\end_inset


\begin_inset Float figure
placement h
wide false
sideways false
status open

\begin_layout Plain Layout
\align center
\begin_inset Graphics
	filename ../resources/graphic/StochasticUniversalSelection.eps
	width 75text%

\end_inset


\end_layout

\begin_layout Plain Layout
\begin_inset Caption Standard

\begin_layout Plain Layout
\begin_inset CommandInset label
LatexCommand label
name "fig:Stochastic-universal-selection"

\end_inset

Stochastic-universal selection
\end_layout

\end_inset


\end_layout

\end_inset

Figure 
\begin_inset CommandInset ref
LatexCommand ref
reference "fig:Stochastic-universal-selection"

\end_inset

 shows the function of the stochastic-universal selection, where 
\begin_inset Formula $n$
\end_inset

 is the number of individuals to select.
 Stochastic universal sampling ensures a selection of offspring, which is
 closer to what is deserved than roulette wheel selection.
\begin_inset CommandInset citation
LatexCommand cite
key "Sivanandam2010"

\end_inset


\end_layout

\begin_layout Subsubsection
Alterer
\begin_inset Index idx
status collapsed

\begin_layout Plain Layout
Alterer
\end_layout

\end_inset


\end_layout

\begin_layout Standard
The problem encoding (representation) determines the bounds of the search
 space, but the 
\family typewriter
Alterer
\family default
s determine how the space can be traversed: 
\family typewriter
Alterer
\family default
s are responsible for the genetic diversity of the 
\family typewriter
Evolution\SpecialChar \-
Stream
\family default
.
 The two 
\family typewriter
Alterer
\family default
 types used in
\family sans
\series bold
\shape smallcaps
 Jenetics
\family default
\series default
\shape default
 are
\end_layout

\begin_layout Enumerate
\begin_inset CommandInset href
LatexCommand href
name "mutation"
target "https://en.wikipedia.org/wiki/Mutation_(genetic_algorithm)"

\end_inset

 and
\end_layout

\begin_layout Enumerate
recombination (e.
\begin_inset space ~
\end_inset

g.
 
\begin_inset CommandInset href
LatexCommand href
name "crossover"
target "https://en.wikipedia.org/wiki/Crossover_(genetic_algorithm)"

\end_inset

).
\end_layout

\begin_layout Standard
\align center
\begin_inset CommandInset line
LatexCommand rule
offset "0.5ex"
width "75col%"
height "1pt"

\end_inset


\end_layout

\begin_layout Standard

\series bold
First we will have a look at the mutation
\series default
 --- There are two distinct roles
\emph on
 mutation
\emph default

\begin_inset Index idx
status collapsed

\begin_layout Plain Layout
Mutation
\end_layout

\end_inset

 plays in the evolution process:
\end_layout

\begin_layout Enumerate

\series bold
Exploring the search space
\series default
: By making small moves, mutation allows a population to explore the search
 space.
 This exploration is often slow compared to crossover, but in problems where
 crossover is disruptive this can be an important way to explore the landscape.
\end_layout

\begin_layout Enumerate

\series bold
Maintaining diversity
\series default
: Mutation prevents a population from correlating.
 Even if most of the search is being performed by crossover, mutation can
 be vital to provide the diversity which crossover needs.
\end_layout

\begin_layout Standard
The mutation probability, 
\begin_inset Formula $P(m)$
\end_inset

, is the parameter that must be optimized.
 The optimal value of the mutation rate depends on the role mutation plays.
 If mutation is the only source of exploration (if there is no crossover),
 the mutation rate should be set to a value that ensures that a reasonable
 neighborhood of solutions is explored.
\end_layout

\begin_layout Standard
The mutation probability, 
\begin_inset Formula $P(m)$
\end_inset

, is defined as the probability that a specific gene, over the whole population,
 is mutated.
 That means, the (average) number of genes mutated by a mutator is
\begin_inset Formula 
\begin{equation}
\hat{\mu}=N_{P}\cdot N_{g}\cdot P(m)
\end{equation}

\end_inset

where 
\begin_inset Formula $N_{g}$
\end_inset

 is the number of available genes of a genotype and 
\begin_inset Formula $N_{P}$
\end_inset

 the population size (revere to equation 
\begin_inset CommandInset ref
LatexCommand vref
reference "eq:Number of genes"

\end_inset

).
\end_layout

\begin_layout Paragraph
Mutator
\begin_inset Index idx
status collapsed

\begin_layout Plain Layout
Mutator
\end_layout

\end_inset


\end_layout

\begin_layout Standard
The mutator has to deal with the problem, that the genes are arranged in
 a
\shape italic
 
\begin_inset Formula $3D$
\end_inset


\shape default
 structure (see chapter 
\begin_inset CommandInset ref
LatexCommand ref
reference "sub:Domain-classes-Genotype"

\end_inset

).
 The mutator selects the gene which will be mutated in three steps:
\end_layout

\begin_layout Enumerate
Select a genotype 
\begin_inset Formula $G[i]$
\end_inset

 from the population with probability 
\begin_inset Formula $P_{G}(m)$
\end_inset

,
\end_layout

\begin_layout Enumerate
select a chromosome 
\begin_inset Formula $C[j]$
\end_inset

 from the selected genotype 
\begin_inset Formula $G[i]$
\end_inset

 with probability 
\begin_inset Formula $P_{C}(m)$
\end_inset

 and
\end_layout

\begin_layout Enumerate
select a gene 
\begin_inset Formula $g[k]$
\end_inset

 from the selected chromosome 
\begin_inset Formula $C[j]$
\end_inset

 with probability 
\begin_inset Formula $P_{g}(m)$
\end_inset

.
\end_layout

\begin_layout Standard
The needed
\emph on
 sub
\emph default
-selection probabilities are set to
\begin_inset Formula 
\begin{equation}
P_{G}(m)=P_{C}(m)=P_{g}(m)=\sqrt[3]{P(m)}.
\end{equation}

\end_inset


\end_layout

\begin_layout Paragraph
Gaussian mutator
\begin_inset Index idx
status collapsed

\begin_layout Plain Layout
Gaussian mutator
\end_layout

\end_inset


\end_layout

\begin_layout Standard
The Gaussian mutator performs the mutation of number genes.
 This mutator picks a new value based on a Gaussian distribution around
 the current value of the gene.
 The variance of the new value (before clipping to the allowed gene range)
 will be
\begin_inset Formula 
\begin{equation}
\hat{\sigma}^{2}=\left(\frac{g_{max}-g_{min}}{4}\right)^{2}
\end{equation}

\end_inset

where 
\begin_inset Formula $g_{min}$
\end_inset

 and 
\begin_inset Formula $g_{max}$
\end_inset

 are the valid minimum and maximum values of the number gene.
 The new value will be cropped to the gene's boundaries.
\end_layout

\begin_layout Paragraph
Swap mutator
\begin_inset Index idx
status collapsed

\begin_layout Plain Layout
Swap mutator
\end_layout

\end_inset


\end_layout

\begin_layout Standard
The swap mutator changes the order of genes in a chromosome, with the hope
 of bringing related genes closer together, thereby facilitating the production
 of building blocks.
 This mutation operator can also be used for combinatorial problems, where
 no duplicated genes within a chromosome are allowed, e.
\begin_inset space ~
\end_inset

g.
 for the TSP.
\end_layout

\begin_layout Standard
\align center
\begin_inset CommandInset line
LatexCommand rule
offset "0.5ex"
width "75col%"
height "1pt"

\end_inset


\end_layout

\begin_layout Standard

\series bold
The second alterer type is the recombination
\series default

\begin_inset Index idx
status collapsed

\begin_layout Plain Layout
Recombination
\end_layout

\end_inset

 --- An enhanced genetic algorithm (EGA) combine elements of existing solutions
 in order to create a new solution, with some of the properties of each
 parents.
 Recombination creates a new chromosome by combining parts of two (or more)
 parent chromosomes.
 This combination of chromosomes can be made by selecting one or more crossover
 points, splitting these chromosomes on the selected points, and merge those
 portions of different chromosomes to form new ones.
\end_layout

\begin_layout Standard
\begin_inset Box Shaded
position "t"
hor_pos "c"
has_inner_box 1
inner_pos "t"
use_parbox 0
use_makebox 0
width "90text%"
special "none"
height "1in"
height_special "totalheight"
status open

\begin_layout Plain Layout
\begin_inset CommandInset line
LatexCommand rule
offset "0.5ex"
width "100col%"
height "1pt"

\end_inset


\end_layout

\begin_layout Plain Layout
\align block

\family sans
\shape italic
\emph on
Because of the possible different 
\family typewriter
Chromosome
\family sans
 length and/or 
\family typewriter
Chromosome
\family sans
 constraints within a 
\family typewriter
Genotype
\family sans
, only 
\family typewriter
Chromosome
\family sans
s with the same 
\family typewriter
Genotype
\family sans
 position are recombined.
\end_layout

\begin_layout Plain Layout
\begin_inset CommandInset line
LatexCommand rule
offset "0.5ex"
width "100col%"
height "1pt"

\end_inset


\end_layout

\end_inset


\end_layout

\begin_layout Standard
The recombination probability, 
\begin_inset Formula $P(r)$
\end_inset

, determines the probability that a given individual (genotype) of a population
 is selected for recombination.
 The (mean) number of changed individuals depend on the concrete implementation
 and can be vary from 
\begin_inset Formula $P(r)\cdot N_{G}$
\end_inset

 to 
\begin_inset Formula $P(r)\cdot N_{G}\cdot O_{R}$
\end_inset

, where 
\begin_inset Formula $O_{R}$
\end_inset

 is the order of the recombination, which is the number of individuals involved
 in the
\family typewriter
 combine
\family default
 method.
\end_layout

\begin_layout Paragraph
Single-point crossover
\begin_inset Index idx
status collapsed

\begin_layout Plain Layout
Single-point crossover
\end_layout

\end_inset


\begin_inset Index idx
status collapsed

\begin_layout Plain Layout
Crossover!Single-point crossover
\end_layout

\end_inset


\end_layout

\begin_layout Standard
The single-point crossover changes two children chromosomes by taking two
 chromosomes and cutting them at some, randomly chosen, site.
 If we create a child and its complement we preserve the total number of
 genes in the population, preventing any genetic drift.
 Single-point crossover is the classic form of crossover.
 However, it produces very slow mixing compared with multi-point crossover
 or uniform crossover.
 For problems where the site position has some intrinsic meaning to the
 problem single-point crossover can lead to smaller disruption than multiple-poi
nt or uniform crossover.
\end_layout

\begin_layout Standard
\begin_inset Float figure
wide false
sideways false
status open

\begin_layout Plain Layout
\align center
\begin_inset Graphics
	filename ../resources/graphic/SinglePointCrossover.eps
	width 75text%

\end_inset


\end_layout

\begin_layout Plain Layout
\begin_inset Caption Standard

\begin_layout Plain Layout
\begin_inset CommandInset label
LatexCommand label
name "fig:Single-point-crossover"

\end_inset

Single-point crossover
\begin_inset Index idx
status collapsed

\begin_layout Plain Layout
Single-point crossover
\end_layout

\end_inset


\begin_inset Index idx
status collapsed

\begin_layout Plain Layout
Crossover!Single-point crossover
\end_layout

\end_inset


\end_layout

\end_inset


\end_layout

\end_inset

Figure 
\begin_inset CommandInset ref
LatexCommand ref
reference "fig:Single-point-crossover"

\end_inset

 shows how the
\family typewriter
 SinglePointCrossover
\family default
 class is performing the crossover for different crossover points---in the
 given example for the chromosome indexes 
\begin_inset Formula $0$
\end_inset

, 
\begin_inset Formula $1$
\end_inset

, 
\begin_inset Formula $3$
\end_inset

, 
\begin_inset Formula $6$
\end_inset

 and 
\begin_inset Formula $7$
\end_inset

.
\end_layout

\begin_layout Paragraph
Multi-point crossover
\begin_inset Index idx
status collapsed

\begin_layout Plain Layout
Multiple-point crossover
\end_layout

\end_inset


\begin_inset Index idx
status collapsed

\begin_layout Plain Layout
Crossover!Multiple-point crossover
\end_layout

\end_inset


\end_layout

\begin_layout Standard
If the
\family typewriter
 MultiPointCrossover
\family default
 class is created with one crossover point, it behaves exactly like the
 single-point crossover.
 The following picture shows how the Multi-point crossover works with two
 crossover points, defined at index 
\begin_inset Formula $1$
\end_inset

 and 
\begin_inset Formula $4$
\end_inset

.
\end_layout

\begin_layout Standard
\begin_inset Float figure
wide false
sideways false
status open

\begin_layout Plain Layout
\align center
\begin_inset Graphics
	filename ../resources/graphic/2PointCrossover.eps
	width 75text%
	clip

\end_inset


\end_layout

\begin_layout Plain Layout
\begin_inset Caption Standard

\begin_layout Plain Layout
2-point crossover
\begin_inset Index idx
status collapsed

\begin_layout Plain Layout
2-point crossover
\end_layout

\end_inset


\begin_inset Index idx
status collapsed

\begin_layout Plain Layout
Crossover!2-point crossover
\end_layout

\end_inset


\end_layout

\end_inset


\end_layout

\end_inset

Figure 
\begin_inset CommandInset ref
LatexCommand ref
reference "fig:3-point-crossover"

\end_inset

 you can see how the crossover works for an odd number of crossover points.
\end_layout

\begin_layout Standard
\begin_inset Float figure
wide false
sideways false
status open

\begin_layout Plain Layout
\align center
\begin_inset Graphics
	filename ../resources/graphic/3PointCrossover.eps
	width 75text%
	clip

\end_inset


\end_layout

\begin_layout Plain Layout
\begin_inset Caption Standard

\begin_layout Plain Layout
\begin_inset CommandInset label
LatexCommand label
name "fig:3-point-crossover"

\end_inset

3-point crossover
\begin_inset Index idx
status collapsed

\begin_layout Plain Layout
3-point crossover
\end_layout

\end_inset


\begin_inset Index idx
status collapsed

\begin_layout Plain Layout
Crossover!3-point crossover
\end_layout

\end_inset


\end_layout

\end_inset


\end_layout

\end_inset


\end_layout

\begin_layout Paragraph
Partially-matched crossover
\begin_inset Index idx
status collapsed

\begin_layout Plain Layout
Partially-matched crossover
\end_layout

\end_inset


\begin_inset Index idx
status collapsed

\begin_layout Plain Layout
Crossover!Partially-matched crossover
\end_layout

\end_inset


\end_layout

\begin_layout Standard
The partially-matched crossover guarantees that all genes are found exactly
 once in each chromosome.
 No gene is duplicated by this crossover strategy.
 The partially-matched crossover (PMX) can be applied usefully in the TSP
 or other permutation problem encodings.
 Permutation encoding is useful for all problems where the fitness only
 depends on the ordering of the genes within the chromosome.
 This is the case in many combinatorial optimization problems.
 Other crossover operators for combinatorial optimization are:
\end_layout

\begin_layout Standard
\begin_inset ERT
status open

\begin_layout Plain Layout


\backslash
begin{multicols}{2}
\end_layout

\end_inset


\end_layout

\begin_layout Itemize
order crossover
\end_layout

\begin_layout Itemize
cycle crossover
\end_layout

\begin_layout Itemize
edge recombination crossover
\end_layout

\begin_layout Itemize
edge assembly crossover
\end_layout

\begin_layout Standard
\begin_inset ERT
status open

\begin_layout Plain Layout


\backslash
end{multicols}
\end_layout

\end_inset


\end_layout

\begin_layout Standard
The PMX is similar to the two-point crossover.
 A crossing region is chosen by selecting two crossing points (see figure
 
\begin_inset CommandInset ref
LatexCommand ref
reference "fig:Partially-matched-crossover"

\end_inset


\emph on
 a
\emph default
)).
\begin_inset Float figure
wide false
sideways false
status open

\begin_layout Plain Layout
\align center
\begin_inset Graphics
	filename ../resources/graphic/PMX.eps
	width 50text%
	BoundingBox 0bp 0bp 330bp 241bp
	clip
	rotateOrigin leftTop

\end_inset


\end_layout

\begin_layout Plain Layout
\begin_inset Caption Standard

\begin_layout Plain Layout
\begin_inset CommandInset label
LatexCommand label
name "fig:Partially-matched-crossover"

\end_inset

Partially-matched crossover
\begin_inset Index idx
status collapsed

\begin_layout Plain Layout
Partially-matched crossover
\end_layout

\end_inset


\begin_inset Index idx
status collapsed

\begin_layout Plain Layout
Crossover!Partially-matched crossover
\end_layout

\end_inset


\end_layout

\end_inset


\end_layout

\end_inset

After performing the crossover we--normally--got two invalid chromosomes
 (figure 
\begin_inset CommandInset ref
LatexCommand ref
reference "fig:Partially-matched-crossover"

\end_inset


\emph on
 b
\emph default
)).
 Chromosome 
\begin_inset Formula $1$
\end_inset

 contains the value 6 twice and misses the value 3.
 On the other side chromosome 
\begin_inset Formula $2$
\end_inset

 contains the value 3 twice and misses the value 6.
 We can observe that this crossover is equivalent to the exchange of the
 values 3
\begin_inset Formula $\rightarrow$
\end_inset

6, 4
\begin_inset Formula $\rightarrow$
\end_inset

5 and 5
\begin_inset Formula $\rightarrow$
\end_inset

4.
 To repair the two chromosomes we have to apply this exchange outside the
 crossing region (figure 
\begin_inset CommandInset ref
LatexCommand ref
reference "fig:Partially-matched-crossover"

\end_inset


\emph on
 b
\emph default
)).
 At the end figure 
\begin_inset CommandInset ref
LatexCommand ref
reference "fig:Partially-matched-crossover"

\end_inset

 
\emph on
c
\emph default
) shows the repaired chromosome.
\end_layout

\begin_layout Subsection
Engine classes
\begin_inset Index idx
status collapsed

\begin_layout Plain Layout
Engine classes
\end_layout

\end_inset


\end_layout

\begin_layout Standard
The 
\emph on
executing
\emph default
 classes, which perform the actual evolution, are located in the 
\family typewriter
org.\SpecialChar \-
jenetics.\SpecialChar \-
engine
\family default
 package.
 The 
\emph on
evolution stream
\begin_inset Index idx
status collapsed

\begin_layout Plain Layout
Evolution!Stream
\end_layout

\end_inset


\emph default
 (
\family typewriter
Evolution\SpecialChar \-
Stream
\family default
) is the base metaphor for performing an GA.
 On the 
\family typewriter
Evolution\SpecialChar \-
Stream
\family default
 you can define the termination predicate and than collect the final 
\family typewriter
Evolution\SpecialChar \-
Result
\family default
.
 This decouples the static data structure from the executing evolution part.
 The 
\family typewriter
Evolution\SpecialChar \-
Stream
\family default
 is also very flexible, when it comes to collecting the final result.
 The 
\family typewriter
Evolution\SpecialChar \-
Result
\family default
 class has several predefined collectors, but you are free to create your
 own one, which can be seamlessly 
\emph on
plugged
\emph default
 into the existing stream.
\end_layout

\begin_layout Subsubsection
Fitness function
\begin_inset CommandInset label
LatexCommand label
name "sub:Fitness-function"

\end_inset


\begin_inset Index idx
status collapsed

\begin_layout Plain Layout
Fitness function
\end_layout

\end_inset


\end_layout

\begin_layout Standard
The fitness 
\family typewriter
Function
\family default
 is also an important part when modeling an genetic algorithm.
 It takes a 
\family typewriter
Genotype
\family default
 as argument and returns, at least, a
\family typewriter
 Comparable
\family default
 object as result---the fitness value.
 This allows the evolution 
\family typewriter
Engine
\family default
, respectively the selection operators, to select the offspring- and survivor
 
\family typewriter
Population
\family default
.
 Some selectors have stronger requirements to the fitness value than a
\family typewriter
 Comparable
\family default
, but this constraints is checked by the Java type system at compile time.
\end_layout

\begin_layout Standard
\begin_inset Box Shaded
position "t"
hor_pos "c"
has_inner_box 1
inner_pos "t"
use_parbox 0
use_makebox 0
width "90col%"
special "none"
height "1in"
height_special "totalheight"
status open

\begin_layout Plain Layout
\begin_inset CommandInset line
LatexCommand rule
offset "0.5ex"
width "100col%"
height "1pt"

\end_inset


\end_layout

\begin_layout Plain Layout
Since the fitness 
\family typewriter
Function
\family default
 is shared by all 
\family typewriter
Phenotype
\family default
s, it has to be thread-safe.
 Ideally, this is achieved by a 
\family typewriter
Function
\family default
 which doesn't contain any global 
\shape italic
mutable
\shape default
 state.
\end_layout

\begin_layout Plain Layout
\begin_inset CommandInset line
LatexCommand rule
offset "0.5ex"
width "100col%"
height "1pt"

\end_inset


\end_layout

\end_inset


\end_layout

\begin_layout Standard
The following example shows the simplest possible fitness 
\family typewriter
Function
\family default
.
 It's the identity function and returns the allele of a 
\begin_inset Formula $1\mathsf{x}1$
\end_inset


\shape italic
 float
\shape default
 
\family typewriter
Genotype
\family default
.
\end_layout

\begin_layout Standard
\begin_inset listings
lstparams "language=Java"
inline false
status open

\begin_layout Plain Layout

public class Main {
\end_layout

\begin_layout Plain Layout

    static Double identity(final Genotype<DoubleGene> gt) {
\end_layout

\begin_layout Plain Layout

        return gt.getGene().getAllele();
\end_layout

\begin_layout Plain Layout

    }
\end_layout

\begin_layout Plain Layout

\end_layout

\begin_layout Plain Layout

    public static void main(final String[] args) {
\end_layout

\begin_layout Plain Layout

        // Create fitness function from method reference.
\end_layout

\begin_layout Plain Layout

        Function<Genotype<DoubleGene>, Double> ff1 = 
\end_layout

\begin_layout Plain Layout

            Main::identity;
\end_layout

\begin_layout Plain Layout

\end_layout

\begin_layout Plain Layout

        // Create fitness function from lambda expression.
\end_layout

\begin_layout Plain Layout

        Function<Genotype<DoubleGene>, Double> ff2 = gt -> 
\end_layout

\begin_layout Plain Layout

            gt.getGene().getAllele();
\end_layout

\begin_layout Plain Layout

    }
\end_layout

\begin_layout Plain Layout

}
\end_layout

\end_inset


\end_layout

\begin_layout Standard
The first type parameter of the
\family typewriter
 Function
\family default
 defines the kind of genotype from which the fitness value is calculated
 and the second type parameter determines the return type, which must be,
 at least, a 
\family typewriter
Comparable
\family default
 type.
\end_layout

\begin_layout Subsubsection
Fitness scaler
\begin_inset CommandInset label
LatexCommand label
name "sub:Fitness-scaler"

\end_inset


\begin_inset Index idx
status collapsed

\begin_layout Plain Layout
Fitness scaler
\end_layout

\end_inset


\end_layout

\begin_layout Standard
The fitness value, calculated by the fitness function, is treated as the
\shape italic
 raw
\shape default
-fitness of an individual.
 The
\family sans
\series bold
\shape smallcaps
 Jenetics
\family default
\series default
\shape default
 library allows you to apply an additional scaling function on the raw-fitness
 to form the fitness value which is used by the selectors.
 This can be useful when using probability selectors (see chapter 
\begin_inset CommandInset ref
LatexCommand vref
reference "par:Probability-selectors"

\end_inset

), where the actual amount of the fitness value influences the selection
 probability.
 In such cases, the fitness scaler gives you additional flexibility when
 selecting offspring and survivors.
 In the default configuration the raw-fitness is equal to the actual fitness
 value, that means, the used fitness scaler is the identity function.
\end_layout

\begin_layout Standard
\begin_inset listings
lstparams "language=Java"
inline false
status open

\begin_layout Plain Layout

class Main {
\end_layout

\begin_layout Plain Layout

    public static void main(final String[] args) {
\end_layout

\begin_layout Plain Layout

        Engine<DoubleGene, Double> engine = Engine.builder(...)
\end_layout

\begin_layout Plain Layout

            .fitnessScaler(Math::sqrt)
\end_layout

\begin_layout Plain Layout

            .build();
\end_layout

\begin_layout Plain Layout

    }
\end_layout

\begin_layout Plain Layout

}
\end_layout

\end_inset


\end_layout

\begin_layout Standard
The given listing shows a fitness scaler which reduces the the raw-fitness
 to its square root.
 This gives weaker individuals a greater changes being selected and weakens
 the influence of
\emph on
 super
\emph default
-individuals.
\end_layout

\begin_layout Standard
\begin_inset Box Shaded
position "t"
hor_pos "c"
has_inner_box 1
inner_pos "t"
use_parbox 0
use_makebox 0
width "90col%"
special "none"
height "1in"
height_special "totalheight"
status open

\begin_layout Plain Layout
\begin_inset CommandInset line
LatexCommand rule
offset "0.5ex"
width "100col%"
height "1pt"

\end_inset


\end_layout

\begin_layout Plain Layout

\family sans
When using a fitness scaler you have to take care that your scaler doesn't
\emph on
 destroy
\emph default
 your fitness value.
 This can be the case when your fitness value is negative and your fitness
 scaler squares the value.
 Trying to find the minimum will not work in this configuration.
\end_layout

\begin_layout Plain Layout
\begin_inset CommandInset line
LatexCommand rule
offset "0.5ex"
width "100col%"
height "1pt"

\end_inset


\end_layout

\end_inset


\end_layout

\begin_layout Subsubsection
Engine
\begin_inset Index idx
status collapsed

\begin_layout Plain Layout
Engine
\end_layout

\end_inset


\begin_inset Index idx
status collapsed

\begin_layout Plain Layout
Evolution!Engine
\end_layout

\end_inset


\end_layout

\begin_layout Standard
The 
\emph on
evolution
\emph default
 
\family typewriter
Engine
\family default
 controls how the evolution steps are executed.
 Once the Engine is created, via a 
\family typewriter
Builder
\family default
 class, it can't be changed.
 It doesn't contain any mutable global state and can therefore safely used/calle
d from different threads.
 This allows to create more than one 
\family typewriter
Evolution\SpecialChar \-
Streams
\family default
 from the 
\family typewriter
Engine
\family default
 and execute them in parallel.
\end_layout

\begin_layout Standard
\begin_inset listings
lstparams "language=Java"
inline false
status open

\begin_layout Plain Layout

public final class Engine<
\end_layout

\begin_layout Plain Layout

    G extends Gene<?, G>,
\end_layout

\begin_layout Plain Layout

    C extends Comparable<? super C>
\end_layout

\begin_layout Plain Layout

> {
\end_layout

\begin_layout Plain Layout

    EvolutionResult<G,C> evolve(
\end_layout

\begin_layout Plain Layout

        Population<G,C> population, 
\end_layout

\begin_layout Plain Layout

        long generation);
\end_layout

\begin_layout Plain Layout

    EvolutionStream<G,C> stream();
\end_layout

\begin_layout Plain Layout

    Iterator<EvolutionResult<G,C>> iterator();
\end_layout

\begin_layout Plain Layout

}
\begin_inset Caption Standard

\begin_layout Plain Layout

\family typewriter
Engine
\family default
 class
\begin_inset CommandInset label
LatexCommand label
name "lis:Engine-class"

\end_inset


\end_layout

\end_inset


\end_layout

\end_inset


\end_layout

\begin_layout Standard
Listing 
\begin_inset CommandInset ref
LatexCommand vref
reference "lis:Engine-class"

\end_inset

 shows the main methods of the 
\family typewriter
Engine
\family default
 class.
 It is used for performing the actual evolution of a give population.
 One evolution step is executed by calling the 
\family typewriter
Engine.\SpecialChar \-
evolve
\family default
 method, which returns an 
\family typewriter
Evolution\SpecialChar \-
Result
\family default
 object.
 This object contains the evolved 
\family typewriter
Population
\family default
 plus additional information like execution duration of the several evolution
 sub-steps and information about the killed and as invalid marked individuals.
 With the 
\family typewriter
stream
\family default
 method you create a new 
\family typewriter
Evolution\SpecialChar \-
Stream
\family default
, which is used for controlling the evolution process---see section 
\begin_inset CommandInset ref
LatexCommand vref
reference "sub:EvolutionStream"

\end_inset

.
 Alternatively it is possible to iterate through the evolution process in
 an imperative way (for whatever reasons this should be necessary).
 Just create an 
\family typewriter
Iterator
\family default
 of 
\family typewriter
Evolution\SpecialChar \-
Result
\family default
 object by calling the 
\family typewriter
iterator
\family default
 method.
\end_layout

\begin_layout Standard
As already shown in previous examples, the 
\family typewriter
Engine
\family default
 can only be created via its 
\family typewriter
Builder
\family default
 class.
 Only the fitness 
\family typewriter
Function
\family default
 and the 
\family typewriter
Chromosome
\family default
s, which represents the problem encoding, must be specified for creating
 an Engine instance.
 For the rest of the parameters default values are specified.
 This are the 
\family typewriter
Engine
\family default
 parameters which can configured:
\end_layout

\begin_layout Description

\family typewriter
alterers
\family default
 A list of 
\family typewriter
Alterer
\family default
s which are applied to the offspring 
\family typewriter
Population
\family default
, in the defined order.
 The default value of this property is set to 
\family typewriter
Single\SpecialChar \-
Point\SpecialChar \-
Crossover<>(0.2)
\family default
 followed by 
\family typewriter
Mutator<>(0.15)
\family default
.
\end_layout

\begin_layout Description

\family typewriter
clock
\family default
 The 
\family typewriter
java\SpecialChar \-
.time\SpecialChar \-
.Clock
\family default
 used for calculating the execution durations.
 A 
\family typewriter
Clock
\family default
 with nanosecond precision (
\family typewriter
System\SpecialChar \-
.nanoTime()
\family default
) is used as default.
\end_layout

\begin_layout Description

\family typewriter
executor
\family default
 With this property it is possible to change the 
\family typewriter
java\SpecialChar \-
.util\SpecialChar \-
.concur\SpecialChar \-
rent\SpecialChar \-
.Executor
\family default
 engine used for evaluating the evolution steps.
 This property can be used to define an application wide 
\family typewriter
Executor
\family default
 or for controlling the number of execution threads.
 The default value is set to 
\family typewriter
Fork\SpecialChar \-
Join\SpecialChar \-
Pool\SpecialChar \-
.common\SpecialChar \-
Pool()
\family default
.
\end_layout

\begin_layout Description

\family typewriter
fitnessFunction
\family default
 This property defines the fitness 
\family typewriter
Function
\family default
 used by the evolution 
\family typewriter
Engine
\family default
.
 (See section 
\begin_inset CommandInset ref
LatexCommand vref
reference "sub:Fitness-function"

\end_inset

.)
\end_layout

\begin_layout Description

\family typewriter
fitnessScaler
\family default
 This property defines the fitness scaler used by the evolution 
\family typewriter
Engine
\family default
.
 The default value is set to the identity function.
 (See section 
\begin_inset CommandInset ref
LatexCommand vref
reference "sub:Fitness-scaler"

\end_inset

.)
\end_layout

\begin_layout Description

\family typewriter
genotypeFactory
\family default
 Defines the 
\family typewriter
Genotype
\family default
 
\family typewriter
Facto
\family default
ry used for creating new individuals.
 Since the 
\family typewriter
Genotype
\family default
 is its own 
\family typewriter
Fact
\family default
ory, it is sufficient to create a 
\family typewriter
Genotype
\family default
, which then serves as template.
 
\end_layout

\begin_layout Description

\family typewriter
maximalPhenotypeAge
\family default
 Set the maximal allowed age of an individual (Phenotype).
 This prevents 
\emph on
super
\emph default
 individuals to live 
\emph on
forever
\emph default
.
 The default value is set to 70.
\end_layout

\begin_layout Description

\family typewriter
offspringFraction
\family default
 Through this property it is possible to define the fraction of offspring
 (and survivors) for evaluating the next generation.
 The fraction value must within the interval 
\begin_inset Formula $[0,1]$
\end_inset

.
 The default value is set to 
\begin_inset Formula $0.6$
\end_inset

.
\end_layout

\begin_layout Description

\family typewriter
offspringSelector
\family default
 This property defines the 
\family typewriter
Selector
\family default
 used for selecting the offspring 
\family typewriter
Population
\family default
.
 The default values is set to 
\family typewriter
Tournament\SpecialChar \-
Select\SpecialChar \-
or<>(3)
\family default
.
\end_layout

\begin_layout Description

\family typewriter
optimize
\family default
 With this property it is possible to define whether the fitness 
\family typewriter
Function
\family default
 should be maximized of minimized.
 By default, the fitness 
\family typewriter
Function
\family default
 is maximized.
\end_layout

\begin_layout Description

\family typewriter
populationSize
\family default
 Defines the number of individuals of a 
\family typewriter
Population
\family default
.
 The evolution 
\family typewriter
Engine
\family default
 keeps the number of individuals constant.
 That means, the 
\family typewriter
Population
\family default
 of the 
\family typewriter
Evolution\SpecialChar \-
Result
\family default
 always contains the number of entries defined by this property.
 The default value is set to 
\begin_inset Formula $50$
\end_inset

.
\end_layout

\begin_layout Description

\family typewriter
survivorsSelector
\family default
 This property defines the 
\family typewriter
Selector
\family default
 used for selecting the survivors 
\family typewriter
Population
\family default
.
 The default values is set to 
\family typewriter
Tournament\SpecialChar \-
Select\SpecialChar \-
or<>(3)
\family default
.
\end_layout

\begin_layout Subsubsection
EvolutionStream
\begin_inset CommandInset label
LatexCommand label
name "sub:EvolutionStream"

\end_inset


\begin_inset Index idx
status collapsed

\begin_layout Plain Layout
EvolutionStream
\end_layout

\end_inset


\begin_inset Index idx
status collapsed

\begin_layout Plain Layout
Evolution!Stream
\end_layout

\end_inset


\end_layout

\begin_layout Standard
The 
\family typewriter
Evolution\SpecialChar \-
Stream
\family default
 controls the execution of the evolution process and can be seen as a kind
 of execution 
\emph on
handle
\emph default
.
 This handle can be used to define the termination criteria and to 
\emph on
collect
\emph default
 the final evolution result.
 Since the 
\family typewriter
Evolution\SpecialChar \-
Stream
\family default
 extends the Java 
\family typewriter
Stream
\family default
 interface, it integrates smoothly with the rest of the Java Stream API.
\begin_inset Foot
status collapsed

\begin_layout Plain Layout
It is recommended to make yourself familiar with the Java Stream API.
 A good introduction can be found here: 
\begin_inset Flex URL
status open

\begin_layout Plain Layout

http://winterbe.com/posts/2014/07/31/java8-stream-tutorial-examples/
\end_layout

\end_inset

 
\end_layout

\end_inset

 
\end_layout

\begin_layout Standard
\begin_inset listings
lstparams "language=Java"
inline false
status open

\begin_layout Plain Layout

public interface EvolutionStream<
\end_layout

\begin_layout Plain Layout

    G extends Gene<?, G>,
\end_layout

\begin_layout Plain Layout

    C extends Comparable<? super C>
\end_layout

\begin_layout Plain Layout

> 
\end_layout

\begin_layout Plain Layout

    extends Stream<EvolutionResult<G, C>>
\end_layout

\begin_layout Plain Layout

{
\end_layout

\begin_layout Plain Layout

    public EvolutionStream<G, C>
\end_layout

\begin_layout Plain Layout

    limit(Predicate<? super EvolutionResult<G, C>> proceed);
\end_layout

\begin_layout Plain Layout

}
\begin_inset Caption Standard

\begin_layout Plain Layout

\family typewriter
EvolutionStream
\family default
 class
\begin_inset CommandInset label
LatexCommand label
name "lis:EvolutionStream-class"

\end_inset


\end_layout

\end_inset


\end_layout

\end_inset


\end_layout

\begin_layout Standard
Listing 
\begin_inset CommandInset ref
LatexCommand vref
reference "lis:EvolutionStream-class"

\end_inset

 shows the whole 
\family typewriter
Evolution\SpecialChar \-
Stream
\family default
 interface.
 As it can be seen, it only adds one additional method.
 But this additional 
\family typewriter
limit
\family default
 method allows to truncate the 
\family typewriter
Evolution\SpecialChar \-
Stream
\family default
 based on a 
\family typewriter
Predicate
\family default
 which takes an 
\family typewriter
Evolution\SpecialChar \-
Result
\family default
.
 Once the 
\family typewriter
Predicate
\family default
 returns 
\family typewriter
false
\family default
, the evolution process is stopped.
 Since the 
\family typewriter
limit
\family default
 method returns an 
\family typewriter
Evolution\SpecialChar \-
Stream
\family default
, it is possible to define more than one 
\family typewriter
Predicate
\family default
, which both must be fulfilled to continue the evolution process.
\end_layout

\begin_layout Standard
\begin_inset listings
lstparams "language=Java"
inline false
status open

\begin_layout Plain Layout

Engine<DobuleGene, Double> engine = ...
\end_layout

\begin_layout Plain Layout

EvolutionStream<DoubleGene, Double> stream = engine.stream()
\end_layout

\begin_layout Plain Layout

    .limit(predicate1)
\end_layout

\begin_layout Plain Layout

    .limit(predicate2)
\end_layout

\begin_layout Plain Layout

    .limit(100);
\end_layout

\end_inset


\end_layout

\begin_layout Standard
The 
\family typewriter
Evolution\SpecialChar \-
Stream
\family default
, created in the example above, will be truncated if one of the two predicates
 is 
\family typewriter
false
\family default
 or if the maximal allowed generations, of 100, is reached.
 An 
\family typewriter
Evolution\SpecialChar \-
Stream
\family default
 can only be created via the 
\family typewriter
Engine\SpecialChar \-
.stream()
\family default
 method, but it is possible to create more than one stream from the same
 
\family typewriter
Engine
\family default
 instance.
\end_layout

\begin_layout Subsubsection
EvolutionResult
\begin_inset CommandInset label
LatexCommand label
name "sub:EvolutionResult"

\end_inset


\begin_inset Index idx
status collapsed

\begin_layout Plain Layout
EvolutionResult
\end_layout

\end_inset


\end_layout

\begin_layout Standard
The 
\family typewriter
Evolution\SpecialChar \-
Result
\family default
 collects the result data of an evolution step into an immutable 
\emph on
value
\emph default
 class.
 This class is the type of the stream elements of the EvolutionStream, as
 described in section 
\begin_inset CommandInset ref
LatexCommand vref
reference "sub:EvolutionStream"

\end_inset

.
\end_layout

\begin_layout Standard
\begin_inset listings
lstparams "language=Java"
inline false
status open

\begin_layout Plain Layout

public final class EvolutionResult<
\end_layout

\begin_layout Plain Layout

    G extends Gene<?, G>,
\end_layout

\begin_layout Plain Layout

    C extends Comparable<? super C>
\end_layout

\begin_layout Plain Layout

> 
\end_layout

\begin_layout Plain Layout

    implements Comparable<EvolutionResult<G, C>>
\end_layout

\begin_layout Plain Layout

{
\end_layout

\begin_layout Plain Layout

    Population<G,C> getPopulation();
\end_layout

\begin_layout Plain Layout

    long getGeneration();
\end_layout

\begin_layout Plain Layout

}
\begin_inset Caption Standard

\begin_layout Plain Layout

\family typewriter
EvolutionResult
\family default
 class
\begin_inset CommandInset label
LatexCommand label
name "lis:EvolutionResult-class"

\end_inset


\end_layout

\end_inset


\end_layout

\end_inset


\end_layout

\begin_layout Standard
Listing 
\begin_inset CommandInset ref
LatexCommand vref
reference "sub:EvolutionResult"

\end_inset

 shows the two most important properties, the 
\family typewriter
population
\family default
 and the 
\family typewriter
generation
\family default
 the result belongs to.
 This are also the two properties needed for the next evolution step.
 The 
\family typewriter
generation
\family default
 is, of course, incremented by one.
 To make collecting the 
\family typewriter
Evolution\SpecialChar \-
Result
\family default
 object easier, it also implements the 
\family typewriter
Comparable
\family default
 interface.
 Two 
\family typewriter
Evolution\SpecialChar \-
Result
\family default
s are compared by its best 
\family typewriter
Phenotype
\family default
.
\end_layout

\begin_layout Standard
The 
\family typewriter
Evolution\SpecialChar \-
Result
\family default
 classes has three predefined factory methods, which will return 
\family typewriter
Collector
\family default
s usable for the 
\family typewriter
Evolution\SpecialChar \-
Stream
\family default
:
\end_layout

\begin_layout Description

\family typewriter
toBestEvolutionResult()
\family default
 Collects the best 
\family typewriter
Evolution\SpecialChar \-
Result
\family default
 of an 
\family typewriter
Evolution\SpecialChar \-
Stream
\family default
 according to the defined optimization strategy.
 
\end_layout

\begin_layout Description

\family typewriter
toBestPhenotype()
\family default
 This collector can be used if you are only interested in the best 
\family typewriter
Phenotype
\family default
.
\end_layout

\begin_layout Description

\family typewriter
toBestGenotype()
\family default
 Use this collector if you only need the best 
\family typewriter
Genotype
\family default
 of the 
\family typewriter
Evolution\SpecialChar \-
Stream
\family default
.
\end_layout

\begin_layout Standard
The following code snippets shows how to use the different 
\family typewriter
Evolution\SpecialChar \-
Stream
\family default
 collectors.
 
\end_layout

\begin_layout Standard
\begin_inset listings
lstparams "language=Java"
inline false
status open

\begin_layout Plain Layout

// Collecting the best EvolutionResult of the EvolutionStream.
\end_layout

\begin_layout Plain Layout

EvolutionResult<DoubleGene, Double> result = stream
\end_layout

\begin_layout Plain Layout

    .collect(EvolutionResult.toBestEvolutionResult());
\end_layout

\begin_layout Plain Layout

\end_layout

\begin_layout Plain Layout

// Collecting the best Phenotype of the EvolutionStream.
\end_layout

\begin_layout Plain Layout

Phenotype<DoubleGene, Double> result = stream
\end_layout

\begin_layout Plain Layout

    .collect(EvolutionResult.toBestPhenotype());
\end_layout

\begin_layout Plain Layout

\end_layout

\begin_layout Plain Layout

// Collecting the best Genotype of the EvolutionStream.
\end_layout

\begin_layout Plain Layout

Genotype<DoubleGene> result = stream
\end_layout

\begin_layout Plain Layout

    .collect(EvolutionResult.toBestGenotype());
\end_layout

\end_inset


\end_layout

\begin_layout Subsubsection
EvolutionStatistics
\begin_inset CommandInset label
LatexCommand label
name "sub:EvolutionStatistics"

\end_inset


\begin_inset Index idx
status collapsed

\begin_layout Plain Layout
EvolutionStatistics
\end_layout

\end_inset


\end_layout

\begin_layout Standard
The 
\family typewriter
Evolution\SpecialChar \-
Statistics
\family default
 class allows you to gather additional statistical information from the
 
\family typewriter
Evolution\SpecialChar \-
Stream
\family default
.
 This is especially useful during the development phase of the application,
 when you have to find the right parametrization of the evolution 
\family typewriter
Engine
\family default
.
 Besides other informations, the 
\family typewriter
Evolution\SpecialChar \-
Statistics
\family default
 contains (statistical) information about the fitness, invalid and killed
 
\family typewriter
Phenotypes
\family default
 and runtime information of the different evolution steps.
 Since the 
\family typewriter
Evolution\SpecialChar \-
Statistics
\family default
 class implements the 
\family typewriter
Consumer<\SpecialChar \-
Evolution\SpecialChar \-
Result<?,C>>
\family default
 interface, it can be easily plugged into the 
\family typewriter
Evolution\SpecialChar \-
Stream
\family default
, adding it with the 
\family typewriter
peek
\family default
 method of the stream.
\end_layout

\begin_layout Standard
\begin_inset listings
lstparams "language=Java"
inline false
status open

\begin_layout Plain Layout

Engine<DoubleGene, Double> engine = ...
\end_layout

\begin_layout Plain Layout

EvolutionStatistics<?, Double> statistics = 
\end_layout

\begin_layout Plain Layout

    EvolutionStatistics.ofNumber();
\end_layout

\begin_layout Plain Layout

engine.stream()
\end_layout

\begin_layout Plain Layout

    .limit(100)
\end_layout

\begin_layout Plain Layout

    .peek(statistics)
\end_layout

\begin_layout Plain Layout

    .collect(toBestGenotype());
\begin_inset Caption Standard

\begin_layout Plain Layout

\family typewriter
EvolutionStatistics
\family default
 usage
\begin_inset CommandInset label
LatexCommand label
name "lis:EvolutionStatistics-usage"

\end_inset


\end_layout

\end_inset


\end_layout

\end_inset


\end_layout

\begin_layout Standard
Listing 
\begin_inset CommandInset ref
LatexCommand vref
reference "lis:EvolutionStatistics-usage"

\end_inset

 shows how to add the the 
\family typewriter
Evolution\SpecialChar \-
Statistics
\family default
 to the 
\family typewriter
Evolution\SpecialChar \-
Stream
\family default
.
 Once the algorithm tuning is finished, it can be removed in the production
 environment.
\end_layout

\begin_layout Standard
There are two different specializations of the 
\family typewriter
Evolution\SpecialChar \-
Statistics
\family default
 object available.
 The first is the general one, which will be working for every kind of 
\family typewriter
Gene
\family default
s and fitness types.
 It can be created via the 
\family typewriter
Evolution\SpecialChar \-
Statistics.\SpecialChar \-
ofComparable()
\family default
 method.
 The second one collects additional statistical data for numeric fitness
 values.
 This can be created with the 
\family typewriter
Evolution\SpecialChar \-
Statistics.\SpecialChar \-
ofNumber()
\family default
 method.
\begin_inset ERT
status open

\begin_layout Plain Layout


\backslash
lstset{basicstyle=
\backslash
scriptsize
\backslash
ttfamily}
\end_layout

\begin_layout Plain Layout


\backslash
lstinputlisting{../resources/code/NumberEvolutionStatisitcs.out}
\end_layout

\begin_layout Plain Layout


\backslash
lstset{basicstyle=
\backslash
footnotesize}
\end_layout

\end_inset

A typical output of an number 
\family typewriter
Evolution\SpecialChar \-
Statistics
\family default
 object will look like the example above.
\end_layout

\begin_layout Section
Nuts and bolts
\end_layout

\begin_layout Subsection
Concurrency
\begin_inset Index idx
status collapsed

\begin_layout Plain Layout
Concurrency
\end_layout

\end_inset


\end_layout

\begin_layout Standard
The
\family sans
\series bold
\shape smallcaps
 Jenetics
\family default
\series default
\shape default
 library parallelizes independent task whenever possible.
 Especially the evaluation of the fitness function is done concurrently.
 That means that the fitness function must be thread safe, because it is
 shared by all phenotypes of a population.
 The easiest way for achieving thread safety is to make the fitness function
 immutable and re-entrant.
 The used 
\family typewriter
Executor
\family default
 can be defined when building the evolution 
\family typewriter
Engine
\family default
 object.

\family sans
\series bold
\shape smallcaps
 
\end_layout

\begin_layout Standard
\begin_inset listings
lstparams "language=Java"
inline false
status open

\begin_layout Plain Layout

import java.util.concurrent.Executor;
\end_layout

\begin_layout Plain Layout

import java.util.concurrent.Executors;
\end_layout

\begin_layout Plain Layout

\end_layout

\begin_layout Plain Layout

public class Main {
\end_layout

\begin_layout Plain Layout

	private static Double eval(final Genotype<DoubleGene> gt) {
\end_layout

\begin_layout Plain Layout

        // calculate and return fitness
\end_layout

\begin_layout Plain Layout

    }
\end_layout

\begin_layout Plain Layout

\end_layout

\begin_layout Plain Layout

    public static void main(final String[] args) {
\end_layout

\begin_layout Plain Layout

        // Creating an fixed size ExecutorService
\end_layout

\begin_layout Plain Layout

        final ExecutorService executor = Executors
\end_layout

\begin_layout Plain Layout

            .newFixedThreadPool(10)
\end_layout

\begin_layout Plain Layout

        final Factory<Genotype<DoubleGene>> gtf = ...
\end_layout

\begin_layout Plain Layout

        final Engine<DoubleGene, Double> engine = Engine 			
\end_layout

\begin_layout Plain Layout

            .builder(Main::eval, gtf)
\end_layout

\begin_layout Plain Layout

             // Using 10 threads for evolving.
\end_layout

\begin_layout Plain Layout

            .executor(executor)
\end_layout

\begin_layout Plain Layout

            .build()
\end_layout

\begin_layout Plain Layout

        ...
\end_layout

\begin_layout Plain Layout

    }
\end_layout

\begin_layout Plain Layout

}
\end_layout

\end_inset


\end_layout

\begin_layout Standard
If no 
\family typewriter
Executor
\family default
 is given, 
\family sans
\series bold
\shape smallcaps
Jenetics
\family default
\series default
\shape default
 uses a common 
\family typewriter
ForkJoinPool
\begin_inset Foot
status collapsed

\begin_layout Plain Layout

\family typewriter
ForkJoinPool.commonPool()
\end_layout

\end_inset


\family default
 for concurrency.
\end_layout

\begin_layout Subsection
Randomness
\begin_inset Index idx
status collapsed

\begin_layout Plain Layout
Randomness
\end_layout

\end_inset


\begin_inset Index idx
status collapsed

\begin_layout Plain Layout
Random
\end_layout

\end_inset


\end_layout

\begin_layout Standard
In general, GAs heavily depends on
\emph on
 pseudo
\emph default
 random number generators (PRNG)
\begin_inset Index idx
status collapsed

\begin_layout Plain Layout
PRNG
\end_layout

\end_inset

 for creating new individuals and for the selection- and mutation-algorithms.

\family sans
\series bold
\shape smallcaps
 Jenetics
\family default
\series default
\shape default
 uses the Java
\family typewriter
 Random
\family default
 object, respectively sub-types from it, for generating random numbers.
 To make the random engine pluggable, the
\family typewriter
 Random
\family default
 object is always fetched from the
\family typewriter
 Random\SpecialChar \-
Registry
\family default

\begin_inset Index idx
status collapsed

\begin_layout Plain Layout
Random!Registry
\end_layout

\end_inset

.
 This makes it possible to change the implementation of the random engine
 without changing the client code.
 The central 
\family typewriter
Random\SpecialChar \-
Registry
\family default
 also allows to easily change 
\family typewriter
Random
\family default
 engine
\begin_inset Index idx
status collapsed

\begin_layout Plain Layout
Random!Engine
\end_layout

\end_inset

 even for specific parts of the code.
\end_layout

\begin_layout Standard
The following example shows how to change and restore the
\family typewriter
 Random
\family default
 object.
 When opening the 
\family typewriter
with
\family default
 scope, changes to the
\family typewriter
 RandomRegistry
\family default
 are only visible within this scope.
 Once the 
\family typewriter
with
\family default
 scope is left, the original
\family typewriter
 Random
\family default
 object is restored.
\end_layout

\begin_layout Standard
\begin_inset listings
lstparams "language=Java"
inline false
status open

\begin_layout Plain Layout

List<Genotype<DoubleGene>> genotypes =
\end_layout

\begin_layout Plain Layout

    RandomRegistry.with(new Random(123), r -> {
\end_layout

\begin_layout Plain Layout

        Genotype.of(DoubleChromosome.of(0.0, 100.0, 10))
\end_layout

\begin_layout Plain Layout

            .instances()
\end_layout

\begin_layout Plain Layout

            .collect(Collectors.toList())
\end_layout

\begin_layout Plain Layout

    });
\end_layout

\end_inset


\end_layout

\begin_layout Standard
With the previous listing, a random, but reproducible, list of genotypes
 is created.
 This might be useful while testing your application or when you want to
 evaluate the 
\family typewriter
Evolution\SpecialChar \-
Stream
\family default
 several times with the same initial population.
\end_layout

\begin_layout Standard
\begin_inset listings
lstparams "language=Java"
inline false
status open

\begin_layout Plain Layout

Engine<DoubleGene, Double> engine = ...;
\end_layout

\begin_layout Plain Layout

// Create a new evolution stream with the given
\end_layout

\begin_layout Plain Layout

// initial genotypes.
\end_layout

\begin_layout Plain Layout

Phenotype<DoubleGene, Double> best = engine.stream(genotypes)
\end_layout

\begin_layout Plain Layout

    .limit(10)
\end_layout

\begin_layout Plain Layout

    .collect(EvolutionResult.toBestPhenotype());
\end_layout

\end_inset


\end_layout

\begin_layout Standard
The example above uses the generated genotypes for creating the 
\family typewriter
Evolution\SpecialChar \-
Stream
\family default
.
 Each created stream uses the same starting population, but will, most likely,
 create a different result.
 This is because the stream evaluation is still non-deterministic.
\end_layout

\begin_layout Standard
\begin_inset Box Shaded
position "t"
hor_pos "c"
has_inner_box 1
inner_pos "t"
use_parbox 0
use_makebox 0
width "90text%"
special "none"
height "1in"
height_special "totalheight"
status open

\begin_layout Plain Layout
\begin_inset CommandInset line
LatexCommand rule
offset "0.5ex"
width "100col%"
height "1pt"

\end_inset


\end_layout

\begin_layout Plain Layout

\family sans
Setting the PRNG to a Random object with a defined seed has the effect,
 that every evolution 
\emph on
stream
\emph default
 will produce the same result---in a single threaded environment.
\end_layout

\begin_layout Plain Layout
\begin_inset CommandInset line
LatexCommand rule
offset "0.5ex"
width "100col%"
height "1pt"

\end_inset


\end_layout

\end_inset


\end_layout

\begin_layout Standard
The parallel nature of the GA implementation requires the creation of streams
 
\begin_inset Formula $t_{i,j}$
\end_inset

 of random numbers which are statistically independent, where the streams
 are numbered with 
\begin_inset Formula $j=1,2,3,...,p$
\end_inset

, 
\begin_inset Formula $p$
\end_inset

 denotes the number of processes.
 We expect statistical independence between the streams as well.
 The used PRNG should enable the GA to
\emph on
 play fair
\emph default
, which means that the outcome of the GA is strictly independent from the
 underlying hardware and the number of parallel processes or threads.
 This is essential for reproducing results in parallel environments where
 the number of parallel tasks may vary from run to run.
\end_layout

\begin_layout Standard
\begin_inset Box Shaded
position "t"
hor_pos "c"
has_inner_box 1
inner_pos "t"
use_parbox 0
use_makebox 0
width "90text%"
special "none"
height "1in"
height_special "totalheight"
status open

\begin_layout Plain Layout
\begin_inset CommandInset line
LatexCommand rule
offset "0.5ex"
width "100col%"
height "1pt"

\end_inset


\end_layout

\begin_layout Plain Layout

\family sans
The
\emph on
 Fair Play
\emph default
 property of a PRNG guarantees that the quality of the genetic algorithm
 (evolution stream) does not depend on the degree of parallelization.
\end_layout

\begin_layout Plain Layout
\begin_inset CommandInset line
LatexCommand rule
offset "0.5ex"
width "100col%"
height "1pt"

\end_inset


\end_layout

\end_inset


\end_layout

\begin_layout Standard
When the 
\family typewriter
Random
\family default
 engine is used in an multi-threaded environment, there must be a way to
 parallelize the sequential PRNG.
 Usually this is done by taking the elements of the sequence of pseudo-random
 numbers and distribute them among the threads.
 There are essentially four different parallelizations techniques used in
 practice:
\emph on
 Random seeding
\emph default
,
\emph on
 Parameterization
\emph default
,
\emph on
 Block splitting
\emph default
 and
\emph on
 Leapfrogging
\emph default
.
\end_layout

\begin_layout Paragraph

\series bold
Random seeding
\series default

\begin_inset Index idx
status collapsed

\begin_layout Plain Layout
PRNG!Random seeding
\end_layout

\end_inset


\begin_inset Index idx
status collapsed

\begin_layout Plain Layout
Random seeding
\end_layout

\end_inset


\end_layout

\begin_layout Standard
Every thread uses the same kind of PRNG but with a different seed.
 This is the default strategy used by the
\family sans
\series bold
\shape smallcaps
 Jenetics
\family default
\series default
\shape default
 library.
 The
\family typewriter
 Random\SpecialChar \-
Registry
\family default
 is initialized with the
\family typewriter
 Thread\SpecialChar \-
Local\SpecialChar \-
Random
\family default
 class from the
\family typewriter
 ja\SpecialChar \-
va\SpecialChar \-
.\SpecialChar \-
util.\SpecialChar \-
concurrent
\family default
 package.
 Random seeding works well for the most problems but without theoretical
 foundation.
\begin_inset Foot
status collapsed

\begin_layout Plain Layout
This is also expressed by Donald Knuth’s advice: 
\begin_inset Quotes ald
\end_inset

Random number generators should not be chosen at random.
\begin_inset Quotes ard
\end_inset


\end_layout

\end_inset

 If you assume that this strategy is responsible for some
\emph on
 non
\emph default
-reproducible results, consider using the
\family typewriter
 LCG64\SpecialChar \-
Shift\SpecialChar \-
Random
\family default
 PRNG instead, which uses
\emph on
 block splitting
\emph default
 as parallelization strategy.
\end_layout

\begin_layout Paragraph

\series bold
Parameterization
\series default

\begin_inset Index idx
status collapsed

\begin_layout Plain Layout
PRNG!Parameterization
\end_layout

\end_inset


\end_layout

\begin_layout Standard
All threads uses the same kind of PRNG but with different parameters.
 This requires the PRNG to be parameterizable, which is not the case for
 the Random object of the JDK.
 You can use the
\family typewriter
 LCG64\SpecialChar \-
Shift\SpecialChar \-
Random
\family default
 class if you want to use this strategy.
 The theoretical foundation for these method is weak.
 In a massive parallel environment you will need a reliable set of parameters
 for every random stream, which are not trivial to find.
\end_layout

\begin_layout Paragraph

\series bold
Block splitting
\series default

\begin_inset Index idx
status collapsed

\begin_layout Plain Layout
PRNG!Block splitting
\end_layout

\end_inset


\begin_inset Index idx
status collapsed

\begin_layout Plain Layout
Block splitting
\end_layout

\end_inset


\end_layout

\begin_layout Standard
With this method each thread will be assigned a non-\SpecialChar \-
over\SpecialChar \-
lapping contiguous
 block of random numbers, which should be enough for the whole runtime of
 the process.
 If the number of threads is not known in advance, the length of each block
 should be chosen much larger then the maximal expected number of threads.
 This strategy is used when using the
\family typewriter
 LCG64\SpecialChar \-
Shift\SpecialChar \-
Random.\SpecialChar \-
Thread\SpecialChar \-
Local
\family default
 class
\emph on
.

\emph default
 This class assigns every thread a block of 
\begin_inset Formula $2^{56}\thickapprox7,2\cdot10^{16}$
\end_inset

 random numbers
\emph on
.

\emph default
 After 
\begin_inset Formula $128$
\end_inset

 threads, the blocks are recycled, but with changed seed.
\end_layout

\begin_layout Standard
\begin_inset Float figure
wide false
sideways false
status open

\begin_layout Plain Layout

\end_layout

\begin_layout Plain Layout
\align center
\begin_inset Graphics
	filename ../resources/graphic/BlockSplitting.eps
	width 80text%

\end_inset


\begin_inset Caption Standard

\begin_layout Plain Layout
\begin_inset CommandInset label
LatexCommand label
name "fig:Parallelization-via-block"

\end_inset

Block splitting
\end_layout

\end_inset


\end_layout

\begin_layout Plain Layout

\end_layout

\end_inset


\end_layout

\begin_layout Paragraph

\series bold
Leapfrog
\series default

\begin_inset Index idx
status collapsed

\begin_layout Plain Layout
PRNG!Leapfrog
\end_layout

\end_inset


\begin_inset Index idx
status collapsed

\begin_layout Plain Layout
Leapfrog
\end_layout

\end_inset


\end_layout

\begin_layout Standard
With the leapfrog method each thread 
\begin_inset Formula $t\in\left[0,P\right)$
\end_inset

 only consumes the 
\begin_inset Formula $P^{th}$
\end_inset

 random number and jump ahead in the random sequence by the number of threads,
 
\begin_inset Formula $P$
\end_inset

.
 This method requires the ability to jump very quickly ahead in the sequence
 of random numbers by a given amount.
 Figure 
\begin_inset CommandInset ref
LatexCommand vref
reference "fig:Parallelization-via-leapfrogging"

\end_inset

 graphically shows the concept of the
\emph on
 leapfrog
\emph default
 method.
\end_layout

\begin_layout Standard
\begin_inset Float figure
wide false
sideways false
status open

\begin_layout Plain Layout
\align center
\begin_inset Graphics
	filename ../resources/graphic/Leapfrog.eps
	width 80text%

\end_inset


\begin_inset Caption Standard

\begin_layout Plain Layout
\begin_inset CommandInset label
LatexCommand label
name "fig:Parallelization-via-leapfrogging"

\end_inset

Leapfrogging
\end_layout

\end_inset


\end_layout

\begin_layout Plain Layout

\end_layout

\end_inset


\end_layout

\begin_layout Paragraph

\family typewriter
LCG64ShiftRandom
\begin_inset Index idx
status collapsed

\begin_layout Plain Layout
Random!LCG64ShiftRandom
\end_layout

\end_inset


\begin_inset Index idx
status collapsed

\begin_layout Plain Layout
PRNG!
\family typewriter
LCG64ShiftRandom
\end_layout

\end_inset


\begin_inset Index idx
status collapsed

\begin_layout Plain Layout

\family typewriter
LCG64ShiftRandom
\end_layout

\end_inset


\end_layout

\begin_layout Standard
The
\family typewriter
 LCG64ShiftRandom
\family default
 class is a port of the
\family typewriter
 trng::\SpecialChar \-
lcg64_shift
\family default
 PRNG class of the 
\begin_inset CommandInset href
LatexCommand href
name "TRNG"
target "http://numbercrunch.de/trng/"

\end_inset


\begin_inset Foot
status collapsed

\begin_layout Plain Layout
\begin_inset Flex URL
status open

\begin_layout Plain Layout

http://numbercrunch.de/trng/
\end_layout

\end_inset


\end_layout

\end_inset

 library, implemented in C++.
\begin_inset CommandInset citation
LatexCommand cite
key "Tina2011"

\end_inset

 It implements additional methods, which allows to implement the
\emph on
 block splitting
\emph default
---and also the
\emph on
 leapfrog
\emph default
---method.
\end_layout

\begin_layout Standard
\begin_inset listings
lstparams "extendedchars=true,language=Java,mathescape=true,numbers=left,showstringspaces=false,tabsize=4"
inline false
status open

\begin_layout Plain Layout

public class LCG64ShiftRandom extends Random {
\end_layout

\begin_layout Plain Layout

    public void split(final int p, final int s);
\end_layout

\begin_layout Plain Layout

    public void jump(final long step);
\end_layout

\begin_layout Plain Layout

    public void jump2(final int s);
\end_layout

\begin_layout Plain Layout

    ...
\end_layout

\begin_layout Plain Layout

}
\end_layout

\begin_layout Plain Layout

\begin_inset Caption Standard

\begin_layout Plain Layout
\begin_inset CommandInset label
LatexCommand label
name "lis:LCG64ShiftRandom-class"

\end_inset


\family typewriter
LCG64ShiftRandom
\family default
 class
\end_layout

\end_inset


\end_layout

\end_inset


\end_layout

\begin_layout Standard
Listing 
\begin_inset CommandInset ref
LatexCommand ref
reference "lis:LCG64ShiftRandom-class"

\end_inset

 shows the interface used for implementing the block splitting and leapfrog
 parallelizations technique.
 This methods have the following meaning:
\end_layout

\begin_layout Description

\family typewriter
split
\family default
 Changes the internal state of the PRNG in a way that future calls to
\family typewriter
 nextLong()
\family default
 will generated the 
\begin_inset Formula $s^{th}$
\end_inset

 sub-stream of 
\begin_inset Formula $p^{th}$
\end_inset

 sub-streams.
 
\begin_inset Formula $s$
\end_inset

 must be within the range of 
\begin_inset Formula $\left[0,p-1\right)$
\end_inset

.
 This method is used for parallelization via
\emph on
 leapfrogging
\emph default
.
\end_layout

\begin_layout Description

\family typewriter
jump
\family default
 Changes the internal state of the PRNG in such a way that the engine jumps
\begin_inset Formula $s$
\end_inset

 steps ahead.
 This method is used for parallelization via
\emph on
 block splitting
\emph default
.
\end_layout

\begin_layout Description

\family typewriter
jump2
\family default
 Changes the internal state of the PRNG in such a way that the engine jumps
 
\begin_inset Formula $2^{s}$
\end_inset

 steps ahead.
 This method is used for parallelization via
\emph on
 block splitting
\emph default
.
\end_layout

\begin_layout Paragraph
Runtime performance
\begin_inset Index idx
status collapsed

\begin_layout Plain Layout
PRNG!Performance
\end_layout

\end_inset


\end_layout

\begin_layout Standard
Table 
\begin_inset CommandInset ref
LatexCommand vref
reference "tab:PRNG-performance"

\end_inset

 shows the random number
\family typewriter
 
\family default
generation speed for the different PRNG implementations.
\begin_inset Foot
status open

\begin_layout Plain Layout
Measured on a Intel(R) Core(TM) i5-3427U CPU @ 1.80GHz with Java(TM) SE Runtime
 Environment (build 1.8.0_25-b17)---Java HotSpot(TM) 64-Bit Server VM (build
 25.25-b02, mixed mode)---, using the JHM micro-benchmark library.
 
\end_layout

\end_inset


\end_layout

\begin_layout Standard
\begin_inset Float table
wide false
sideways false
status open

\begin_layout Plain Layout
\align center
\begin_inset Tabular
<lyxtabular version="3" rows="4" columns="5">
<features rotate="0" tabularvalignment="middle">
<column alignment="left" valignment="top" width="0pt">
<column alignment="right" valignment="top" width="0pt">
<column alignment="right" valignment="top" width="0pt">
<column alignment="right" valignment="top" width="0pt">
<column alignment="right" valignment="top" width="0pt">
<row>
<cell alignment="left" valignment="top" topline="true" bottomline="true" leftline="true" usebox="none">
\begin_inset Text

\begin_layout Plain Layout

\end_layout

\end_inset
</cell>
<cell alignment="right" valignment="top" topline="true" bottomline="true" leftline="true" usebox="none">
\begin_inset Text

\begin_layout Plain Layout

\family typewriter
int
\family default
/s
\end_layout

\end_inset
</cell>
<cell alignment="right" valignment="top" topline="true" bottomline="true" leftline="true" usebox="none">
\begin_inset Text

\begin_layout Plain Layout

\family typewriter
long
\family default
/s
\end_layout

\end_inset
</cell>
<cell alignment="right" valignment="top" topline="true" bottomline="true" leftline="true" usebox="none">
\begin_inset Text

\begin_layout Plain Layout

\family typewriter
float
\family default
/s
\end_layout

\end_inset
</cell>
<cell alignment="right" valignment="top" topline="true" bottomline="true" leftline="true" rightline="true" usebox="none">
\begin_inset Text

\begin_layout Plain Layout

\family typewriter
double
\family default
/s
\end_layout

\end_inset
</cell>
</row>
<row>
<cell alignment="left" valignment="top" topline="true" leftline="true" usebox="none">
\begin_inset Text

\begin_layout Plain Layout

\family typewriter
Random
\end_layout

\end_inset
</cell>
<cell alignment="right" valignment="top" topline="true" leftline="true" usebox="none">
\begin_inset Text

\begin_layout Plain Layout
\begin_inset Formula $67\cdot10^{6}$
\end_inset


\end_layout

\end_inset
</cell>
<cell alignment="right" valignment="top" topline="true" leftline="true" usebox="none">
\begin_inset Text

\begin_layout Plain Layout
\begin_inset Formula $33\cdot10^{6}$
\end_inset


\end_layout

\end_inset
</cell>
<cell alignment="right" valignment="top" topline="true" leftline="true" usebox="none">
\begin_inset Text

\begin_layout Plain Layout
\begin_inset Formula $67\cdot10^{6}$
\end_inset


\end_layout

\end_inset
</cell>
<cell alignment="right" valignment="top" topline="true" leftline="true" rightline="true" usebox="none">
\begin_inset Text

\begin_layout Plain Layout
\begin_inset Formula $33\cdot10^{6}$
\end_inset


\end_layout

\end_inset
</cell>
</row>
<row>
<cell alignment="left" valignment="top" topline="true" leftline="true" usebox="none">
\begin_inset Text

\begin_layout Plain Layout

\family typewriter
ThreadLocalRandom
\end_layout

\end_inset
</cell>
<cell alignment="right" valignment="top" topline="true" leftline="true" usebox="none">
\begin_inset Text

\begin_layout Plain Layout
\begin_inset Formula $333\cdot10^{6}$
\end_inset


\end_layout

\end_inset
</cell>
<cell alignment="right" valignment="top" topline="true" leftline="true" usebox="none">
\begin_inset Text

\begin_layout Plain Layout
\begin_inset Formula $344\cdot10^{6}$
\end_inset


\end_layout

\end_inset
</cell>
<cell alignment="right" valignment="top" topline="true" leftline="true" usebox="none">
\begin_inset Text

\begin_layout Plain Layout
\begin_inset Formula $237\cdot10^{6}$
\end_inset


\end_layout

\end_inset
</cell>
<cell alignment="right" valignment="top" topline="true" leftline="true" rightline="true" usebox="none">
\begin_inset Text

\begin_layout Plain Layout
\begin_inset Formula $220\cdot10^{6}$
\end_inset


\end_layout

\end_inset
</cell>
</row>
<row>
<cell alignment="left" valignment="top" topline="true" bottomline="true" leftline="true" usebox="none">
\begin_inset Text

\begin_layout Plain Layout

\family typewriter
LCG64ShiftRandom
\end_layout

\end_inset
</cell>
<cell alignment="right" valignment="top" topline="true" bottomline="true" leftline="true" usebox="none">
\begin_inset Text

\begin_layout Plain Layout
\begin_inset Formula $243\cdot10^{6}$
\end_inset


\end_layout

\end_inset
</cell>
<cell alignment="right" valignment="top" topline="true" bottomline="true" leftline="true" usebox="none">
\begin_inset Text

\begin_layout Plain Layout
\begin_inset Formula $251\cdot10^{6}$
\end_inset


\end_layout

\end_inset
</cell>
<cell alignment="right" valignment="top" topline="true" bottomline="true" leftline="true" usebox="none">
\begin_inset Text

\begin_layout Plain Layout
\begin_inset Formula $196\cdot10^{6}$
\end_inset


\end_layout

\end_inset
</cell>
<cell alignment="right" valignment="top" topline="true" bottomline="true" leftline="true" rightline="true" usebox="none">
\begin_inset Text

\begin_layout Plain Layout
\begin_inset Formula $199\cdot10^{6}$
\end_inset


\end_layout

\end_inset
</cell>
</row>
</lyxtabular>

\end_inset


\end_layout

\begin_layout Plain Layout
\begin_inset Caption Standard

\begin_layout Plain Layout
\begin_inset CommandInset label
LatexCommand label
name "tab:PRNG-performance"

\end_inset

Performance of various PRNG implementations.
\end_layout

\end_inset


\end_layout

\begin_layout Plain Layout

\end_layout

\end_inset

The default PRNG used by the
\family sans
\series bold
\shape smallcaps
 Jenetics
\family default
\series default
\shape default
 has the best runtime performance behavior (for generating
\family typewriter
 int
\family default
 values).
\end_layout

\begin_layout Subsection
Serialization
\begin_inset Index idx
status collapsed

\begin_layout Plain Layout
Serialization
\end_layout

\end_inset


\begin_inset CommandInset label
LatexCommand label
name "sub:Serialization"

\end_inset


\end_layout

\begin_layout Standard

\family sans
\series bold
\shape smallcaps
Jenetics
\family default
\series default
\shape default
 supports serialization for a number of classes, most of them are located
 in the
\family typewriter
 org.jenetics
\family default
 package:
\end_layout

\begin_layout Standard
\begin_inset ERT
status open

\begin_layout Plain Layout


\backslash
begin{multicols}{2}
\end_layout

\end_inset


\end_layout

\begin_layout Itemize

\family typewriter
BitGene
\end_layout

\begin_layout Itemize

\family typewriter
BitChromosome
\end_layout

\begin_layout Itemize

\family typewriter
CharacterGene
\end_layout

\begin_layout Itemize

\family typewriter
CharacterChromosome
\end_layout

\begin_layout Itemize

\family typewriter
IntegerGene
\end_layout

\begin_layout Itemize

\family typewriter
IntegerChromosome
\end_layout

\begin_layout Itemize

\family typewriter
LongGene
\end_layout

\begin_layout Itemize

\family typewriter
LongChomosome
\end_layout

\begin_layout Itemize

\family typewriter
DoubleGene
\end_layout

\begin_layout Itemize

\family typewriter
DoubleChromosome
\end_layout

\begin_layout Itemize

\family typewriter
EnumGene
\end_layout

\begin_layout Itemize

\family typewriter
PermutationChromosome
\end_layout

\begin_layout Itemize

\family typewriter
Genotype
\end_layout

\begin_layout Itemize

\family typewriter
Phenotype
\end_layout

\begin_layout Itemize

\family typewriter
Population
\end_layout

\begin_layout Standard
\begin_inset ERT
status open

\begin_layout Plain Layout


\backslash
end{multicols}
\end_layout

\end_inset


\end_layout

\begin_layout Standard
With the serialization mechanism you can write a population to disk and
 load it into an new 
\family typewriter
Evolution\SpecialChar \-
Stream
\family default
 at a later time.
 It can also be used to transfer populations to evolution engines, running
 on different hosts, over a network link.
 The
\family typewriter
 IO
\family default
 class, located in the
\family typewriter
 org.jenetics.util
\family default
 package, supports native Java serialization and JAXB XML serialization.
\end_layout

\begin_layout Standard
\begin_inset listings
lstparams "language=Java"
inline false
status open

\begin_layout Plain Layout

// Creating result population.
\end_layout

\begin_layout Plain Layout

EvolutionResult<DoubleGene, Double> result = stream
\end_layout

\begin_layout Plain Layout

    .collect(toBestEvolutionResult());
\end_layout

\begin_layout Plain Layout

\end_layout

\begin_layout Plain Layout

// Writing the population to disk.
\end_layout

\begin_layout Plain Layout

final File file = new File("population.xml");
\end_layout

\begin_layout Plain Layout

IO.jaxb.write(result.getPopulation(), file);
\end_layout

\begin_layout Plain Layout

\end_layout

\begin_layout Plain Layout

// Reading the population from disk.
\end_layout

\begin_layout Plain Layout

Population<DoubleGene, Double> population =
\end_layout

\begin_layout Plain Layout

    (Population<DoubleGene, Double>)IO.jaxb.read(file);
\end_layout

\begin_layout Plain Layout

EvolutionStream<DoubleGene, Double> stream = Engine
\end_layout

\begin_layout Plain Layout

    .build(ff, gtf)
\end_layout

\begin_layout Plain Layout

    .stream(population, 1);
\end_layout

\end_inset


\end_layout

\begin_layout Standard
The following listing shows the XML serialization of a 
\family typewriter
Population
\family default
 which consists of 
\family typewriter
Genotype
\family default
s as shown in figure 
\begin_inset CommandInset ref
LatexCommand ref
reference "fig:Genotype-structure"

\end_inset

 on page 
\begin_inset CommandInset ref
LatexCommand pageref
reference "sub:Domain-classes-Genotype"

\end_inset

; only the first 
\family typewriter
Phenotype
\family default
 is shown.
\end_layout

\begin_layout Standard
\begin_inset ERT
status open

\begin_layout Plain Layout


\backslash
lstset{basicstyle=
\backslash
tiny
\backslash
ttfamily}
\end_layout

\begin_layout Plain Layout


\backslash
lstinputlisting[language=XML]{../resources/code/population.xml}
\end_layout

\begin_layout Plain Layout


\backslash
lstset{basicstyle=
\backslash
footnotesize}
\end_layout

\end_inset


\end_layout

\begin_layout Standard
When serializing a whole population the fitness function and fitness scaler
 are not part of the serialized XML file.
 If an 
\family typewriter
Evolution\SpecialChar \-
Stream
\family default
 is initialized with a previously serialized 
\family typewriter
Population
\family default
, the 
\family typewriter
Engine
\family default
's current fitness function and fitness scaler are used for
\emph on
 re
\emph default
-calculating the fitness values.
 
\end_layout

\begin_layout Subsection
Utility classes
\end_layout

\begin_layout Standard
The
\family typewriter
 org.jenetics.util
\family default
 package of the library contains utility classes which are also very important
 for the GA implementation.
\end_layout

\begin_layout Paragraph

\family typewriter
org.jenetics.util.Seq
\begin_inset Index idx
status collapsed

\begin_layout Plain Layout
Seq
\end_layout

\end_inset


\end_layout

\begin_layout Standard
Most notable are the
\family typewriter
 Seq
\family default
 interfaces and its implementation.
 They are used, among others, in the
\family typewriter
 Chromosome
\family default
 and
\family typewriter
 Genotype
\family default
 classes and holds the
\family typewriter
 Gene
\family default
s and
\family typewriter
 Chromosome
\family default
s, respectively.
 The 
\family typewriter
Seq
\family default
 interface itself represents a fixed-sized, ordered sequence of elements.
 It is an abstraction over the Java build-in
\emph on
 array
\emph default
-type, but much safer to use for
\emph on
 generic
\emph default
 elements, because there are no casts needed when using
\emph on
 nested
\emph default
 generic types.
\end_layout

\begin_layout Standard
\begin_inset Float figure
placement h
wide false
sideways false
status open

\begin_layout Plain Layout
\align center
\begin_inset Graphics
	filename ../resources/model/SeqModel.eps
	lyxscale 75
	width 80col%

\end_inset


\begin_inset Caption Standard

\begin_layout Plain Layout

\family typewriter
\begin_inset CommandInset label
LatexCommand label
name "fig:Seq-class-diagram"

\end_inset

Seq
\family default
 class diagram
\end_layout

\end_inset


\end_layout

\begin_layout Plain Layout

\end_layout

\end_inset


\end_layout

\begin_layout Standard
Figure 
\begin_inset CommandInset ref
LatexCommand vref
reference "fig:Seq-class-diagram"

\end_inset

 shows the
\family typewriter
 Seq
\family default
 class diagram with their most important methods.
 The interfaces
\family typewriter
 MSeq
\family default
 and
\family typewriter
 ISeq
\family default
 are mutable, respectively immutable specializations of the basis interface.
 Creating instances of the
\family typewriter
 Seq
\family default
 interfaces is possible via the static factory methods of the interfaces.
\end_layout

\begin_layout Standard
\begin_inset listings
lstparams "language=Java"
inline false
status open

\begin_layout Plain Layout

// Create 'different' sequences.
\end_layout

\begin_layout Plain Layout

final Seq<Integer> a1 = Seq.of(1, 2, 3);
\end_layout

\begin_layout Plain Layout

final MSeq<Integer> a2 = MSeq.of(1, 2, 3);
\end_layout

\begin_layout Plain Layout

final ISeq<Integer> a3 = MSeq.of(1, 2, 3).toISeq();
\end_layout

\begin_layout Plain Layout

final MSeq<Integer> a4 = a3.copy();
\end_layout

\begin_layout Plain Layout

\end_layout

\begin_layout Plain Layout

// The 'equals' method performs element-wise comparison.
\end_layout

\begin_layout Plain Layout

assert(a1.equals(a2) && a1 != a2);
\end_layout

\begin_layout Plain Layout

assert(a2.equals(a3) && a2 != a3);
\end_layout

\begin_layout Plain Layout

assert(a3.equals(a4) && a3 != a4);
\end_layout

\begin_layout Plain Layout

\end_layout

\end_inset


\end_layout

\begin_layout Standard
How to create instances of the three
\family typewriter
 Seq
\family default
 types is shown in the listing above.
 The
\family typewriter
 Seq
\family default
 classes also allows a more
\emph on
 functional
\emph default
 programming style.
 For a full method description refer to the 
\begin_inset CommandInset href
LatexCommand href
name "Javadoc"
target "http://jenetics.sourceforge.net/javadoc/index.html"

\end_inset

.
\end_layout

\begin_layout Paragraph

\family typewriter
org.jenetics.stat
\begin_inset Index idx
status collapsed

\begin_layout Plain Layout
Statistics
\end_layout

\end_inset


\end_layout

\begin_layout Standard
This package contains classes for calculating statistical moments.
 They are designed to work smoothly with the Java Stream API and are divided
 into mutable (number) consumers and immutable value classes, which holds
 the statistical moments.
 The additional classes calculate the 
\end_layout

\begin_layout Itemize
minimum, 
\end_layout

\begin_layout Itemize
maximum, 
\end_layout

\begin_layout Itemize
sum, 
\end_layout

\begin_layout Itemize
mean, 
\end_layout

\begin_layout Itemize
variance,
\end_layout

\begin_layout Itemize
skewness and 
\end_layout

\begin_layout Itemize
kurtosis value.
\end_layout

\begin_layout Standard
\begin_inset Float table
wide false
sideways false
status open

\begin_layout Plain Layout
\align center
\begin_inset Tabular
<lyxtabular version="3" rows="4" columns="3">
<features rotate="0" tabularvalignment="middle">
<column alignment="left" valignment="top">
<column alignment="left" valignment="top">
<column alignment="left" valignment="top">
<row>
<cell alignment="left" valignment="top" topline="true" bottomline="true" leftline="true" usebox="none">
\begin_inset Text

\begin_layout Plain Layout
Numeric type
\end_layout

\end_inset
</cell>
<cell alignment="left" valignment="top" topline="true" bottomline="true" leftline="true" usebox="none">
\begin_inset Text

\begin_layout Plain Layout
Consumer class
\end_layout

\end_inset
</cell>
<cell alignment="left" valignment="top" topline="true" bottomline="true" leftline="true" rightline="true" usebox="none">
\begin_inset Text

\begin_layout Plain Layout
Value class
\end_layout

\end_inset
</cell>
</row>
<row>
<cell alignment="left" valignment="top" topline="true" leftline="true" usebox="none">
\begin_inset Text

\begin_layout Plain Layout

\family typewriter
int
\end_layout

\end_inset
</cell>
<cell alignment="left" valignment="top" topline="true" leftline="true" usebox="none">
\begin_inset Text

\begin_layout Plain Layout

\family typewriter
IntMomentStatistics
\end_layout

\end_inset
</cell>
<cell alignment="left" valignment="top" topline="true" leftline="true" rightline="true" usebox="none">
\begin_inset Text

\begin_layout Plain Layout

\family typewriter
IntMoments
\end_layout

\end_inset
</cell>
</row>
<row>
<cell alignment="left" valignment="top" topline="true" leftline="true" usebox="none">
\begin_inset Text

\begin_layout Plain Layout

\family typewriter
long
\end_layout

\end_inset
</cell>
<cell alignment="left" valignment="top" topline="true" leftline="true" usebox="none">
\begin_inset Text

\begin_layout Plain Layout

\family typewriter
LongMomentStatistics
\end_layout

\end_inset
</cell>
<cell alignment="left" valignment="top" topline="true" leftline="true" rightline="true" usebox="none">
\begin_inset Text

\begin_layout Plain Layout

\family typewriter
LongMoments
\end_layout

\end_inset
</cell>
</row>
<row>
<cell alignment="left" valignment="top" topline="true" bottomline="true" leftline="true" usebox="none">
\begin_inset Text

\begin_layout Plain Layout

\family typewriter
double
\end_layout

\end_inset
</cell>
<cell alignment="left" valignment="top" topline="true" bottomline="true" leftline="true" usebox="none">
\begin_inset Text

\begin_layout Plain Layout

\family typewriter
DoubleMomentStatistics
\end_layout

\end_inset
</cell>
<cell alignment="left" valignment="top" topline="true" bottomline="true" leftline="true" rightline="true" usebox="none">
\begin_inset Text

\begin_layout Plain Layout

\family typewriter
DoubleMoments
\end_layout

\end_inset
</cell>
</row>
</lyxtabular>

\end_inset


\end_layout

\begin_layout Plain Layout
\begin_inset Caption Standard

\begin_layout Plain Layout
Statistics classes
\begin_inset CommandInset label
LatexCommand label
name "tab:Statistics-classes"

\end_inset


\end_layout

\end_inset


\end_layout

\begin_layout Plain Layout

\end_layout

\end_inset

Table 
\begin_inset CommandInset ref
LatexCommand vref
reference "tab:Statistics-classes"

\end_inset

 contains the available statistical moments for the different numeric types.
 The following code snippet shows an example on how to collect double statistics
 from an given 
\family typewriter
Double\SpecialChar \-
Gene
\family default
 stream.
\end_layout

\begin_layout Standard
\begin_inset listings
lstparams "language=Java"
inline false
status open

\begin_layout Plain Layout

// Collecting into an statistics object.
\end_layout

\begin_layout Plain Layout

DoubleChromosome chromosome = ...
\end_layout

\begin_layout Plain Layout

DoubleMomentStatistics statistics = chromosome.toSeq().stream() 
\end_layout

\begin_layout Plain Layout

    .collect(DoubleMomentStatistics
\end_layout

\begin_layout Plain Layout

        .toDoubleMomentStatistics(v -> v.doubleValue()));
\end_layout

\begin_layout Plain Layout

\end_layout

\begin_layout Plain Layout

// Collecting into an moments object.
\end_layout

\begin_layout Plain Layout

DoubleMoments moments = chromosome.toSeq().stream() 
\end_layout

\begin_layout Plain Layout

    .collect(DoubleMoments.toDoubleMoments(v -> v.doubleValue()));
\end_layout

\end_inset


\end_layout

\begin_layout Section
Extending
\family sans
\series bold
\shape smallcaps
 Jenetics
\end_layout

\begin_layout Standard
The
\family sans
\series bold
\shape smallcaps
 Jenetics
\family default
\series default
\shape default
 library was designed to give you a great flexibility in transforming your
 problem into a structure that can be solved by an GA.
 It also comes with different implementations for the base data-types (genes
 and chromosomes) and operators (alterers and selectors).
 If it is still some functionality missing, this section describes how you
 can extend the existing classes.
 Most of the
\shape italic
 extensible
\shape default
 classes are defined by an interface and have an abstract implementation
 which makes it easier to extend it.
\end_layout

\begin_layout Subsection
Genes
\begin_inset Index idx
status collapsed

\begin_layout Plain Layout
Gene
\end_layout

\end_inset


\begin_inset CommandInset label
LatexCommand label
name "sub:Genes"

\end_inset


\end_layout

\begin_layout Standard

\family typewriter
Gene
\family default
s are the starting point in the class hierarchy.
 They hold the actual information, the alleles, of the problem domain.
 Beside the
\emph on
 classical
\emph default
 bit-gene,
\family sans
\series bold
\shape smallcaps
 Jenetics
\family default
\series default
\shape default
 comes with gene implementations for numbers (
\family typewriter
double
\family default
-, 
\family typewriter
int
\family default
- and 
\family typewriter
long
\family default
 values), characters and enumeration types.
\end_layout

\begin_layout Standard
For implementing your own gene type you have to implement the
\family typewriter
 Gene
\family default
 interface with three methods: (1) the
\family typewriter
 getAllele
\family default
()
\begin_inset Index idx
status collapsed

\begin_layout Plain Layout
Allele
\end_layout

\end_inset

 method which will return the wrapped data, (2) the
\family typewriter
 newInstance
\family default
 method for creating new, random instances of the gene---must be of the
 same type and have the same constraint---and (3) the
\family typewriter
 isValid()
\family default
 method which checks if the gene fulfill the expected constraints.
 The gene constraint might be violated after mutation and/or recombination.
 If you want to implement a new number-gene, e.
\begin_inset space ~
\end_inset

g.
 a gene which holds complex values, you may want extend it from the abstract
\family typewriter
 Numeric\SpecialChar \-
Gene
\family default
 class.
 Every 
\family typewriter
Gene
\family default
 extends the
\family typewriter
 Serializable
\family default
 interface.
 For
\emph on
 normal
\emph default
 genes there is no more work to do for using the Java serialization mechanism.
 
\end_layout

\begin_layout Standard
\begin_inset Box Shaded
position "t"
hor_pos "c"
has_inner_box 1
inner_pos "t"
use_parbox 0
use_makebox 0
width "90text%"
special "none"
height "1in"
height_special "totalheight"
status open

\begin_layout Plain Layout
\begin_inset CommandInset line
LatexCommand rule
offset "0.5ex"
width "100col%"
height "1pt"

\end_inset


\end_layout

\begin_layout Plain Layout

\family sans
The customer 
\family typewriter
Gene
\family sans
s and 
\family typewriter
Chromosome
\family sans
s implementations must use the 
\family typewriter
Random
\family sans
 engine available via the 
\family typewriter
Random\SpecialChar \-
Registry\SpecialChar \-
.getRandom
\family sans
 method when implementing their factory methods.
 Otherwise it is not possible to seamlessly change the 
\family typewriter
Random
\family sans
 engine by using the 
\family typewriter
Random\SpecialChar \-
Registry\SpecialChar \-
.setRandom
\family sans
 method.
\end_layout

\begin_layout Plain Layout
\begin_inset CommandInset line
LatexCommand rule
offset "0.5ex"
width "100col%"
height "1pt"

\end_inset


\end_layout

\end_inset


\end_layout

\begin_layout Subsection
Chromosomes
\begin_inset Index idx
status collapsed

\begin_layout Plain Layout
Chromosome
\end_layout

\end_inset


\end_layout

\begin_layout Standard
A new gene type normally needs a corresponding chromosome implementation.
 The most important part of a chromosome is the factory method
\family typewriter
 new\SpecialChar \-
Instance
\family default
, which lets the evolution 
\family typewriter
Engine
\family default
 create a new 
\family typewriter
Chromosome
\family default
 instance from a sequence of 
\family typewriter
Gene
\family default
s.
 This method is used by the 
\family typewriter
Alterer
\family default
s when creating new, combined 
\family typewriter
Chromosome
\family default
s.
 The other methods should be self-explanatory.
 The chromosome has the same serialization mechanism as the gene.
 For the minimal case it extends the
\family typewriter
 Serializable
\family default
 interface.
\end_layout

\begin_layout Subsection
Selectors
\begin_inset Index idx
status collapsed

\begin_layout Plain Layout
Selector
\end_layout

\end_inset


\end_layout

\begin_layout Standard
If you want to implement your own selection strategy you only have to implement
 the
\family typewriter
 Selector
\family default
 interface with the
\family typewriter
 select
\family default
 method.
\end_layout

\begin_layout Standard
\begin_inset listings
lstparams "language=Java"
inline false
status open

\begin_layout Plain Layout

public interface Selector<
\end_layout

\begin_layout Plain Layout

    G extends Gene<?, G>,
\end_layout

\begin_layout Plain Layout

    C extends Comparable<? super C>
\end_layout

\begin_layout Plain Layout

>
\end_layout

\begin_layout Plain Layout

{
\end_layout

\begin_layout Plain Layout

    public Population<G, C> select(
\end_layout

\begin_layout Plain Layout

        Population<G, C> population,
\end_layout

\begin_layout Plain Layout

        int count,
\end_layout

\begin_layout Plain Layout

        Optimize opt
\end_layout

\begin_layout Plain Layout

    );
\end_layout

\begin_layout Plain Layout

}
\begin_inset Caption Standard

\begin_layout Plain Layout
\begin_inset CommandInset label
LatexCommand label
name "lis:Selector-interface"

\end_inset


\family typewriter
Selector
\family default
 interface
\end_layout

\end_inset


\end_layout

\end_inset


\end_layout

\begin_layout Standard
The first parameter is the original
\family typewriter
 population
\family default
 from which the
\emph on
 sub
\emph default
-population is selected.
 The second parameter,
\family typewriter
 count
\family default
, is the number of individuals of the returned sub-population.
 Depending on the selection algorithm, it is possible that the sub-population
 contains more elements than the original one.
 The last parameter,
\family typewriter
 opt
\family default
, determines the optimization strategy which must be used by the selector.
 This is exactly the point where it is decided whether the GA minimizes
 or maximizes the fitness function.
\end_layout

\begin_layout Standard
Before implementing a selector from scratch, consider to extend your selector
 from the
\family typewriter
 Probability\SpecialChar \-
Selector
\family default
 (or any other available 
\family typewriter
Selector
\family default
 implementation).
 It is worth the effort to try to express your selection strategy in terms
 of selection property 
\begin_inset Formula $P(i)$
\end_inset

.
\end_layout

\begin_layout Subsection
Alterers
\begin_inset Index idx
status collapsed

\begin_layout Plain Layout
Alterer
\end_layout

\end_inset


\end_layout

\begin_layout Standard
For implementing a new alterer class it is necessary to implement the
\family typewriter
 Alterer
\family default
 interface.
 You might do this if your new 
\family typewriter
Gene
\family default
 type needs a special kind of alterer not available in the
\family sans
\series bold
\shape smallcaps
 Jenetics
\family default
\series default
\shape default
 project.
\end_layout

\begin_layout Standard
\begin_inset listings
lstparams "language=Java"
inline false
status open

\begin_layout Plain Layout

public interface Alterer<G extends Gene<?, G>> {
\end_layout

\begin_layout Plain Layout

    public <C extends Comparable<? super C>> int alter(
\end_layout

\begin_layout Plain Layout

        Population<G, C> population,
\end_layout

\begin_layout Plain Layout

        int generation
\end_layout

\begin_layout Plain Layout

    );
\end_layout

\begin_layout Plain Layout

}
\begin_inset Caption Standard

\begin_layout Plain Layout
\begin_inset CommandInset label
LatexCommand label
name "lis:Alterer-interface"

\end_inset


\family typewriter
Alterer
\family default
 interface
\end_layout

\end_inset


\end_layout

\end_inset


\end_layout

\begin_layout Standard
The first parameter of the
\family typewriter
 alter
\family default
 method is the
\family typewriter
 Population
\family default
 which has to be altered.
 Since the the
\family typewriter
 Population
\family default
 class is mutable, the altering is performed in place.
 The second parameter is the
\family typewriter
 generation
\family default
 of the newly created individuals and the return value is the number of
 genes that has been altered.
\end_layout

\begin_layout Subsection
Statistics
\begin_inset Index idx
status collapsed

\begin_layout Plain Layout
Statistics
\end_layout

\end_inset


\end_layout

\begin_layout Standard
During the developing phase of an application which uses the 
\family sans
\series bold
\shape smallcaps
Jenetics
\family default
\series default
\shape default
 library, additional statistical data about the evolution process is crucial.
 Such data can help to optimize the parametrization of the evolution Engine.
 A good starting point is to use the 
\family typewriter
Evolution\SpecialChar \-
Statistics
\family default
 class in the 
\family typewriter
org.\SpecialChar \-
jenetics.\SpecialChar \-
engine
\family default
 package.
 If the data in the 
\family typewriter
Evolution\SpecialChar \-
Statistics
\family default
 class doesn't fit your needs, you simply have to write your own statistics
 class.
 It is not possible to derive from the existing 
\family typewriter
Evolution\SpecialChar \-
Statistics
\family default
 class.
 This is not a real restriction, since you still can use the class by delegation.
 Just implement the Java 
\family typewriter
Consumer<\SpecialChar \-
Evolution\SpecialChar \-
Result<G, C>\SpecialChar \-
>
\family default
 interface.
\end_layout

\begin_layout Section
Advanced topics
\end_layout

\begin_layout Standard
This section describes some advanced topics when setting up an evolution
 engine or stream.
\end_layout

\begin_layout Subsection
Encoding
\begin_inset CommandInset label
LatexCommand label
name "sub:Encoding"

\end_inset


\begin_inset Index idx
status collapsed

\begin_layout Plain Layout
Encoding
\end_layout

\end_inset


\end_layout

\begin_layout Standard
This section presents some encoding examples for common problems.
 The encoding should be a complete and minimal expression of a solution
 to the problem.
 An encoding is complete if it contains enough information to represent
 every solution to the problem.
 An minimal encoding contains only the information needed to represent a
 solution to the problem.
 If an encoding contains more information than is needed to uniquely identify
 solutions to the problem, the search space will be larger than necessary.
 
\end_layout

\begin_layout Standard
Whenever possible, the encoding should not be able to represent infeasible
 solutions.
 If a genotype can represent an infeasible solution, care must be taken
 in the fitness function to give partial credit to the genotype for its
 
\begin_inset Quotes ald
\end_inset

good
\begin_inset Quotes ard
\end_inset

 genetic material while sufficiently penalizing it for being infeasible.
 Implementing a specialized 
\family typewriter
Chromosome
\family default
, which won't create invalid encodings can be a solution to this problem.
 In general, it is much more desirable to design a representation that can
 only represent valid solutions so that the fitness function measures only
 fitness, not validity.
 An encoding that includes invalid individuals enlarges the search space
 and makes the search more costly.
\end_layout

\begin_layout Subsubsection
Real function
\begin_inset CommandInset label
LatexCommand label
name "sub:Real-function"

\end_inset


\begin_inset Index idx
status collapsed

\begin_layout Plain Layout
Encoding!Real function
\end_layout

\end_inset


\end_layout

\begin_layout Standard

\family sans
\series bold
\shape smallcaps
Jenetics
\family default
\series default
\shape default
 contains three different numeric gene and chromosome implementations, which
 can be used to encode a real function, 
\begin_inset Formula $f:\,\mathbb{R}\rightarrow\mathbb{R}$
\end_inset

: 
\end_layout

\begin_layout Itemize

\family typewriter
IntegerGene
\family default
/
\family typewriter
Chromosome
\family default
, 
\end_layout

\begin_layout Itemize

\family typewriter
LongGene
\family default
/
\family typewriter
Chromosome
\family default
 and 
\end_layout

\begin_layout Itemize

\family typewriter
DoubleGene
\family default
/
\family typewriter
Chromosome
\family default
.
\end_layout

\begin_layout Standard
It is quite easy to encode a real function.
 Only the minimum and maximum value of the function domain must be defined.
 The 
\family typewriter
Double\SpecialChar \-
Chromosome
\family default
 of length 1 is then wrapped into a 
\family typewriter
Genotype
\family default
.
\end_layout

\begin_layout Standard
\begin_inset listings
lstparams "language=Java"
inline false
status open

\begin_layout Plain Layout

Genotype.of(
\end_layout

\begin_layout Plain Layout

    DoubleChromosome.of(min, max, 1)
\end_layout

\begin_layout Plain Layout

);
\end_layout

\end_inset


\end_layout

\begin_layout Standard
Decoding the double value from the Genotype is also straight forward.
 Just get the first gene from the first chromosome, with the 
\family typewriter
getGene()
\family default
 method, and convert it to a 
\family typewriter
double
\family default
.
\end_layout

\begin_layout Standard
\begin_inset listings
lstparams "language=Java"
inline false
status open

\begin_layout Plain Layout

static double toDouble(final Genotype<DoubleGene> gt) {
\end_layout

\begin_layout Plain Layout

    return gt.getGene().doubleValue();
\end_layout

\begin_layout Plain Layout

}
\end_layout

\end_inset


\end_layout

\begin_layout Standard
When the 
\family typewriter
Genotype
\family default
 only contains 
\emph on
scalar
\emph default
 chromosomes
\begin_inset Foot
status collapsed

\begin_layout Plain Layout
Scalar chromosomes contain only one gene.
\end_layout

\end_inset


\begin_inset Index idx
status collapsed

\begin_layout Plain Layout
Chromosome!scalar
\end_layout

\end_inset


\begin_inset Index idx
status collapsed

\begin_layout Plain Layout
Scalar chromosome
\end_layout

\end_inset


\begin_inset Index idx
status collapsed

\begin_layout Plain Layout
Genotype!scalar
\end_layout

\end_inset


\begin_inset Index idx
status collapsed

\begin_layout Plain Layout
Scalar genotype
\end_layout

\end_inset

, it should be clear, that it can't be altered by every 
\family typewriter
Alterer
\family default
.
 That means, that non of the 
\family typewriter
Crossover
\family default
 alterers will be able to create modified 
\family typewriter
Genotype
\family default
s.
 For 
\emph on
scalars
\emph default
 the appropriate alterers would be the 
\family typewriter
MeanAlterer
\family default
, 
\family typewriter
GaussianAlterer
\family default
 and 
\family typewriter
Mutator
\family default
.
\end_layout

\begin_layout Standard
\begin_inset Box Shaded
position "t"
hor_pos "c"
has_inner_box 1
inner_pos "t"
use_parbox 0
use_makebox 0
width "90text%"
special "none"
height "1in"
height_special "totalheight"
status open

\begin_layout Plain Layout
\begin_inset CommandInset line
LatexCommand rule
offset "0.5ex"
width "100col%"
height "1pt"

\end_inset


\end_layout

\begin_layout Plain Layout

\family sans
\emph on
Scalar
\emph default
 
\family typewriter
Chromosome
\family sans
s and/\SpecialChar \-
or 
\family typewriter
Genotype
\family sans
s can only be altererd by 
\family typewriter
MeanAlterer
\family sans
, 
\family typewriter
GaussianAlterer
\family sans
 and 
\family typewriter
Mutator
\family sans
 classes.
 Other alterers are allowed, but will have no effect on the 
\family typewriter
Chromosome
\family sans
s.
\end_layout

\begin_layout Plain Layout
\begin_inset CommandInset line
LatexCommand rule
offset "0.5ex"
width "100col%"
height "1pt"

\end_inset


\end_layout

\end_inset


\end_layout

\begin_layout Subsubsection
Scalar function
\begin_inset CommandInset label
LatexCommand label
name "sub:Scalar-function"

\end_inset


\begin_inset Index idx
status collapsed

\begin_layout Plain Layout
Encoding!Scalar function
\end_layout

\end_inset


\end_layout

\begin_layout Standard
Optimizing a function 
\begin_inset Formula $f\left(x_{1},...,x_{n}\right)$
\end_inset

 of one or more variable whose range is one-dimensional, we have two possibiliti
es for the Genotype encoding.
\begin_inset CommandInset citation
LatexCommand cite
key "MathWorld_Weisstein"

\end_inset

 For the 
\emph on
first
\emph default
 encoding we expect that all variables, 
\begin_inset Formula $x_{i}$
\end_inset

, have the same minimum and maximum value.
 In this case we can simply create a 
\family typewriter
Genotype
\family default
 with a 
\family typewriter
\emph on
Numeric
\emph default
\SpecialChar \-
Chromosome
\family default
 of the desired length 
\begin_inset Formula $n$
\end_inset

.
\end_layout

\begin_layout Standard
\begin_inset listings
lstparams "language=Java"
inline false
status open

\begin_layout Plain Layout

Genotype.of(
\end_layout

\begin_layout Plain Layout

    DoubleChromosome.of(min, max, n)
\end_layout

\begin_layout Plain Layout

);
\end_layout

\end_inset


\end_layout

\begin_layout Standard
The decoding of the 
\family typewriter
Genotype
\family default
 requires a cast of the first 
\family typewriter
Chromosome
\family default
 to a 
\family typewriter
Double\SpecialChar \-
Chromosome
\family default
.
 With a call to the 
\family typewriter
DoubleChromosome.\SpecialChar \-
toArray()
\family default
 method we return the variables 
\begin_inset Formula $\left(x_{1},...,x_{n}\right)$
\end_inset

 as 
\family typewriter
double[]
\family default
 array.
\end_layout

\begin_layout Standard
\begin_inset listings
lstparams "language=Java"
inline false
status open

\begin_layout Plain Layout

static double[] toScalars(final Genotype<DoubleGene> gt) {
\end_layout

\begin_layout Plain Layout

    return ((DoubleChromosome)gt.getChromosome()).toArray();
\end_layout

\begin_layout Plain Layout

}
\end_layout

\end_inset


\end_layout

\begin_layout Standard
With the 
\emph on
first
\emph default
 encoding you have the possibility to use all available alterers, including
 all 
\family typewriter
Crossover
\family default
 alterer classes.
\end_layout

\begin_layout Standard
The 
\emph on
second
\emph default
 encoding 
\emph on
must
\emph default
 be used if the minimum and maximum value of the variables 
\begin_inset Formula $x_{i}$
\end_inset

 can't be the same for all 
\begin_inset Formula $i$
\end_inset

.
 For the different domains, each variable 
\begin_inset Formula $x_{i}$
\end_inset

 is represented by a 
\family typewriter
\emph on
Numeric
\emph default
\SpecialChar \-
Chromosome
\family default
 with length one.
 The final 
\family typewriter
Genotype
\family default
 will consist of 
\begin_inset Formula $n$
\end_inset

 
\family typewriter
Chromosome
\family default
s with length one.
\end_layout

\begin_layout Standard
\begin_inset listings
lstparams "language=Java"
inline false
status open

\begin_layout Plain Layout

Genotype.of(
\end_layout

\begin_layout Plain Layout

    DoubleChromosome.of(min1, max1, 1),
\end_layout

\begin_layout Plain Layout

    DoubleChromosome.of(min2, max2, 1),
\end_layout

\begin_layout Plain Layout

    ...
\end_layout

\begin_layout Plain Layout

    DoubleChromosome.of(minn, maxn, 1)
\end_layout

\begin_layout Plain Layout

);
\end_layout

\end_inset


\end_layout

\begin_layout Standard
With the help of the new Java Stream API, the decoding of the 
\family typewriter
Genotype
\family default
 can be done in a view lines.
 The 
\family typewriter
Double\SpecialChar \-
Chromosome
\family default
 stream, which is created from the chromosome 
\family typewriter
Seq
\family default
, is first mapped to 
\family typewriter
double
\family default
 values and then collected into an array.
\end_layout

\begin_layout Standard
\begin_inset listings
lstparams "language=Java"
inline false
status open

\begin_layout Plain Layout

static double[] toScalars(final Genotype<DoubleGene> gt) {
\end_layout

\begin_layout Plain Layout

    return gt.toSeq().stream()
\end_layout

\begin_layout Plain Layout

        .mapToDouble(c -> c.getGene().doubleValue())
\end_layout

\begin_layout Plain Layout

        .toArray();
\end_layout

\begin_layout Plain Layout

}
\end_layout

\end_inset


\end_layout

\begin_layout Standard
As already mentioned, with the use of scalar chromosomes we can only use
 the 
\family typewriter
MeanAlterer
\family default
, 
\family typewriter
GaussianAlterer
\family default
 or 
\family typewriter
Mutator
\family default
 alterer class.
\end_layout

\begin_layout Standard
If there are performance issues in converting the 
\family typewriter
Genotype
\family default
 into a 
\family typewriter
double[]
\family default
 array, or any other numeric array, you can access the 
\family typewriter
Gene
\family default
s directly via the 
\family typewriter
Genotype\SpecialChar \-
.get(i, j)
\family default
 method and than convert it to the desired numeric value, by calling 
\family typewriter
int\SpecialChar \-
Value()
\family default
, 
\family typewriter
long\SpecialChar \-
Value()
\family default
 or 
\family typewriter
double\SpecialChar \-
Value()
\family default
.
\end_layout

\begin_layout Subsubsection
Vector function
\begin_inset CommandInset label
LatexCommand label
name "sub:Vector-function"

\end_inset


\begin_inset Index idx
status collapsed

\begin_layout Plain Layout
Encoding!Vector function
\end_layout

\end_inset


\end_layout

\begin_layout Standard
A function 
\begin_inset Formula $f\left(X_{1},...,X_{n}\right)$
\end_inset

, of one to 
\begin_inset Formula $n$
\end_inset

 variables whose range is 
\begin_inset Formula $m$
\end_inset

-dimensional, is encoded by 
\begin_inset Formula $m$
\end_inset

 
\family typewriter
Double\SpecialChar \-
Chromosome
\family default
s of length 
\begin_inset Formula $n$
\end_inset

.
\begin_inset CommandInset citation
LatexCommand cite
key "MathWorld_Weisstein2"

\end_inset

 The domain--minimum and maximum values--of one variable 
\begin_inset Formula $X_{i}$
\end_inset

 are the same in this encoding.
\end_layout

\begin_layout Standard
\begin_inset listings
lstparams "language=Java"
inline false
status open

\begin_layout Plain Layout

Genotype.of(
\end_layout

\begin_layout Plain Layout

    DoubleChromosome.of(min1, max1, m),
\end_layout

\begin_layout Plain Layout

    DoubleChromosome.of(min2, max2, m),
\end_layout

\begin_layout Plain Layout

    ...
\end_layout

\begin_layout Plain Layout

    DoubleChromosome.of(minn, maxn, m)
\end_layout

\begin_layout Plain Layout

);
\end_layout

\end_inset


\end_layout

\begin_layout Standard
The decoding of the vectors is quite easy with the help of the Java Stream
 API.
 In the first 
\family typewriter
map
\family default
 we have to cast the 
\family typewriter
Chromosome<DoubleGene>
\family default
 object to the actual 
\family typewriter
DoubleChromosome
\family default
.
 The second 
\family typewriter
map
\family default
 then converts each 
\family typewriter
Double\SpecialChar \-
Chromosome
\family default
 to an 
\family typewriter
double[]
\family default
 array, which is collected to an 
\begin_inset Formula $2$
\end_inset

-dimensional 
\family typewriter
double[
\emph on
n
\emph default
][
\emph on
m
\emph default
]
\family default
 array afterwards.
\end_layout

\begin_layout Standard
\begin_inset listings
lstparams "language=Java"
inline false
status open

\begin_layout Plain Layout

static double[][] toVectors(final Genotype<DoubleGene> gt) {
\end_layout

\begin_layout Plain Layout

    return gt.toSeq().stream()
\end_layout

\begin_layout Plain Layout

        .map(DoubleChromosome.class::cast)
\end_layout

\begin_layout Plain Layout

        .map(DoubleChromosome::toArray)
\end_layout

\begin_layout Plain Layout

        .toArray(double[][]::new);
\end_layout

\begin_layout Plain Layout

}
\end_layout

\end_inset


\end_layout

\begin_layout Standard
For the special case of 
\begin_inset Formula $n=1$
\end_inset

, the decoding of the 
\family typewriter
Genotype
\family default
 can be simplified to the decoding we introduced for scalar functions in
 section 
\begin_inset CommandInset ref
LatexCommand ref
reference "sub:Scalar-function"

\end_inset

.
\end_layout

\begin_layout Standard
\begin_inset listings
lstparams "language=Java"
inline false
status open

\begin_layout Plain Layout

static double[] toVector(final Genotype<DoubleGene> gt) {
\end_layout

\begin_layout Plain Layout

    return ((DoubleChromosome)gt.getChromosome()).toArray();
\end_layout

\begin_layout Plain Layout

}
\end_layout

\end_inset


\end_layout

\begin_layout Subsubsection
Affine transformation
\begin_inset CommandInset label
LatexCommand label
name "sub:Affine-transformation"

\end_inset


\begin_inset Index idx
status collapsed

\begin_layout Plain Layout
Encoding!Affine transformation
\end_layout

\end_inset


\end_layout

\begin_layout Standard
3.0An affine transformation
\begin_inset Foot
status collapsed

\begin_layout Plain Layout
\begin_inset Flex URL
status open

\begin_layout Plain Layout

https://en.wikipedia.org/wiki/Affine_transformation
\end_layout

\end_inset


\end_layout

\end_inset

, 
\begin_inset Foot
status collapsed

\begin_layout Plain Layout
\begin_inset Flex URL
status open

\begin_layout Plain Layout

http://mathworld.wolfram.com/AffineTransformation.html
\end_layout

\end_inset


\end_layout

\end_inset

 is usually performed by a matrix multiplication with a transformation matrix---
in a homogeneous coordinates system
\begin_inset Foot
status collapsed

\begin_layout Plain Layout
\begin_inset Flex URL
status open

\begin_layout Plain Layout

https://en.wikipedia.org/wiki/Homogeneous_coordinates
\end_layout

\end_inset


\end_layout

\end_inset

.
 For a transformation in 
\begin_inset Formula $\mathbb{R}^{2}$
\end_inset

, we can define the matrix 
\begin_inset Formula $A$
\end_inset


\begin_inset Foot
status collapsed

\begin_layout Plain Layout
\begin_inset Flex URL
status open

\begin_layout Plain Layout

https://en.wikipedia.org/wiki/Transformation_matrix
\end_layout

\end_inset


\end_layout

\end_inset

:
\begin_inset Formula 
\begin{equation}
A=\left[\begin{array}{ccc}
a_{11} & a_{12} & a_{13}\\
a_{21} & a_{22} & a_{23}\\
0 & 0 & 1
\end{array}\right].\label{eq:Transformation matrix}
\end{equation}

\end_inset

 A simple representation can be done by creating a 
\family typewriter
Genotype
\family default
 which contains two 
\family typewriter
DoubleChromosome
\family default
s with a length of 
\begin_inset Formula $3$
\end_inset

.
\end_layout

\begin_layout Standard
\begin_inset listings
lstparams "language=Java"
inline false
status open

\begin_layout Plain Layout

Genotype.of(
\end_layout

\begin_layout Plain Layout

    DoubleChromosome.of(min, max, 3),
\end_layout

\begin_layout Plain Layout

    DoubleChromosome.of(min, max, 3)
\end_layout

\begin_layout Plain Layout

);
\end_layout

\end_inset


\end_layout

\begin_layout Standard
The drawback with this kind of encoding is, that we will create a lot of
 
\emph on
invalid
\emph default
 (non-affine transformation matrices) during the evolution process, which
 must be detected and discarded.
 It is also difficult to find the right parameters for the 
\emph on
min
\emph default
 and 
\emph on
max
\emph default
 values of the 
\family typewriter
DoubleChromosome
\family default
s.
\end_layout

\begin_layout Standard
A better approach will be to encode the transformation parameters instead
 of the transformation matrix.
 The affine transformation can be expressed by the following parameters:
\end_layout

\begin_layout Itemize
\begin_inset Formula $s_{x}$
\end_inset

 -- the scale factor in 
\begin_inset Formula $x$
\end_inset

 direction
\end_layout

\begin_layout Itemize
\begin_inset Formula $s_{y}$
\end_inset

 -- the scale factor in 
\begin_inset Formula $y$
\end_inset

 direction
\end_layout

\begin_layout Itemize
\begin_inset Formula $t_{x}$
\end_inset

 -- the offset in 
\begin_inset Formula $x$
\end_inset

 direction
\end_layout

\begin_layout Itemize
\begin_inset Formula $t_{y}$
\end_inset

 -- the offset in 
\begin_inset Formula $y$
\end_inset

 direction
\end_layout

\begin_layout Itemize
\begin_inset Formula $\theta$
\end_inset

 -- the rotation angle clockwise around origin
\end_layout

\begin_layout Itemize
\begin_inset Formula $k_{x}$
\end_inset

 -- shearing parallel to 
\begin_inset Formula $x$
\end_inset

 axis
\end_layout

\begin_layout Itemize
\begin_inset Formula $k_{y}$
\end_inset

 -- shearing parallel to 
\begin_inset Formula $y$
\end_inset

 axis
\end_layout

\begin_layout Standard
This parameters can then be represented by the following 
\family typewriter
Genotype
\family default
.
\end_layout

\begin_layout Standard
\begin_inset listings
lstparams "language=Java"
inline false
status open

\begin_layout Plain Layout

Genotype.of(
\end_layout

\begin_layout Plain Layout

    // Scale
\end_layout

\begin_layout Plain Layout

    DoubleChromosome.of(0.1, 5.0, 2),
\end_layout

\begin_layout Plain Layout

    // Translation
\end_layout

\begin_layout Plain Layout

    DoubleChromosome.of(-300.0, 300.0, 2),
\end_layout

\begin_layout Plain Layout

    // Rotation 			
\end_layout

\begin_layout Plain Layout

    DoubleChromosome.of(-Math.PI, Math.PI),
\end_layout

\begin_layout Plain Layout

    // Shear
\end_layout

\begin_layout Plain Layout

    DoubleChromosome.of(-0.5, 0.5, 2)
\end_layout

\begin_layout Plain Layout

);
\end_layout

\end_inset


\end_layout

\begin_layout Standard
This encoding ensures that no invalid 
\family typewriter
Genotype
\family default
 will be created during the evolution process, since the crossover will
 be only performed on the same kind of chromosome (same chromosome index).
 To convert the 
\family typewriter
Genotype
\family default
 back to the transformation matrix 
\begin_inset Formula $A$
\end_inset

, we can use the following equations:
\end_layout

\begin_layout Standard
\begin_inset Formula 
\begin{eqnarray}
a_{11} & = & s_{x}\left(\left(1+k_{x}k_{y}\right)\cos\theta+k_{y}\sin\theta\right)\nonumber \\
a_{12} & = & s_{x}\left(k_{x}\cos\theta+\sin\theta\right)\nonumber \\
a_{13} & = & t_{x}\nonumber \\
a_{21} & = & s_{y}\left(-\left(1+k_{x}k_{y}\right)\sin\theta+k_{y}\cos\theta\right)\label{eq:Matrix parameters}\\
a_{22} & = & s_{y}\left(-k_{x}\sin\theta+\cos\theta\right)\nonumber \\
a_{23} & = & t_{y}\nonumber 
\end{eqnarray}

\end_inset

In Java code, the conversion from the 
\family typewriter
Genotype
\family default
 to the transformation matrix will look like this:
\end_layout

\begin_layout Standard
\begin_inset listings
lstparams "language=Java"
inline false
status open

\begin_layout Plain Layout

static double[][] toMatrix(final Genotype<DoubleGene> gt) {
\end_layout

\begin_layout Plain Layout

    final double sx = gt.get(0, 0).doubleValue();
\end_layout

\begin_layout Plain Layout

    final double sy = gt.get(0, 1).doubleValue();
\end_layout

\begin_layout Plain Layout

    final double tx = gt.get(1, 0).doubleValue();
\end_layout

\begin_layout Plain Layout

    final double ty = gt.get(1, 1).doubleValue();
\end_layout

\begin_layout Plain Layout

    final double th = gt.get(2, 0).doubleValue();
\end_layout

\begin_layout Plain Layout

    final double kx = gt.get(3, 0).doubleValue();
\end_layout

\begin_layout Plain Layout

    final double ky = gt.get(3, 1).doubleValue();
\end_layout

\begin_layout Plain Layout

\end_layout

\begin_layout Plain Layout

    final double a11 = sx*((1 + kx*ky)*cos(th) + ky*sin(th));
\end_layout

\begin_layout Plain Layout

    final double a12 = sx*(kx*cos(th) + sin(th));
\end_layout

\begin_layout Plain Layout

    final double a21 = sy*(-(1 + kx*ky)*sin(th) + ky*cos(th));
\end_layout

\begin_layout Plain Layout

    final double a22 = sy*(-kx*sin(th) + cos(th));
\end_layout

\begin_layout Plain Layout

\end_layout

\begin_layout Plain Layout

    return new double[][] {
\end_layout

\begin_layout Plain Layout

        {a11, a12, tx},
\end_layout

\begin_layout Plain Layout

        {a21, a22, ty},
\end_layout

\begin_layout Plain Layout

        {0.0, 0.0, 1.0}
\end_layout

\begin_layout Plain Layout

    };
\end_layout

\begin_layout Plain Layout

}
\end_layout

\end_inset


\end_layout

\begin_layout Standard
For the introduced encoding all kind of alterers can be used.
 Since we have one scalar 
\family typewriter
Double\SpecialChar \-
Chromosome
\family default
, the rotation angle 
\begin_inset Formula $\theta$
\end_inset

, it is recommended also to add an 
\family typewriter
Mean\SpecialChar \-
Alterer
\family default
 or 
\family typewriter
Gaussian\SpecialChar \-
Alterer
\family default
 to the list of alterers.
\end_layout

\begin_layout Subsubsection
Graph
\begin_inset Index idx
status collapsed

\begin_layout Plain Layout
Graph
\end_layout

\end_inset


\begin_inset Index idx
status collapsed

\begin_layout Plain Layout
Encoding!Graph
\end_layout

\end_inset


\end_layout

\begin_layout Standard
A graph can be represented in many different ways.
 The most known graph representation is the adjacency matrix.
 The following encoding examples uses adjacency matrices with different
 characteristics.
 
\end_layout

\begin_layout Paragraph
Undirected graph
\begin_inset Index idx
status collapsed

\begin_layout Plain Layout
Undirected graph
\end_layout

\end_inset


\begin_inset Index idx
status collapsed

\begin_layout Plain Layout
Encoding!Undirected graph
\end_layout

\end_inset


\end_layout

\begin_layout Standard
In an undirected graph the edges between the vertices have no direction.
 If there is a path between nodes 
\begin_inset Formula $i$
\end_inset

 and 
\begin_inset Formula $j$
\end_inset

, it is assumed that there is also path from 
\begin_inset Formula $j$
\end_inset

 to 
\begin_inset Formula $i$
\end_inset

.
 
\end_layout

\begin_layout Standard
\begin_inset Float figure
wide false
sideways false
status open

\begin_layout Plain Layout
\align center
\begin_inset Graphics
	filename ../resources/graphic/UndirectGraph.eps
	lyxscale 80
	width 65text%

\end_inset


\begin_inset Caption Standard

\begin_layout Plain Layout
\begin_inset CommandInset label
LatexCommand label
name "fig:Undirected-graph"

\end_inset

Undirected graph and adjacency matrix
\end_layout

\end_inset


\end_layout

\end_inset


\end_layout

\begin_layout Standard
Figure 
\begin_inset CommandInset ref
LatexCommand vref
reference "fig:Undirected-graph"

\end_inset

 shows an undirected graph and its corresponding matrix representation.
 Since the edges between the nodes have no direction, the values of the
 lower diagonal matrix are not taken into account.
 An application which optimizes an undirected graph has to ignore this part
 of the matrix.
\begin_inset Foot
status collapsed

\begin_layout Plain Layout
This property violates the 
\emph on
minimal
\emph default
 encoding requirement we mentioned at the beginning of section 
\begin_inset CommandInset ref
LatexCommand vref
reference "sub:Encoding"

\end_inset

.
 For simplicity reason this will be ignored for the undirected graph encoding.
\end_layout

\end_inset

 
\end_layout

\begin_layout Standard
\begin_inset listings
lstparams "language=Java"
inline false
status open

\begin_layout Plain Layout

final int n = 6;
\end_layout

\begin_layout Plain Layout

final Genotype<BitGene> gt = Genotype
\end_layout

\begin_layout Plain Layout

    .of(BitChromosome.of(n), n);
\end_layout

\end_inset


\end_layout

\begin_layout Standard
The code snippet above shows how to create an adjacency matrix for a graph
 with 
\begin_inset Formula $n=6$
\end_inset

 nodes.
 It creates a genotype which consists of 
\begin_inset Formula $n$
\end_inset

 
\family typewriter
Bit\SpecialChar \-
Chromosome
\family default
s of length 
\begin_inset Formula $n$
\end_inset

 each.
 Whether the node 
\begin_inset Formula $i$
\end_inset

 is connected to node 
\begin_inset Formula $j$
\end_inset

 can be easily checked by calling 
\family typewriter
gt\SpecialChar \-
.get(i-1, j-1)\SpecialChar \-
.booleanValue()
\family default
.
 For extracting the whole matrix as 
\family typewriter
int[]
\family default
 array, the following code can be used.
\end_layout

\begin_layout Standard
\begin_inset listings
lstparams "language=Java"
inline false
status open

\begin_layout Plain Layout

final int[][] array = gt.toSeq().stream()
\end_layout

\begin_layout Plain Layout

    .map(c -> c.toSeq().stream()
\end_layout

\begin_layout Plain Layout

        .mapToInt(BitGene::ordinal).toArray())
\end_layout

\begin_layout Plain Layout

    .toArray(int[][]::new);
\end_layout

\end_inset


\end_layout

\begin_layout Paragraph
Directed graph
\begin_inset Index idx
status collapsed

\begin_layout Plain Layout
Directed graph
\end_layout

\end_inset


\begin_inset Index idx
status collapsed

\begin_layout Plain Layout
Encoding!Directed graph
\end_layout

\end_inset


\end_layout

\begin_layout Standard
A directed graph (digraph) is a graph where the path between the nodes have
 a direction associated with them.
 The encoding of a directed graph looks exactly like the encoding of an
 undirected graph.
 This time the whole matrix is used and the second diagonal matrix is no
 longer ignored.
 
\end_layout

\begin_layout Standard
\begin_inset Float figure
wide false
sideways false
status open

\begin_layout Plain Layout
\align center
\begin_inset Graphics
	filename ../resources/graphic/DirectGraph.eps
	lyxscale 80
	width 65text%

\end_inset


\begin_inset Caption Standard

\begin_layout Plain Layout
\begin_inset CommandInset label
LatexCommand label
name "fig:Directed-graph"

\end_inset

Directed graph and adjacency matrix
\end_layout

\end_inset


\end_layout

\end_inset

 
\end_layout

\begin_layout Standard
Figure 
\begin_inset CommandInset ref
LatexCommand vref
reference "fig:Directed-graph"

\end_inset

 shows the adjacency matrix of a digraph.
 This time the whole matrix is used for representing the graph.
\end_layout

\begin_layout Paragraph
Weighted directed graph
\begin_inset Index idx
status collapsed

\begin_layout Plain Layout
Weighted graph
\end_layout

\end_inset


\begin_inset Index idx
status collapsed

\begin_layout Plain Layout
Encoding!Weighted graph
\end_layout

\end_inset


\end_layout

\begin_layout Standard
A weighted graph associates a weight (label) with every path in the graph.
 Weights are usually real numbers.
 They may be restricted to rational numbers or integers.
\end_layout

\begin_layout Standard
\begin_inset Float figure
wide false
sideways false
status open

\begin_layout Plain Layout
\align center
\begin_inset Graphics
	filename ../resources/graphic/WeightedDirectGraph.eps
	lyxscale 80
	width 65text%

\end_inset


\begin_inset Caption Standard

\begin_layout Plain Layout
\begin_inset CommandInset label
LatexCommand label
name "fig:Weighted-graph"

\end_inset

Weighted graph and adjacency matrix
\end_layout

\end_inset


\end_layout

\end_inset

The following code snippet shows how the 
\family typewriter
Genotype
\family default
 of the matrix is created.
\end_layout

\begin_layout Standard
\begin_inset listings
lstparams "language=Java"
inline false
status open

\begin_layout Plain Layout

final int n = 6;
\end_layout

\begin_layout Plain Layout

final double min = -1;
\end_layout

\begin_layout Plain Layout

final double max = 20;
\end_layout

\begin_layout Plain Layout

final Genotype<DoubleGene> gt = Genotype
\end_layout

\begin_layout Plain Layout

    .of(DoubleChromosome.of(min, max, n), n);
\end_layout

\end_inset


\end_layout

\begin_layout Standard
For accessing the single matrix elements, you can simply call 
\family typewriter
Genotype\SpecialChar \-
.get(i, j)\SpecialChar \-
.doubleValue()
\family default
.
 If the interaction with another library requires an 
\family typewriter
double\SpecialChar \-
[][]
\family default
 array, the following code can be used.
\end_layout

\begin_layout Standard
\begin_inset listings
lstparams "language=Java"
inline false
status open

\begin_layout Plain Layout

final double[][] array = gt.toSeq().stream()
\end_layout

\begin_layout Plain Layout

    .map(DoubleChromosome.class::cast)
\end_layout

\begin_layout Plain Layout

    .map(DoubleChromosome::toArray)
\end_layout

\begin_layout Plain Layout

    .toArray(double[][]::new);
\end_layout

\end_inset


\end_layout

\begin_layout Subsection
Termination
\begin_inset Index idx
status collapsed

\begin_layout Plain Layout
Termination
\end_layout

\end_inset


\end_layout

\begin_layout Standard
Termination is the criterion by which the evolution stream decides whether
 to continue or truncate the stream.
 This section gives a deeper look into the different ways of terminating
 or truncating the evolution stream, respectively.
\end_layout

\begin_layout Subsubsection
Fixed generation
\begin_inset Index idx
status collapsed

\begin_layout Plain Layout
Termination!Fixed generation
\end_layout

\end_inset


\end_layout

\begin_layout Standard
The simplest way for terminating the evolution process, is to define a maximal
 number of generations on the 
\family typewriter
Evolution\SpecialChar \-
Stream
\family default
.
\end_layout

\begin_layout Standard
\begin_inset listings
lstparams "language=Java"
inline false
status open

\begin_layout Plain Layout

final long MAX_GENERATIONS = 100;
\end_layout

\begin_layout Plain Layout

EvolutionStream<DoubleGene, Double> stream = engine.stream()
\end_layout

\begin_layout Plain Layout

    .limit(MAX_GENERATIONS);
\end_layout

\end_inset


\end_layout

\begin_layout Standard
This kind of termination method should always be applied, to guarantee the
 truncation of the evolution stream.
\end_layout

\begin_layout Subsubsection
Steady fitness
\begin_inset Index idx
status collapsed

\begin_layout Plain Layout
Termination!Steady fitness
\end_layout

\end_inset


\begin_inset Index idx
status collapsed

\begin_layout Plain Layout
Steady fitness
\end_layout

\end_inset


\end_layout

\begin_layout Standard
The steady fitness strategy truncates the evolution stream if its best fitness
 hasn't changed after a given number of generations.
 The predicate maintains an internal state, the number of generations with
 non increasing fitness, and must be created for every evolution stream.
\end_layout

\begin_layout Standard
\begin_inset listings
lstparams "language=Java"
inline false
status open

\begin_layout Plain Layout

final class SteadyFitnessLimit<C extends Comparable<? super C>> 	
\end_layout

\begin_layout Plain Layout

    implements Predicate<EvolutionResult<?, C>> 
\end_layout

\begin_layout Plain Layout

{ 	
\end_layout

\begin_layout Plain Layout

    private final int _generations;
\end_layout

\begin_layout Plain Layout

    private boolean _proceed = true;
\end_layout

\begin_layout Plain Layout

    private int _stable = 0;
\end_layout

\begin_layout Plain Layout

    private C _fitness;
\end_layout

\begin_layout Plain Layout

\end_layout

\begin_layout Plain Layout

    public SteadyFitnessLimit(final int generations) {
\end_layout

\begin_layout Plain Layout

        _generations = generations;
\end_layout

\begin_layout Plain Layout

    }
\end_layout

\begin_layout Plain Layout

\end_layout

\begin_layout Plain Layout

    @Override
\end_layout

\begin_layout Plain Layout

    public boolean test(final EvolutionResult<?, C> result) {
\end_layout

\begin_layout Plain Layout

        if (!_proceed) return false;
\end_layout

\begin_layout Plain Layout

        if (_fitness == null) {
\end_layout

\begin_layout Plain Layout

            _fitness = result.getBestFitness();
\end_layout

\begin_layout Plain Layout

            _stable = 1;
\end_layout

\begin_layout Plain Layout

		} else {
\end_layout

\begin_layout Plain Layout

            final Optimize opt = result.getOptimize();
\end_layout

\begin_layout Plain Layout

            if (opt.compare(_fitness, result.getBestFitness()) >= 0) {
\end_layout

\begin_layout Plain Layout

                _proceed = ++_stable <= _generations;
\end_layout

\begin_layout Plain Layout

            } else {
\end_layout

\begin_layout Plain Layout

                _fitness = result.getBestFitness();
\end_layout

\begin_layout Plain Layout

                _stable = 1;
\end_layout

\begin_layout Plain Layout

            }
\end_layout

\begin_layout Plain Layout

        }
\end_layout

\begin_layout Plain Layout

        return _proceed;
\end_layout

\begin_layout Plain Layout

    }
\end_layout

\begin_layout Plain Layout

}
\begin_inset Caption Standard

\begin_layout Plain Layout
\begin_inset CommandInset label
LatexCommand label
name "lis:Steady-fitness-limit"

\end_inset

Steady fitness
\end_layout

\end_inset


\end_layout

\end_inset


\end_layout

\begin_layout Standard
Listing 
\begin_inset CommandInset ref
LatexCommand vref
reference "lis:Steady-fitness-limit"

\end_inset

 shows the implementation of the 
\family typewriter
limit\SpecialChar \-
.bySteadyFitness(int)
\family default
 in the 
\family typewriter
org\SpecialChar \-
.jenetics\SpecialChar \-
.engine
\family default
 package.
 It should give you an impression of how to implement own termination strategies
, which possible holds and internal state.
\end_layout

\begin_layout Standard
\begin_inset Note Comment
status collapsed

\begin_layout Subsubsection
Evolution time
\end_layout

\begin_layout Plain Layout
A termination method that stops the evolution when the elapsed evolution
 time exceeds the user-specified max evolution time.
 By default, the evolution is not stopped until the evolution of the current
 generation has completed, but this behavior can be changed so that the
 evolution can be stopped within a generation.
\end_layout

\begin_layout Subsubsection
Fitness threshold
\end_layout

\begin_layout Plain Layout
A termination method that stops the evolution when the best fitness in the
 current population becomes less than the user-specified fitness threshold
 and the objective is set to minimize the fitness.
 This termination method also stops the evolution when the best fitness
 in the current population becomes greater than the user-specified fitness
 threshold when the objective is to maximize the fitness.
\end_layout

\begin_layout Subsubsection
Fitness convergence
\end_layout

\begin_layout Plain Layout
A termination method that stops the evolution when the fitness is deemed
 as converged.
 Two filters of different lengths are used to smooth the best fitness across
 the generations.
 When the smoothed best fitness from the long filter is less than a user-specifi
ed percentage away from the smoothed best fitness from the short filter,
 the fitness is deemed as converged and the evolution terminates.
\end_layout

\begin_layout Subsubsection
Population convergence
\end_layout

\begin_layout Plain Layout
A termination method that stops the evolution when the population is deemed
 as converged.
 The population is deemed as converged when the average fitness across the
 current population is less than a user-specified percentage away from the
 best fitness of the current population.
\end_layout

\begin_layout Subsubsection
Gene convergence
\end_layout

\begin_layout Plain Layout
A termination method that stops the evolution when a user-specified percentage
 of the genes that make up a chromosome are deemed as converged.
 A gene is deemed as converged when the average value of that gene across
 all of the chromosomes in the current population is less than a user-specified
 percentage away from the maximum gene value across the chromosomes.
\end_layout

\end_inset


\end_layout

\begin_layout Standard
\begin_inset Newpage pagebreak
\end_inset


\end_layout

\begin_layout Part*
Appendix
\end_layout

\begin_layout Section
Examples
\begin_inset Index idx
status collapsed

\begin_layout Plain Layout
Examples
\end_layout

\end_inset


\end_layout

\begin_layout Standard
This section contains some coding examples which should give you a feeling
 of how to use the
\family sans
\series bold
\shape smallcaps
 Jenetics
\family default
\series default
\shape default
 library.
 The given examples are complete, in the sense that they will compile and
 run and produce the given example output.
\end_layout

\begin_layout Standard
Running the examples delivered with the
\family sans
\series bold
\shape smallcaps
 Jenetics
\family default
\series default
\shape default
 library can be started with the
\family typewriter
 run-examples.sh
\family default
 script.
\end_layout

\begin_layout LyX-Code
$ ./run-examples.sh
\end_layout

\begin_layout Standard
Since the script uses JARs located in the build directory you have to build
 it with the
\family typewriter
 jar
\family default
\emph on
 Gradle
\emph default
 target first; see section 
\begin_inset CommandInset ref
LatexCommand vref
reference "sec:Build"

\end_inset

.
\end_layout

\begin_layout Subsection
Ones counting
\begin_inset Index idx
status collapsed

\begin_layout Plain Layout
Examples!Ones counting
\end_layout

\end_inset


\begin_inset Index idx
status collapsed

\begin_layout Plain Layout
Ones counting
\end_layout

\end_inset


\end_layout

\begin_layout Standard
Ones counting is one of the simplest model-problem.
 It uses a binary chromosome and forms a classic genetic algorithm
\begin_inset Foot
status collapsed

\begin_layout Plain Layout
In the classic genetic algorithm the problem is a maximization problem and
 the fitness function is positive.
 The domain of the fitness function is a bit-chromosome.
\end_layout

\end_inset

.
 The fitness of a Genotype is proportional to the number of ones.
\end_layout

\begin_layout Standard
\begin_inset ERT
status open

\begin_layout Plain Layout


\backslash
lstinputlisting{../resources/code/OnesCounting.java}
\end_layout

\end_inset


\end_layout

\begin_layout Standard
The genotype in this example consists of one BitChromosome with a ones probabili
ty of 0.15.
 The altering of the offspring population is performed by mutation, with
 mutation probability of 0.55, and then by a single-point crossover, with
 crossover probability of 0.06.
 After creating the initial population, with the
\family typewriter
 ga.setup()
\family default
 call, 100 generations are evolved.
 The tournament selector is used for both, the offspring- and the survivor
 selection---this is the default selector.
\begin_inset Foot
status collapsed

\begin_layout Plain Layout
For the other default values (population size, maximal age, ...) have a look
 at the Javadoc:
\begin_inset Flex URL
status open

\begin_layout Plain Layout

http://jenetics.sourceforge.net/javadoc/index.html
\end_layout

\end_inset


\end_layout

\end_inset


\end_layout

\begin_layout Standard
\begin_inset ERT
status open

\begin_layout Plain Layout


\backslash
lstset{basicstyle=
\backslash
scriptsize
\backslash
ttfamily}
\end_layout

\begin_layout Plain Layout


\backslash
lstinputlisting{../resources/code/OnesCounting.out}
\end_layout

\begin_layout Plain Layout


\backslash
lstset{basicstyle=
\backslash
footnotesize}
\end_layout

\end_inset


\end_layout

\begin_layout Standard
The given example will print the overall timing statistics onto the console.
 In the 
\emph on
Evolution statistics
\emph default
 section you can see that it actually takes 15 generations to fulfill the
 termination criteria---finding no better result after 7 consecutive generations.
\end_layout

\begin_layout Subsection
Real function
\begin_inset Index idx
status collapsed

\begin_layout Plain Layout
Examples!Real function
\end_layout

\end_inset


\begin_inset Index idx
status collapsed

\begin_layout Plain Layout
Real function
\end_layout

\end_inset


\end_layout

\begin_layout Standard
In this example we try to find the minimum value of the function
\begin_inset Formula 
\begin{equation}
f(x)=\cos\left(\frac{1}{2}+\sin\left(x\right)\right)\cdot\cos\left(x\right).\label{eq:Example-real-function}
\end{equation}

\end_inset


\end_layout

\begin_layout Standard
\begin_inset Float figure
wide false
sideways false
status open

\begin_layout Plain Layout
\align center
\begin_inset Graphics
	filename ../resources/graphic/RealFunction2D.eps
	lyxscale 70
	width 90text%

\end_inset


\end_layout

\begin_layout Plain Layout
\begin_inset Caption Standard

\begin_layout Plain Layout
\begin_inset CommandInset label
LatexCommand label
name "fig:Real-function-2D"

\end_inset

Real function 2D
\end_layout

\end_inset


\end_layout

\end_inset


\end_layout

\begin_layout Standard
The graph of function 
\begin_inset CommandInset ref
LatexCommand ref
reference "eq:Example-real-function"

\end_inset

, in the range of 
\begin_inset Formula $\left[0,2\pi\right]$
\end_inset

, is shown in figure 
\begin_inset CommandInset ref
LatexCommand ref
reference "fig:Real-function-2D"

\end_inset

 and the listing beneath shows the GA implementation which will minimize
 the function.
\end_layout

\begin_layout Standard
\begin_inset ERT
status open

\begin_layout Plain Layout


\backslash
lstinputlisting{../resources/code/RealFunction.java}
\end_layout

\end_inset


\end_layout

\begin_layout Standard
The GA works with 
\begin_inset Formula $1\times1$
\end_inset


\family typewriter
 DoubleChromosome
\family default
s whose values are restricted to the range 
\begin_inset Formula $[0,2\pi]$
\end_inset

.
\end_layout

\begin_layout Standard
\begin_inset ERT
status open

\begin_layout Plain Layout


\backslash
lstset{basicstyle=
\backslash
scriptsize
\backslash
ttfamily}
\end_layout

\begin_layout Plain Layout


\backslash
lstinputlisting{../resources/code/RealFunction.out}
\end_layout

\begin_layout Plain Layout


\backslash
lstset{basicstyle=
\backslash
footnotesize}
\end_layout

\end_inset


\end_layout

\begin_layout Standard
The GA will generated an console output like above.
 The 
\emph on
exact
\emph default
 result of the function--for the given range--will be 
\begin_inset Formula $3.389,125,782,8907,939...$
\end_inset

 You can also see, that we reached the final result after 19 generations.
\end_layout

\begin_layout Subsection
0/1 Knapsack
\begin_inset Index idx
status collapsed

\begin_layout Plain Layout
Examples!0/1 Knapsack
\end_layout

\end_inset


\begin_inset Index idx
status collapsed

\begin_layout Plain Layout
0/1 Knapsack
\end_layout

\end_inset


\end_layout

\begin_layout Standard
In the knapsack problem
\begin_inset Foot
status collapsed

\begin_layout Plain Layout
\begin_inset Flex URL
status open

\begin_layout Plain Layout

https://en.wikipedia.org/wiki/Knapsack_problem
\end_layout

\end_inset


\end_layout

\end_inset

 a set of items, together with it's size and value, is given.
 The task is to select a disjoint subset so that the total size does not
 exceed the knapsack size.
 For solving the 0/1 knapsack problem we define a
\family typewriter
 BitChromosome
\family default
, one bit for each item.
 If the 
\begin_inset Formula $i^{th}$
\end_inset

 bit is set to one the 
\begin_inset Formula $i^{th}$
\end_inset

 item is selected.
\end_layout

\begin_layout Standard
\begin_inset ERT
status open

\begin_layout Plain Layout


\backslash
lstinputlisting{../resources/code/Knapsack.java}
\end_layout

\end_inset


\end_layout

\begin_layout Standard
The console out put for the Knapsack GA will look like the listing beneath.
\end_layout

\begin_layout Standard
\begin_inset ERT
status open

\begin_layout Plain Layout


\backslash
lstset{basicstyle=
\backslash
scriptsize
\backslash
ttfamily}
\end_layout

\begin_layout Plain Layout


\backslash
lstinputlisting{../resources/code/Knapsack.out}
\end_layout

\begin_layout Plain Layout


\backslash
lstset{basicstyle=
\backslash
footnotesize}
\end_layout

\end_inset


\end_layout

\begin_layout Subsection
Traveling salesman
\begin_inset Index idx
status collapsed

\begin_layout Plain Layout
Examples!Traveling salesman
\end_layout

\end_inset


\begin_inset Index idx
status collapsed

\begin_layout Plain Layout
Traveling salesman
\end_layout

\end_inset


\end_layout

\begin_layout Standard
The Traveling Salesman problem
\begin_inset Foot
status collapsed

\begin_layout Plain Layout
\begin_inset Flex URL
status open

\begin_layout Plain Layout

https://en.wikipedia.org/wiki/Travelling_salesman_problem
\end_layout

\end_inset


\end_layout

\end_inset

 is one of the classical problems in computational mathematics and it is
 the most notorious NP-complete problem.
 The goal is to find the shortest distance, or the path, with the least
 costs, between 
\begin_inset Formula $N$
\end_inset

 different cities.
 Testing all possible path for 
\begin_inset Formula $N$
\end_inset

 cities would lead to 
\begin_inset Formula $N!$
\end_inset

 checks to find the shortest one.
\end_layout

\begin_layout Standard
The following example uses a path where the cities are lying on a circle.
 That means, the optimal path will be a polygon.
 This makes it easier to check the quality of the found solution.
\end_layout

\begin_layout Standard
\begin_inset ERT
status open

\begin_layout Plain Layout


\backslash
lstinputlisting{../resources/code/TravelingSalesman.java}
\end_layout

\end_inset


\end_layout

\begin_layout Standard
The Traveling Salesman problem is a very good example which shows you how
 to solve combinatorial problems with an GA.

\family sans
\series bold
\shape smallcaps
 Jenetics
\family default
\series default
\shape default
 contains several classes which will work very well with this kind of problems.
 Wrapping the base
\emph on
 type
\emph default
 into an
\family typewriter
 EnumGene
\family default
 is the first thing to do.
 In our example, every city has an unique number, that means we are wrapping
 an
\family typewriter
 Integer
\family default
 into an
\family typewriter
 EnumGene
\family default
.
 Creating a genotype for integer values is very easy with the factory method
 of the
\family typewriter
 PermutationChromosome
\family default
.
 For other data types you have to use one of the constructors of the permutation
 chromosome.
 As alterers, we are using a swap-mutator and a partially-matched crossover.
 These alterers guarantees that no invalid solutions are created---every
 city exists exactly once in the altered chromosomes.
\end_layout

\begin_layout Standard
\begin_inset ERT
status open

\begin_layout Plain Layout


\backslash
lstset{basicstyle=
\backslash
scriptsize
\backslash
ttfamily}
\end_layout

\begin_layout Plain Layout


\backslash
lstinputlisting{../resources/code/TravelingSalesman.out}
\end_layout

\begin_layout Plain Layout


\backslash
lstset{basicstyle=
\backslash
footnotesize}
\end_layout

\end_inset


\end_layout

\begin_layout Standard
The listing above shows the output generated by our example.
 The last line represents the phenotype of the best solution found by the
 GA, which represents the traveling path.
 As you can see, the GA has found the shortest path, in reverse order.
\end_layout

\begin_layout Section
Build
\begin_inset Index idx
status collapsed

\begin_layout Plain Layout
Build
\end_layout

\end_inset


\begin_inset Index idx
status collapsed

\begin_layout Plain Layout
Installation
\end_layout

\end_inset


\begin_inset Index idx
status collapsed

\begin_layout Plain Layout
Download
\end_layout

\end_inset


\begin_inset CommandInset label
LatexCommand label
name "sec:Build"

\end_inset


\end_layout

\begin_layout Standard
For building the
\family sans
\series bold
\shape smallcaps
 Jenetics
\family default
\series default
\shape default
 library from source, download the most recent, stable package version from
 
\begin_inset Flex URL
status collapsed

\begin_layout Plain Layout

https://sourceforge.net/projects/jenetics/files/latest/download
\end_layout

\end_inset

 and extract it to some build directory.
\end_layout

\begin_layout LyX-Code
$ unzip jenetics-<version>.zip -d <build\SpecialChar \-
dir>
\end_layout

\begin_layout Standard

\family typewriter
<version>
\family default
 denotes the actual
\family sans
\series bold
\shape smallcaps
 Jenetics
\family default
\series default
\shape default
 version and
\family typewriter
 <build\SpecialChar \-
dir>
\family default
 the actual build directory.
 Alternatively you can check out the latest--unstable--version from the
 Mercurial
\family typewriter
 default
\family default
 branch.
\end_layout

\begin_layout LyX-Code
$ hg clone https://fwilhelm@bitbucket.org/fwilhelm/jenetics
\backslash

\end_layout

\begin_layout LyX-Code
           <builddir>
\begin_inset Index idx
status collapsed

\begin_layout Plain Layout
Mercurial repository
\end_layout

\end_inset


\begin_inset Index idx
status collapsed

\begin_layout Plain Layout
Source code
\end_layout

\end_inset


\end_layout

\begin_layout LyX-Code
# or
\end_layout

\begin_layout LyX-Code
$ hg clone http://hg.code.sf.net/p/jenetics/main
\backslash

\end_layout

\begin_layout LyX-Code
           <builddir>
\begin_inset Index idx
status collapsed

\begin_layout Plain Layout
Mercurial repository
\end_layout

\end_inset


\begin_inset Index idx
status collapsed

\begin_layout Plain Layout
Source code
\end_layout

\end_inset


\end_layout

\begin_layout LyX-Code
# or
\end_layout

\begin_layout LyX-Code
$ git clone https://github.com/jenetics/jenetics.git
\backslash

\end_layout

\begin_layout LyX-Code
           <builddir>
\begin_inset Index idx
status collapsed

\begin_layout Plain Layout
Git repository
\end_layout

\end_inset


\begin_inset Index idx
status collapsed

\begin_layout Plain Layout
Source code
\end_layout

\end_inset


\end_layout

\begin_layout Standard

\family sans
\series bold
\shape smallcaps
Jenetics
\family default
\series default
\shape default
 uses Gradle
\begin_inset Foot
status collapsed

\begin_layout Plain Layout
\begin_inset Flex URL
status open

\begin_layout Plain Layout

http://gradle.org/downloads
\end_layout

\end_inset


\end_layout

\end_inset


\begin_inset Index idx
status collapsed

\begin_layout Plain Layout
Build!Gradle
\end_layout

\end_inset


\begin_inset Index idx
status collapsed

\begin_layout Plain Layout
Gradle
\end_layout

\end_inset

 as build system and organizes the source into
\emph on
 sub
\emph default
-projects (
\emph on
modules
\emph default
).
\begin_inset Foot
status collapsed

\begin_layout Plain Layout
If you are calling the
\family typewriter
 gradlew
\begin_inset Index idx
status open

\begin_layout Plain Layout
Build!gradlew
\end_layout

\end_inset


\begin_inset Index idx
status open

\begin_layout Plain Layout
gradlew
\end_layout

\end_inset


\family default
 script (instead of
\family typewriter
 gradle
\family default
), which are part of the downloaded package, the proper Gradle version is
 automatically downloaded and you don't have to install Gradle explicitly.
\end_layout

\end_inset

 Each
\emph on
 sub
\emph default
-project is located in it's own
\emph on
 sub
\emph default
-directory:
\end_layout

\begin_layout Itemize

\family typewriter
\series bold
org.jenetics
\family default
\series default
: This project contains the source code and tests for the
\family sans
\series bold
\shape smallcaps
 Jenetics
\family default
\series default
\shape default
\emph on
 core
\emph default
-module.
\end_layout

\begin_layout Itemize

\family typewriter
\series bold
org.jenetics.example
\family default
\series default
: This project contains example code for the
\emph on
 ore
\emph default
-module.
\end_layout

\begin_layout Itemize

\family typewriter
\series bold
org.jenetics.doc
\family default
\series default
: Contains the
\emph on
 code
\emph default
 of the web-site and
\emph on
 this
\emph default
 manual.
\end_layout

\begin_layout Standard
For building the library change into the
\family typewriter
 <build\SpecialChar \-
dir>
\family default
 directory (or one of the
\emph on
 module
\emph default
 directory) and call one of the available
\emph on
 tasks
\emph default
:
\end_layout

\begin_layout Itemize

\family typewriter
\series bold
compileJava
\family default
\series default
:
\begin_inset Index idx
status collapsed

\begin_layout Plain Layout
Compile
\end_layout

\end_inset

 Compiles the
\family sans
\series bold
\shape smallcaps
 Jenetics
\family default
\series default
\shape default
 sources and copies the class files to the
\family typewriter
 <build\SpecialChar \-
dir>\SpecialChar \slash{}
<module-dir>/build\SpecialChar \slash{}
classes/main
\family default
 directory.
\end_layout

\begin_layout Itemize

\family typewriter
\series bold
jar
\family default
\series default
: Compiles the sources and creates the JAR files.
 The artifacts are copied to the
\family typewriter
 <build\SpecialChar \-
dir>/<module-dir>\SpecialChar \slash{}
build\SpecialChar \slash{}
libs
\family default
 directory.
\end_layout

\begin_layout Itemize

\family typewriter
\series bold
test
\family default
\series default
: Compiles and executes the unit tests.
 The test results are printed onto the console and a test-report, created
 by
\emph on
 TestNG
\emph default
, is written to
\family typewriter
 <build\SpecialChar \-
dir>/<module-dir>
\family default
 directory.
\end_layout

\begin_layout Itemize

\family typewriter
\series bold
javadoc
\family default
\series default
: Generates the API documentation.
 The Javadoc is stored in the
\family typewriter
 <build\SpecialChar \-
dir>/<module-dir>\SpecialChar \slash{}
build\SpecialChar \slash{}
docs
\family default
 directory
\end_layout

\begin_layout Itemize

\family typewriter
\series bold
clean
\family default
\series default
: Deletes the
\family typewriter
 <build\SpecialChar \-
dir>\SpecialChar \slash{}
build/*
\family default
 directories and removes all generated artifacts.
\end_layout

\begin_layout Standard
For
\family typewriter
 building the library from
\family default
 the source, call
\end_layout

\begin_layout LyX-Code
$ cd <build-dir>
\end_layout

\begin_layout LyX-Code
$ gradle jar
\end_layout

\begin_layout Standard
or
\end_layout

\begin_layout LyX-Code
$ ./gradlew jar
\end_layout

\begin_layout Standard
if you don't have the the Gradle build system installed---calling the the
 Gradle wrapper script will download all needed files and trigger the build
 task afterwards.
\end_layout

\begin_layout Paragraph
IDE integration
\end_layout

\begin_layout Standard
Gradle has tasks which creates the project file for Eclipse
\begin_inset Foot
status collapsed

\begin_layout Plain Layout
\begin_inset CommandInset href
LatexCommand href
name "http://www.eclipse.org/"
target "http://www.eclipse.org/"

\end_inset


\end_layout

\end_inset

 and IntelliJ IDEA
\begin_inset Foot
status collapsed

\begin_layout Plain Layout
\begin_inset CommandInset href
LatexCommand href
name "http://www.jetbrains.com/idea/"
target "http://www.jetbrains.com/idea/"

\end_inset


\end_layout

\end_inset

.
 Call
\end_layout

\begin_layout LyX-Code
$ ./gradlew <eclipse|idea>
\end_layout

\begin_layout Standard
for creating the project files for Eclipse or IntelliJ, respectively.
\end_layout

\begin_layout Paragraph
External library dependencies
\end_layout

\begin_layout Standard
The following external projects are used for running and/or building the
\family sans
\series bold
\shape smallcaps
 Jenetics
\family default
\series default
\shape default
 library.
\end_layout

\begin_layout Itemize

\series bold
\emph on
TestNG
\series default
\emph default

\begin_inset Index idx
status collapsed

\begin_layout Plain Layout
TestNG
\end_layout

\end_inset


\end_layout

\begin_deeper
\begin_layout Itemize

\series bold
Version
\series default
:
\emph on
 6.8.13
\end_layout

\begin_layout Itemize

\series bold
Homepage
\series default
:
\emph on
 
\begin_inset Flex URL
status collapsed

\begin_layout Plain Layout

http://testng.org/doc/index.html
\end_layout

\end_inset


\end_layout

\begin_layout Itemize

\series bold
License
\series default
:
\emph on
 
\begin_inset CommandInset href
LatexCommand href
name "Apache License, Version 2.0"
target "http://testng.org/license"

\end_inset


\end_layout

\begin_layout Itemize

\series bold
Scope
\series default
:
\emph on
 test
\end_layout

\end_deeper
\begin_layout Itemize

\series bold
\emph on
Apache Commons Math
\series default
\emph default

\begin_inset Index idx
status collapsed

\begin_layout Plain Layout
Apache Commons Math
\end_layout

\end_inset


\end_layout

\begin_deeper
\begin_layout Itemize

\series bold
Version
\series default
:
\emph on
 3.4.1
\end_layout

\begin_layout Itemize

\series bold
Homepage
\series default
:
\emph on
 
\begin_inset Flex URL
status open

\begin_layout Plain Layout

http://commons.apache.org/proper/commons-math/
\end_layout

\end_inset


\end_layout

\begin_layout Itemize

\series bold
Download
\series default
: 
\emph on

\begin_inset Flex URL
status open

\begin_layout Plain Layout

http://tweedo.com/mirror/apache/commons/math/binaries/commons-math3-3.4.1-bin.zip
\end_layout

\end_inset


\end_layout

\begin_layout Itemize

\series bold
License
\series default
:
\emph on
 
\begin_inset CommandInset href
LatexCommand href
name "Apache License, Version 2.0"
target "http://testng.org/license"

\end_inset


\end_layout

\begin_layout Itemize

\series bold
Scope
\series default
:
\emph on
 test
\end_layout

\end_deeper
\begin_layout Itemize

\series bold
\emph on
Java2Html
\series default
\emph default

\begin_inset Index idx
status collapsed

\begin_layout Plain Layout
Java2Html
\end_layout

\end_inset


\end_layout

\begin_deeper
\begin_layout Itemize

\series bold
Version
\series default
:
\emph on
 5.0
\end_layout

\begin_layout Itemize

\series bold
Homepage
\series default
:
\emph on
 
\begin_inset Flex URL
status collapsed

\begin_layout Plain Layout

http://www.java2html.de/
\end_layout

\end_inset


\end_layout

\begin_layout Itemize

\series bold
Download
\series default
:
\emph on
 
\begin_inset Flex URL
status collapsed

\begin_layout Plain Layout

http://www.java2html.de/java2html_50.zip
\end_layout

\end_inset


\end_layout

\begin_layout Itemize

\series bold
License
\series default
:
\emph on
 
\begin_inset CommandInset href
LatexCommand href
name "GPL"
target "https://www.gnu.org/licenses/gpl.html"

\end_inset

 or 
\begin_inset CommandInset href
LatexCommand href
name "CPL1.0"
target "http://www.eclipse.org/legal/cpl-v10.html"

\end_inset


\end_layout

\begin_layout Itemize

\series bold
Scope
\series default
:
\emph on
javadoc
\end_layout

\end_deeper
\begin_layout Itemize

\series bold
\emph on
Gradle
\series default
\emph default

\begin_inset Index idx
status collapsed

\begin_layout Plain Layout
Gradle
\end_layout

\end_inset


\series bold
\emph on

\begin_inset CommandInset label
LatexCommand label
name "Gradle"

\end_inset


\end_layout

\begin_deeper
\begin_layout Itemize

\series bold
Version
\series default
: 2.2 (
\emph on
or later
\emph default
)
\end_layout

\begin_layout Itemize

\series bold
Homepage
\series default
:
\emph on
 
\begin_inset Flex URL
status collapsed

\begin_layout Plain Layout

http://gradle.org/
\end_layout

\end_inset


\end_layout

\begin_layout Itemize

\series bold
Download
\series default
: 
\emph on

\begin_inset Flex URL
status collapsed

\begin_layout Plain Layout

http://services.gradle.org/distributions/gradle-2.2-bin.zip
\end_layout

\end_inset


\end_layout

\begin_layout Itemize

\series bold
License
\series default
:
\emph on
 
\begin_inset CommandInset href
LatexCommand href
name "Apache License, Version 2.0"
target "http://gradle.org/license"

\end_inset


\end_layout

\begin_layout Itemize

\series bold
Scope
\series default
:
\emph on
 build
\end_layout

\end_deeper
\begin_layout Paragraph
Maven Central
\end_layout

\begin_layout Standard
The whole Jenetics package can also be downloaded from the 
\emph on
Maven Central
\emph default
 repository:
\end_layout

\begin_layout LyX-Code
<dependency>     
\end_layout

\begin_layout LyX-Code
    <groupId>org.bitbucket.fwilhelm</groupId>
\end_layout

\begin_layout LyX-Code
    <artifactId>org.jenetics</artifactId>
\end_layout

\begin_layout LyX-Code
<<<<<<< HEAD
    <version>3.1.0</version>
=======
    <version>3.0.1</version>
>>>>>>> 078dbd19
\end_layout

\begin_layout LyX-Code
</dependency>
\end_layout

\begin_layout Section
License
\begin_inset Index idx
status collapsed

\begin_layout Plain Layout
License
\end_layout

\end_inset


\end_layout

\begin_layout Standard
The library itself is licensed under the 
\begin_inset CommandInset href
LatexCommand href
name "Apache License, Version 2.0"
target "http://www.apache.org/licenses/LICENSE-2.0.html"

\end_inset

.
\end_layout

\begin_layout LyX-Code

\size footnotesize
Copyright @__year__@ Franz Wilhelmstötter
\begin_inset Newline newline
\end_inset

 
\end_layout

\begin_layout LyX-Code

\size footnotesize
Licensed under the Apache License, Version 2.0 (the "License");
\end_layout

\begin_layout LyX-Code

\size footnotesize
you may not use this file except in compliance with the License.
\end_layout

\begin_layout LyX-Code

\size footnotesize
You may obtain a copy of the License at
\end_layout

\begin_layout LyX-Code
 
\end_layout

\begin_layout LyX-Code

\size footnotesize
   http://www.apache.org/licenses/LICENSE-2.0
\end_layout

\begin_layout LyX-Code
 
\end_layout

\begin_layout LyX-Code

\size footnotesize
Unless required by applicable law or agreed to in writing, software
\end_layout

\begin_layout LyX-Code

\size footnotesize
distributed under the License is distributed on an "AS IS" BASIS,
\end_layout

\begin_layout LyX-Code

\size footnotesize
WITHOUT WARRANTIES OR CONDITIONS OF ANY KIND, either express or implied.
\end_layout

\begin_layout LyX-Code

\size footnotesize
See the License for the specific language governing permissions and
\end_layout

\begin_layout LyX-Code

\size footnotesize
limitations under the License.
\end_layout

\begin_layout Standard
\begin_inset Newpage pagebreak
\end_inset


\end_layout

\begin_layout Standard
\begin_inset CommandInset bibtex
LatexCommand bibtex
bibfiles "references"
options "bibtotoc,plain"

\end_inset


\end_layout

\begin_layout Standard
\begin_inset CommandInset index_print
LatexCommand printindex
type "idx"

\end_inset


\end_layout

\end_body
\end_document<|MERGE_RESOLUTION|>--- conflicted
+++ resolved
@@ -13968,11 +13968,7 @@
 \end_layout
 
 \begin_layout LyX-Code
-<<<<<<< HEAD
     <version>3.1.0</version>
-=======
-    <version>3.0.1</version>
->>>>>>> 078dbd19
 \end_layout
 
 \begin_layout LyX-Code
