/*
 * Java Genetic Algorithm Library (@__identifier__@).
 * Copyright (c) @__year__@ Franz Wilhelmstötter
 *
 * Licensed under the Apache License, Version 2.0 (the "License");
 * you may not use this file except in compliance with the License.
 * You may obtain a copy of the License at
 *
 *      http://www.apache.org/licenses/LICENSE-2.0
 *
 * Unless required by applicable law or agreed to in writing, software
 * distributed under the License is distributed on an "AS IS" BASIS,
 * WITHOUT WARRANTIES OR CONDITIONS OF ANY KIND, either express or implied.
 * See the License for the specific language governing permissions and
 * limitations under the License.
 *
 * Author:
 *    Franz Wilhelmstötter (franz.wilhelmstoetter@gmail.com)
 */
package io.jenetics.incubator.util;

<<<<<<< HEAD
=======
import static java.util.Objects.requireNonNull;

>>>>>>> fad381f9
import java.io.BufferedInputStream;
import java.io.BufferedOutputStream;
import java.io.Closeable;
import java.io.EOFException;
import java.io.Flushable;
import java.io.IOException;
import java.io.InputStream;
import java.io.ObjectInputStream;
import java.io.ObjectOutputStream;
import java.io.OutputStream;
import java.io.UncheckedIOException;
import java.nio.file.Files;
import java.nio.file.OpenOption;
import java.nio.file.Path;
import java.nio.file.StandardOpenOption;
import java.util.Iterator;
import java.util.List;
import java.util.Objects;
import java.util.function.Supplier;
import java.util.stream.Collectors;
import java.util.stream.Stream;

import io.jenetics.internal.util.Lifecycle.Resources;
import io.jenetics.internal.util.Lifecycle.Value;

/**
 * Static methods for reading and writing objects using the Java serialisation.
 * The methods of this class allows to append additional objects to an existing
 * files.
 *
 * <pre>{@code
 * // Write three string objects to the given path and read them again.
 * IO.write(path, List.of("1", "2", "3"), CREATE, APPEND);
 * var objects = IO.readAllObjects(path);
 * assert objects.equals(List.of("1", "2", "3"));
 *
 * // Append another two string object to the same file.
 * IO.write(path, List.of("4", "5"), APPEND);
 * objects = IO.readAllObjects(path);
 * assert objects.equals(List.of("1", "2", "3", "4", "5"));
 *
 * // Truncates the the content of an existing file.
 * IO.write(path, List.of("6", "7", "8"), TRUNCATE_EXISTING);
 * objects = IO.readAllObjects(path);
 * assert objects.equals(List.of("6", "7", "8"));
 * }</pre>
 *
 * It also allows to read object piecewise via a {@link Stream}.
 *
 * <pre>{@code
 * try (Stream<Object> stream = IO.objects(Path.of("serialized-objects.bin"))) {
 *     stream.forEach(System.out::println);
 * }
 * }</pre>
 *
 * @author <a href="mailto:franz.wilhelmstoetter@gmail.com">Franz Wilhelmstötter</a>
 * @since 6.2
 * @version 6.2
 */
public final class IO {
	private IO() {}

	/**
	 * Wrapper for {@link OutputStream}s, which prevents the wrapped stream from
	 * being closed.
	 */
	private static final class NonCloseableOutputStream extends OutputStream {
		private final OutputStream _out;

		NonCloseableOutputStream(final OutputStream out) {
			_out = requireNonNull(out);
		}

		@Override
		public void write(final int b) throws IOException {
			_out.write(b);
		}

		@Override
		public void write(final byte[] b) throws IOException {
			_out.write(b);
		}

		@Override
		public void write(final byte[] b, final int off, final int len)
			throws IOException
		{
			_out.write(b, off, len);
		}

		@Override
		public void flush() throws IOException {
			_out.flush();
		}

		@Override
		public void close() {
		}
	}

	/**
	 * This class allows to append objects to a given output stream.
	 */
	private static final class AppendableObjectOutput
		implements Closeable, Flushable
	{
		private final CountingOutputStream _cout;
		private final ObjectOutputStream _out;

		AppendableObjectOutput(final OutputStream out, final boolean append)
			throws IOException
		{
			_cout = new CountingOutputStream(out);
			_out = new ObjectOutputStream(_cout) {
				private boolean _first = true;
				@Override
				protected void writeStreamHeader() throws IOException {
					if (_first || !append) {
						super.writeStreamHeader();
						_first = false;
					}
				}
			};
		}

		long count() {
			return _cout.count();
		}

		void writeObject(final Object object) throws IOException {
			_out.writeObject(object);
		}

		void reset() throws IOException {
			_out.reset();
		}

		@Override
		public void flush() throws IOException {
			_out.flush();
		}

		@Override
		public void close() throws IOException {
			_out.close();
		}
	}

	/**
	 * Decorator stream for counting the written bytes.
	 */
	private static final class CountingOutputStream extends OutputStream {
		private final OutputStream _out;

		private long _count = 0;

		CountingOutputStream(final OutputStream out) {
			_out = requireNonNull(out);
		}

		long count() {
			return _count;
		}

		@Override
		public void write(final int b) throws IOException {
			_out.write(b);
			_count += 1;
		}

		@Override
		public void write(final byte[] b) throws IOException {
			_out.write(b);
			_count += b.length;
		}

		@Override
		public void write(final byte[] b, final int off, final int len)
			throws IOException
		{
			_out.write(b, off, len);
			_count += len;
		}
	}

	/* *************************************************************************
	 * Read/write methods.
	 * ************************************************************************/

	/**
	 * Writes the given {@code objects} to the given {@code output} stream,
	 * using Java serialization. For the <em>first</em> objects to be written
	 * to the stream, the {@code append} flag must be set to {@code false}.
	 *
	 * <pre>{@code
	 * final var output = new ByteArrayOutputStream();
	 * IO.write(output, List.of("1", "2", "3"), false);
	 *
	 * var input = new ByteArrayInputStream(output.toByteArray());
	 * final List<Object> objects = IO.readAllObjects(output);
	 * assert objects.equals(List.of("1", "2", "3"));
	 * }</pre>
	 *
	 * When writing additional objects to the same output stream, the
	 * {@code append} must be set to {@code true}.
	 *
	 * <pre>{@code
	 * IO.write(output, List.of("4", "5"), true);
	 * input = new ByteArrayInputStream(output.toByteArray());
	 * objects = IO.readAllObjects(input);
	 * assert objects.equals(List.of("1", "2", "3", "4", "5"));
	 * }</pre>
	 *
	 * It is the responsibility of the caller to close the given {@code output}
	 * stream when no longer needed.
	 *
	 * @see #write(OutputStream, Stream, boolean)
	 * @see #write(Path, Iterable, OpenOption...)
	 *
	 * @param output the output stream where the objects are written to
	 * @param objects the objects to write to output stream, in the order defined
	 *        by the given iterable
	 * @param append {@code false} for the first objects written to the given
	 *        {@code output} stream and {@code true} for additional objects
	 *        writing to the same stream
	 * @return the number of bytes written to the output stream
	 * @throws IOException if writing the objects fails
	 * @throws NullPointerException if one of the arguments is {@code null}
	 */
	public static long write(
		final OutputStream output,
		final Iterable<?> objects,
		final boolean append
	)
		throws IOException
	{
		final var it = objects.iterator();
		if (it.hasNext()) {
			return write0(output, it, append);
		} else {
			return 0;
		}
	}

	private static long write0(
		final OutputStream out,
		final Iterator<?> objects,
		final boolean append
	)
		throws IOException
	{
		final var nco = new NonCloseableOutputStream(out);
		final var aoo = new AppendableObjectOutput(nco, append);
		try (aoo) {
			while (objects.hasNext()) {
				aoo.writeObject(objects.next());
				aoo.reset();
			}
		}

		return aoo.count();
	}

	/**
	 * Writes the given {@code objects} to the given {@code output} stream,
	 * using Java serialization. For the <em>first</em> objects to be written
	 * to the stream, the {@code append} flag must be set to {@code false}.
	 *
	 * <pre>{@code
	 * final var output = new ByteArrayOutputStream();
	 * IO.write(output, Stream.of("1", "2", "3"), false);
	 *
	 * var input = new ByteArrayInputStream(output.toByteArray());
	 * final List<Object> objects = IO.readAllObjects(output);
	 * assert objects.equals(List.of("1", "2", "3"));
	 * }</pre>
	 *
	 * When writing additional objects to the same output stream, the
	 * {@code append} must be set to {@code true}.
	 *
	 * <pre>{@code
	 * IO.write(output, Stream.of("4", "5"), true);
	 * input = new ByteArrayInputStream(output.toByteArray());
	 * objects = IO.readAllObjects(input);
	 * assert objects.equals(List.of("1", "2", "3", "4", "5"));
	 * }</pre>
	 *
	 * It is the responsibility of the caller to close the given {@code output}
	 * stream when no longer needed.
	 *
	 * @see #write(OutputStream, Stream, boolean)
	 * @see #write(Path, Iterable, OpenOption...)
	 *
	 * @param output the output stream where the objects are written to
	 * @param objects the objects to write to output stream, in the order defined
	 *        by the given iterable
	 * @param append {@code false} for the first objects written to the given
	 *        {@code output} stream and {@code true} for additional objects
	 *        writing to the same stream
	 * @return the number of bytes written to the output stream
	 * @throws IOException if writing the objects fails
	 * @throws NullPointerException if one of the arguments is {@code null}
	 */
	public static long write(
		final OutputStream output,
		final Stream<?> objects,
		final boolean append
	)
		throws IOException
	{
		final var it = objects.iterator();
		if (it.hasNext()) {
			return write0(output, it, append);
		} else {
			return 0;
		}
	}

	/**
	 * Writes the given {@code objects} to the given {@code path}, using
	 * Java serialization. If the {@code path} already exists and the open
	 * {@code options} contains {@link StandardOpenOption#APPEND}, the objects
	 * are appended to the existing file.
	 *
	 * <pre>{@code
	 * // Write three string objects to the given file. The file is created if
	 * // it not exists or appended if the file already exists.
	 * IO.write(
	 *     path,
	 *     List.of("1", "2", "3"),
	 *     StandardOpenOption.CREATE, StandardOpenOption.APPEND
	 * );
	 * }</pre>
	 *
	 * @see #write(OutputStream, Iterable, boolean)
	 * @see #write(OutputStream, Stream, boolean)
	 *
	 * @param path the destination where the {@code objects} are written to
	 * @param objects the {@code objects} to be written
	 * @param options specifying how the file is opened
	 * @return the number of bytes written to the file
	 * @throws IOException if writing the objects fails
	 * @throws IllegalArgumentException if options contains an invalid
	 *         combination of options
	 * @throws UnsupportedOperationException if an unsupported option is
	 *         specified
	 * @throws NullPointerException if one of the arguments is {@code null}
	 */
	public static long write(
		final Path path,
		final Iterable<?> objects,
		final OpenOption... options
	)
		throws IOException
	{
		return write0(path, objects::iterator, options);
	}

	private static long write0(
		final Path path,
		final Supplier<Iterator<?>> objects,
		final OpenOption... options
	)
		throws IOException
	{
		final var it = objects.get();
		if (it.hasNext()) {
			final var append = isAppendable(options) && !isEmpty(path);
			try (var fos = Files.newOutputStream(path, options);
				 var bos = new BufferedOutputStream(fos))
			{
				return write0(bos, it, append);
			}
		} else {
			return 0;
		}
	}

	private static boolean isAppendable(final OpenOption... options) {
		for (var option : options) {
			if (option == StandardOpenOption.APPEND) {
				return true;
			}
		}
		return false;
	}

	private static boolean isEmpty(final Path file) throws IOException {
		return !Files.exists(file) || Files.size(file) == 0;
	}

	/**
	 * Writes the given {@code objects} to the given {@code path}, using
	 * Java serialization. If the {@code path} already exists and the open
	 * {@code options} contains {@link StandardOpenOption#APPEND}, the objects
	 * are appended to the existing file.
	 *
	 * <pre>{@code
	 * // Write three string objects to the given file. The file is created if
	 * // it not exists or appended if the file already exists.
	 * IO.write(
	 *     path,
	 *     Stream.of("1", "2", "3"),
	 *     StandardOpenOption.CREATE, StandardOpenOption.APPEND
	 * );
	 * }</pre>
	 *
	 * @see #write(OutputStream, Iterable, boolean)
	 * @see #write(OutputStream, Stream, boolean)
	 *
	 * @param path the destination where the {@code objects} are written to
	 * @param objects the {@code objects} to be written
	 * @param options specifying how the file is opened
	 * @return the number of bytes written to the file
	 * @throws IOException if writing the objects fails
	 * @throws IllegalArgumentException if options contains an invalid
	 *         combination of options
	 * @throws UnsupportedOperationException if an unsupported option is
	 *         specified
	 * @throws NullPointerException if one of the arguments is {@code null}
	 */
	public static long write(
		final Path path,
		final Stream<?> objects,
		final OpenOption... options
	)
		throws IOException
	{
		return write0(path, objects::iterator, options);
	}

	/**
	 * Reads the objects from the given {@code input} stream, which were
	 * previously written with one of the {@code write} methods.
	 * The content is read lazily, object after object, and allows to read many
	 * objects efficiently. Note that the caller is responsible for closing the
	 * returned object stream, which also closes the given {@code input} stream.
	 *
	 * <pre>{@code
	 * final var input = ...;
	 * try (Stream<Object> stream = IO.objects(input)) {
	 *     stream.forEach(System.out::println);
	 * }
	 * }</pre>
	 *
	 * @see #objects(Path)
	 *
	 * @param input the input stream where the objects are read from
	 * @return a stream of the read objects
	 * @throws NullPointerException if the given {@code input} stream is
	 *         {@code null}
	 */
<<<<<<< HEAD
	public static Stream<Object> objects(final Path path) throws IOException {
		final Value<Stream<Object>, IOException> result = Value.build(resources ->
			objectStream(path, resources)
=======
	public static Stream<Object> objects(final InputStream input) {
		final Value<Stream<Object>, IOException> result = Value.build(resources ->
			objectStream(input, resources)
>>>>>>> fad381f9
		);

		return result.get().onClose(() ->
			result.uncheckedClose(UncheckedIOException::new)
		);
	}

	private static Stream<Object>
<<<<<<< HEAD
	objectStream(final Path path, final Resources<IOException> resources)
		throws IOException
	{
		if (isEmpty(path)) {
			return Stream.empty();
		} else {
			final var fin = resources.add(
				Files.newInputStream(path),
				Closeable::close
			);
			final var bin = resources.add(
				new BufferedInputStream(fin),
				Closeable::close
			);
			final var oin = resources.add(
				new ObjectInputStream(bin),
				Closeable::close
			);
=======
	objectStream(final InputStream input, final Resources<IOException> resources) {
		final Supplier<Object> readObject = new Supplier<>() {
			private ObjectInputStream _oin = null;
>>>>>>> fad381f9

			@Override
			public synchronized Object get() {
				try {
					if (_oin == null) {
						var in = resources.add(input, Closeable::close);
						if (!(in instanceof BufferedInputStream)) {
							in = resources.add(new BufferedInputStream(in), Closeable::close);
						}
						_oin = resources.add(new ObjectInputStream(in), Closeable::close);
					}

					return _oin.readObject();
				} catch (EOFException|ClassNotFoundException e) {
					return null;
				} catch (IOException e) {
					throw new UncheckedIOException(e);
				}
			}
		};

		return Stream.generate(readObject)
			.takeWhile(Objects::nonNull);
	}

	/**
	 * Reads the objects from the given {@code path}, which were previously
	 * written with the {@link #write(Path, Iterable, OpenOption...)} method.
	 * The file content is read lazily, object after object, and allows to
	 * read huge files efficiently. Note that the caller is responsible for
	 * closing the returned object stream.
	 *
	 * <pre>{@code
	 * try (Stream<Object> stream = IO.objects(path)) {
	 *     stream.forEach(System.out::println);
	 * }
	 * }</pre>
	 *
	 * @see #objects(InputStream)
	 *
	 * @param path the data path
	 * @return a stream of the read objects
	 * @throws NullPointerException if the given {@code path} is {@code null}
	 * @throws java.io.FileNotFoundException if the given path could not be read
	 * @throws IOException if the object stream couldn't be created
	 */
	public static Stream<Object> objects(final Path path) throws IOException {
		final Value<Stream<Object>, IOException> result = Value.build(resources ->
			objectStream(path, resources)
		);

		return result.get().onClose(() ->
			result.uncheckedClose(UncheckedIOException::new)
		);
	}

	private static Stream<Object>
	objectStream(final Path path, final Resources<IOException> resources)
		throws IOException
	{
		return isEmpty(path)
			? Stream.empty()
			: objectStream(Files.newInputStream(path), resources);
	}

	/**
	 * Reads all objects from the given {@code input} stream, which were
	 * previously written with one of the the {@code write} methods.
	 *
	 * @param input the input stream where the objects are read from
	 * @return a list of all read objects
	 * @throws NullPointerException if the given {@code input} stream is
	 *         {@code null}
	 * @throws IOException if an I/O error occurs
	 */
	public static List<Object> readAllObjects(final InputStream input)
		throws IOException
	{
		try (var objects = objects(input)) {
			return objects.collect(Collectors.toUnmodifiableList());
		} catch (UncheckedIOException e) {
			throw e.getCause();
		}
	}

	/**
	 * Reads all objects from the given {@code path}, which were previously
	 * written with one of the the {@code write} methods.
	 *
	 * @param path the data path
	 * @return a list of all read objects
	 * @throws NullPointerException if the given {@code path} is {@code null}
	 * @throws java.io.FileNotFoundException if the given path could not be read
	 * @throws IOException if an I/O error occurs
	 */
	public static List<Object> readAllObjects(final Path path) throws IOException {
		try (var objects = objects(path)) {
			return objects.collect(Collectors.toUnmodifiableList());
		} catch (UncheckedIOException e) {
			throw e.getCause();
		}
	}

}<|MERGE_RESOLUTION|>--- conflicted
+++ resolved
@@ -19,11 +19,8 @@
  */
 package io.jenetics.incubator.util;
 
-<<<<<<< HEAD
-=======
 import static java.util.Objects.requireNonNull;
 
->>>>>>> fad381f9
 import java.io.BufferedInputStream;
 import java.io.BufferedOutputStream;
 import java.io.Closeable;
@@ -476,15 +473,9 @@
 	 * @throws NullPointerException if the given {@code input} stream is
 	 *         {@code null}
 	 */
-<<<<<<< HEAD
-	public static Stream<Object> objects(final Path path) throws IOException {
-		final Value<Stream<Object>, IOException> result = Value.build(resources ->
-			objectStream(path, resources)
-=======
 	public static Stream<Object> objects(final InputStream input) {
 		final Value<Stream<Object>, IOException> result = Value.build(resources ->
 			objectStream(input, resources)
->>>>>>> fad381f9
 		);
 
 		return result.get().onClose(() ->
@@ -493,30 +484,9 @@
 	}
 
 	private static Stream<Object>
-<<<<<<< HEAD
-	objectStream(final Path path, final Resources<IOException> resources)
-		throws IOException
-	{
-		if (isEmpty(path)) {
-			return Stream.empty();
-		} else {
-			final var fin = resources.add(
-				Files.newInputStream(path),
-				Closeable::close
-			);
-			final var bin = resources.add(
-				new BufferedInputStream(fin),
-				Closeable::close
-			);
-			final var oin = resources.add(
-				new ObjectInputStream(bin),
-				Closeable::close
-			);
-=======
 	objectStream(final InputStream input, final Resources<IOException> resources) {
 		final Supplier<Object> readObject = new Supplier<>() {
 			private ObjectInputStream _oin = null;
->>>>>>> fad381f9
 
 			@Override
 			public synchronized Object get() {
