/*
 * Java Genetic Algorithm Library (@__identifier__@).
 * Copyright (c) @__year__@ Franz Wilhelmstötter
 *
 * Licensed under the Apache License, Version 2.0 (the "License");
 * you may not use this file except in compliance with the License.
 * You may obtain a copy of the License at
 *
 *      http://www.apache.org/licenses/LICENSE-2.0
 *
 * Unless required by applicable law or agreed to in writing, software
 * distributed under the License is distributed on an "AS IS" BASIS,
 * WITHOUT WARRANTIES OR CONDITIONS OF ANY KIND, either express or implied.
 * See the License for the specific language governing permissions and
 * limitations under the License.
 *
 * Author:
 *    Franz Wilhelmstötter (franz.wilhelmstoetter@gmail.com)
 */
package io.jenetics.incubator.math;

import static org.assertj.core.api.Assertions.assertThat;

import java.util.random.RandomGenerator;
import java.util.random.RandomGeneratorFactory;

import org.assertj.core.data.Offset;
import org.testng.annotations.Test;

/**
 * @author <a href="mailto:franz.wilhelmstoetter@gmail.com">Franz Wilhelmstötter</a>
 */
public class ErfTest {

	private static final int LOOPS = 1_000_000;

	private static RandomGenerator rand() {
		return RandomGeneratorFactory.of("L128X1024MixRandom").create(123123);
	}

	@Test
	public void erf() {
		final var offset = Offset.offset(Math.pow(2, -45));
		final var random = rand();

		for (int i = 0; i < LOOPS; ++i) {
			final double x = random.nextDouble(-100, 100);
			final double result = Erf.erf(x);
			final double expected = org.apache.commons.numbers.gamma.Erf.value(x);

			assertThat(result)
				.withFailMessage(() ->
					"Expected erf(%s) = %s, but was %s."
						.formatted(x, expected, result))
				.isCloseTo(expected, offset);
		}
	}

	@Test
	public void erfc() {
		final var offset = Offset.offset(Math.pow(2, -40));
		final var random = rand();

		for (int i = 0; i < LOOPS; ++i) {
			final double x = random.nextDouble(-100, 100);
			final double result = Erf.erfc(x);
			final double expected = org.apache.commons.numbers.gamma.Erfc.value(x);

			assertThat(result)
				.withFailMessage(() ->
					"Expected erfc(%s) = %s, but was %s."
						.formatted(x, expected, result))
				.isCloseTo(expected, offset);
		}
	}

	@Test
	public void erfinv() {
<<<<<<< HEAD
		final var offset = Offset.offset(Math.pow(2, -50));
		final var random = RandomGenerator.getDefault();
=======
		final var offset = Offset.offset(Math.pow(2, -45));
		final var random = rand();
>>>>>>> 712d4df9

		for (int i = 0; i < LOOPS; ++i) {
			final double x = random.nextDouble(-100, 100);
			final double result = Erf.erfinv(x);
			final double expected = org.apache.commons.numbers.gamma.InverseErf.value(x);

			assertThat(result)
				.withFailMessage(() ->
					"Expected erfinv(%s) = %s, but was %s."
						.formatted(x, expected, result))
				.isCloseTo(expected, offset);
		}
	}

	@Test
	public void erfcinv() {
<<<<<<< HEAD
		final var offset = Offset.offset(Math.pow(2, -50));
		final var random = RandomGenerator.getDefault();
=======
		final var offset = Offset.offset(Math.pow(2, -45));
		final var random = rand();
>>>>>>> 712d4df9

		for (int i = 0; i < LOOPS; ++i) {
			final double x = random.nextDouble(-100, 100);
			final double result = Erf.erfcinv(x);
			final double expected = org.apache.commons.numbers.gamma.InverseErfc.value(x);

			assertThat(result)
				.withFailMessage(() ->
					"Expected erfcinv(%s) = %s, but was %s."
						.formatted(x, expected, result))
				.isCloseTo(expected, offset);
		}
	}

}<|MERGE_RESOLUTION|>--- conflicted
+++ resolved
@@ -76,13 +76,8 @@
 
 	@Test
 	public void erfinv() {
-<<<<<<< HEAD
-		final var offset = Offset.offset(Math.pow(2, -50));
-		final var random = RandomGenerator.getDefault();
-=======
 		final var offset = Offset.offset(Math.pow(2, -45));
 		final var random = rand();
->>>>>>> 712d4df9
 
 		for (int i = 0; i < LOOPS; ++i) {
 			final double x = random.nextDouble(-100, 100);
@@ -99,13 +94,8 @@
 
 	@Test
 	public void erfcinv() {
-<<<<<<< HEAD
-		final var offset = Offset.offset(Math.pow(2, -50));
-		final var random = RandomGenerator.getDefault();
-=======
 		final var offset = Offset.offset(Math.pow(2, -45));
 		final var random = rand();
->>>>>>> 712d4df9
 
 		for (int i = 0; i < LOOPS; ++i) {
 			final double x = random.nextDouble(-100, 100);
