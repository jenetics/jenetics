--- conflicted
+++ resolved
@@ -25,11 +25,8 @@
 import static java.nio.file.StandardOpenOption.TRUNCATE_EXISTING;
 import static java.util.UUID.randomUUID;
 
-<<<<<<< HEAD
-=======
 import java.io.ByteArrayInputStream;
 import java.io.ByteArrayOutputStream;
->>>>>>> fad381f9
 import java.io.IOException;
 import java.nio.file.Files;
 import java.nio.file.OpenOption;
@@ -50,13 +47,8 @@
 public class IOTest {
 
 	@Test(dataProvider = "data")
-<<<<<<< HEAD
-	public void appendReadExistingFile(final List<List<Object>> data) throws Exception {
-		final var path = Value.of(
-=======
 	public void appendReadExistingFile(final List<List<Object>> data) throws IOException {
 		final Value<Path, IOException> path = Value.of(
->>>>>>> fad381f9
 			Files.createTempFile("IO-", "-TEST"),
 			Files::deleteIfExists
 		);
@@ -85,13 +77,8 @@
 	}
 
 	@Test(dataProvider = "data")
-<<<<<<< HEAD
-	public void appendReadNonExistingFile(final List<List<Object>> data) throws Exception {
-		final var path = Value.of(
-=======
 	public void appendReadNonExistingFile(final List<List<Object>> data) throws IOException {
 		final Value<Path, IOException> path = Value.of(
->>>>>>> fad381f9
 			Path.of(
 				System.getProperty("java.io.tmpdir"),
 				format("IO-%s-TEST", randomUUID().toString().replace("-", ""))
@@ -149,13 +136,8 @@
 	}
 
 	@Test(dataProvider = "data")
-<<<<<<< HEAD
-	public void writeRead(final List<List<Object>> data) throws Exception {
-		final var path = Value.of(
-=======
 	public void writeRead(final List<List<Object>> data) throws IOException {
 		final Value<Path, IOException> path = Value.of(
->>>>>>> fad381f9
 			Files.createTempFile("IO-", "-TEST"),
 			Files::deleteIfExists
 		);
