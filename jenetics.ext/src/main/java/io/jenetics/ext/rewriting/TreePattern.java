--- conflicted
+++ resolved
@@ -522,13 +522,8 @@
 			out.writeObject(_name);
 		}
 
-<<<<<<< HEAD
-		@SuppressWarnings({"rawtypes"})
-		static Var read(final ObjectInput in)
-=======
 		@SuppressWarnings("rawtypes")
 		static Object read(final ObjectInput in)
->>>>>>> eff431d0
 			throws IOException, ClassNotFoundException
 		{
 			final String name = (String)in.readObject();
