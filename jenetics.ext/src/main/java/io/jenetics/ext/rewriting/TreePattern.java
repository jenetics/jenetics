/*
 * Java Genetic Algorithm Library (@__identifier__@).
 * Copyright (c) @__year__@ Franz Wilhelmstötter
 *
 * Licensed under the Apache License, Version 2.0 (the "License");
 * you may not use this file except in compliance with the License.
 * You may obtain a copy of the License at
 *
 *      http://www.apache.org/licenses/LICENSE-2.0
 *
 * Unless required by applicable law or agreed to in writing, software
 * distributed under the License is distributed on an "AS IS" BASIS,
 * WITHOUT WARRANTIES OR CONDITIONS OF ANY KIND, either express or implied.
 * See the License for the specific language governing permissions and
 * limitations under the License.
 *
 * Author:
 *    Franz Wilhelmstötter (franz.wilhelmstoetter@gmail.com)
 */
package io.jenetics.ext.rewriting;

import static java.lang.String.format;
import static java.util.stream.Collectors.toMap;
import static io.jenetics.ext.internal.Names.isIdentifier;

import java.io.IOException;
import java.io.InvalidObjectException;
import java.io.ObjectInput;
import java.io.ObjectOutput;
import java.io.ObjectOutputStream;
import java.io.Serializable;
import java.util.Collections;
import java.util.HashMap;
import java.util.Map;
import java.util.Objects;
import java.util.Optional;
import java.util.SortedSet;
import java.util.TreeSet;
import java.util.function.Function;

import io.jenetics.ext.internal.Escaper;
import io.jenetics.ext.util.Tree;
import io.jenetics.ext.util.Tree.Path;
import io.jenetics.ext.util.TreeNode;

/**
 * This class serves two purposes. Firstly, it is used as a <em>classical</em>
 * pattern, which is used to find <em>matches</em> against a <em>matching</em>
 * tree. Secondly, it can <em>expand</em> a given pattern to a full tree with a
 * given <em>pattern</em> variable to sub-tree mapping.
 *
 * <p><b>Matching trees</b></p>
 *
 * A compiled representation of a <em>tree</em> pattern. A tree pattern,
 * specified as a parentheses string, must first be compiled into an instance of
 * this class. The resulting pattern can then be used to create a
 * {@link TreeMatcher} object that can match arbitrary trees against the tree
 * pattern. All of the state involved in performing a match resides in the
 * matcher, so many matchers can share the same pattern.
 * <p>
 * The string representation of a tree pattern is a parenthesis tree string,
 * with a special wildcard syntax for arbitrary sub-trees. The sub-trees
 * variables are prefixed with a '$' and must be a valid Java identifier.
 * <pre>{@code
 * final TreePattern<String> p1 = TreePattern.compile("add($a,add($b,sin(x)))");
 * final TreePattern<String> p2 = TreePattern.compile("pow($x,$y)");
 * }</pre>
 *
 * If you need to have values which starts with a '$' character, you can escape
 * it with a '\'.
 * <pre>{@code
 * final TreePattern<String> p1 = TreePattern.compile("concat($x,\\$foo)");
 * }</pre>
 *
 * The second value, {@code $foo}, of the {@code concat} function is not treated
 * as <em>pattern</em> variable.
 * <p>
 * If you want to match against trees with a different value type than
 * {@code String}, you have to specify an additional type mapper function when
 * compiling the pattern string.
 * <pre>{@code
 * final TreePattern<Op<Double>> p = TreePattern.compile(
 *     "add($a,add($b,sin(x)))",
 *     MathOp::toMathOp
 * );
 * }</pre>
 *
 * <p><b>Expanding trees</b></p>
 *
 * The second functionality of the tree pattern is to expand a pattern to a whole
 * tree with a given <em>pattern</em> variable to sub-tree mapping.
 * <pre>{@code
 * final TreePattern<String> pattern = TreePattern.compile("add($x,$y,1)");
 * final Map<Var<String>, Tree<String, ?>> vars = new HashMap<>();
 * vars.put(Var.of("x"), TreeNode.parse("sin(x)"));
 * vars.put(Var.of("y"), TreeNode.parse("sin(y)"));
 *
 * final Tree<String, ?> tree = pattern.expand(vars);
 * assertEquals(tree.toParenthesesString(), "add(sin(x),sin(y),1)");
 * }</pre>
 *
 * @see TreeRewriteRule
 * @see Tree#toParenthesesString()
 * @see TreeMatcher
 *
 * @param <V> the value type of the tree than can be matched by this pattern
 *
 * @author <a href="mailto:franz.wilhelmstoetter@gmail.com">Franz Wilhelmstötter</a>
 * @version 5.0
 * @since 5.0
 */
public final class TreePattern<V> implements Serializable {

	private static final long serialVersionUID = 1L;

	// Primary state of the tree pattern.
	private final TreeNode<Decl<V>> _pattern;

	// Cached variable set.
	private final SortedSet<Var<V>> _vars;

	/**
	 * Create a new tree-pattern object from the given pattern tree.
	 *
	 * @param pattern the pattern-tree
	 * @throws NullPointerException if the given {@code pattern} is {@code null}
	 * @throws IllegalArgumentException if {@link Var} nodes are not leaf nodes;
	 *         {@link Tree#isLeaf()} is {@code false}
	 */
	public TreePattern(final Tree<Decl<V>, ?> pattern) {
		_pattern = TreeNode.ofTree(pattern);
		_vars = extractVars(_pattern);
	}

	// Extracts the variables from the pattern.
	private static <V> SortedSet<Var<V>>
	extractVars(final TreeNode<Decl<V>> pattern) {
		final SortedSet<Var<V>> variables = new TreeSet<>();
		for (Tree<Decl<V>, ?> n : pattern) {
			if (n.value() instanceof Var) {
				if (!n.isLeaf()) {
					throw new IllegalArgumentException(format(
						"Variable node '%s' is not a leaf: %s",
						n.value(), n.toParenthesesString()
					));
				}

				variables.add((Var<V>)n.value());
			}
		}

		return Collections.unmodifiableSortedSet(variables);
	}

	TreeNode<Decl<V>> pattern() {
		return _pattern;
	}

	/**
	 * Return the <em>unmodifiable</em> set of variables, defined in {@code this}
	 * pattern. The variables are returned without the angle brackets.
	 *
	 * @return the variables, defined in this pattern
	 */
	public SortedSet<Var<V>> vars() {
		return _vars;
	}

	/**
	 * Maps {@code this} tree-pattern from type {@code V} to type {@code B}.
	 *
	 * @param mapper the type mapper
	 * @param <B> the target type
	 * @return a new tree-pattern for the mapped type
	 */
	public <B> TreePattern<B> map(final Function<? super V, ? extends B> mapper) {
		return new TreePattern<>(_pattern.map(d -> d.map(mapper)));
	}

	/**
	 * Creates a matcher that will match the given input tree against
	 * {@code this} pattern.
	 *
	 * @param tree the tree to be matched
	 * @return a new matcher for {@code this} pattern
	 * @throws NullPointerException if the arguments is {@code null}
	 */
	public TreeMatcher<V> matcher(final Tree<V, ?> tree) {
		return TreeMatcher.of(this, tree);
	}

	/**
	 * Try to match the given {@code tree} against {@code this} pattern.
	 *
	 * @param tree the tree to be matched
	 * @return the match result, or {@link Optional#empty()} if the given
	 *         {@code tree} doesn't match
	 * @throws NullPointerException if the arguments is {@code null}
	 */
	public Optional<TreeMatchResult<V>> match(final Tree<V, ?> tree) {
		final Map<Var<V>, Tree<V, ?>> vars = new HashMap<>();
		final boolean matches = matches(tree, _pattern, vars);

		return matches
			? Optional.of(TreeMatchResult.of(tree, vars))
			: Optional.empty();
	}

	/**
	 * Tests whether the given input {@code tree} matches {@code this} pattern.
	 *
	 * @param tree the tree to be matched
	 * @return {@code true} if the {@code tree} matches {@code this} pattern,
	 *         {@code false} otherwise
	 * @throws NullPointerException if one of the arguments is {@code null}
	 */
	public boolean matches(final Tree<V, ?> tree) {
		return matches(tree, _pattern, new HashMap<>());
	}

	private static <V> boolean matches(
		final Tree<V, ?> node,
		final Tree<Decl<V>, ?> pattern,
		final Map<Var<V>, Tree<V, ?>> vars
	) {
		final Decl<V> decl = pattern.value();

		if (decl instanceof Var) {
			final Tree<? extends V, ?> tree = vars.get(decl);
			if (tree == null) {
				vars.put((Var<V>)decl, node);
				return true;
			}

			return tree.equals(node);
		} else {
			final Val<V> p = (Val<V>)pattern.value();
			final V v = node.value();

			if (Objects.equals(v, p.value())) {
				if (node.childCount() == pattern.childCount()) {
					for (int i = 0; i < node.childCount(); ++i) {
						final Tree<V, ?> cn = node.childAt(i);
						final Tree<Decl<V>, ?> cp = pattern.childAt(i);

						if (!matches(cn, cp, vars)) {
							return false;
						}
					}
					return true;
				} else {
					return false;
				}
			} else {
				return false;
			}
		}
	}

	/**
	 * Expands {@code this} pattern with the given variable mapping.
	 *
	 * @param vars the variables to use for expanding {@code this} pattern
	 * @return the expanded tree pattern
	 * @throws NullPointerException if one of the arguments is {@code null}
	 * @throws IllegalArgumentException if not all needed variables are part
	 *         of the {@code variables} map
	 */
	public TreeNode<V> expand(final Map<Var<V>, Tree<V, ?>> vars) {
		return expand(_pattern, vars);
	}

	// Expanding the template.
	private static <V> TreeNode<V> expand(
		final Tree<Decl<V>, ?> template,
		final Map<Var<V>, Tree<V, ?>> vars
	) {
		final Map<Path, Var<V>> paths = template.stream()
<<<<<<< HEAD
			.filter((Tree<Decl<V>, ?> n) -> n.getValue() instanceof Var)
			.collect(toMap(Tree::childPath, t -> (Var<V>)t.getValue()));
=======
			.filter((Tree<Decl<V>, ?> n) -> n.value() instanceof Var)
			.collect(toMap(t -> t.childPath(), t -> (Var<V>)t.value()));
>>>>>>> 963c29ff

		final TreeNode<V> tree = TreeNode.ofTree(
			template,
			n -> n instanceof Val ? ((Val<V>)n).value() : null
		);

		for (Map.Entry<Path, Var<V>> var : paths.entrySet()) {
			final Path path = var.getKey();
			final Var<V> decl = var.getValue();

			final Tree<? extends V, ?> replacement = vars.get(decl);
			if (replacement != null) {
				tree.replaceAtPath(path, TreeNode.ofTree(replacement));
			} else {
				tree.removeAtPath(path);
			}
		}

		return tree;
	}

	@Override
	public int hashCode() {
		return _pattern.hashCode();
	}

	@Override
	public boolean equals(final Object obj) {
		return obj == this ||
			obj instanceof TreePattern &&
			_pattern.equals(((TreePattern)obj)._pattern);
	}

	@Override
	public String toString() {
		return _pattern.toParenthesesString();
	}

	/* *************************************************************************
	 * Static factory methods.
	 * ************************************************************************/

	/**
	 * Compiles the given tree pattern string.
	 *
	 * @param pattern the tree pattern string
	 * @return the compiled pattern
	 * @throws NullPointerException if the given pattern is {@code null}
	 * @throws IllegalArgumentException if the given parentheses tree string
	 *         doesn't represent a valid pattern tree or one of the variable
	 *         name is not a valid (Java) identifier
	 */
	public static TreePattern<String> compile(final String pattern) {
		return compile(pattern, Function.identity());
	}

	/**
	 * Compiles the given tree pattern string.
	 *
	 * @param pattern the tree pattern string
	 * @param mapper the mapper which converts the serialized string value to
	 *        the desired type
	 * @param <V> the value type of the tree than can be matched by the pattern
	 * @return the compiled pattern
	 * @throws NullPointerException if the given pattern is {@code null}
	 * @throws IllegalArgumentException if the given parentheses tree string
	 *         doesn't represent a valid pattern tree or one of the variable
	 *         name is not a valid (Java) identifier
	 */
	public static <V> TreePattern<V> compile(
		final String pattern,
		final Function<? super String, ? extends V> mapper
	) {
		return new TreePattern<>(
			TreeNode.parse(pattern, v -> Decl.of(v.trim(), mapper))
		);
	}

	/* *************************************************************************
	 *  Java object serialization
	 * ************************************************************************/

	private Object writeReplace() {
		return new Serial(Serial.TREE_PATTERN, this);
	}

	private void readObject(final ObjectOutputStream stream)
		throws InvalidObjectException
	{
		throw new InvalidObjectException("Serialization proxy required.");
	}

	void write(final ObjectOutput out) throws IOException {
		out.writeObject(_pattern);
	}

	@SuppressWarnings({"unchecked", "rawtypes"})
	static TreePattern read(final ObjectInput in)
		throws IOException, ClassNotFoundException
	{
		final var pattern = (TreeNode)in.readObject();
		return new TreePattern(pattern);
	}


	/* *************************************************************************
	 * Pattern node classes.
	 * ************************************************************************/

	/**
	 * A <em>sealed</em> class, which constitutes the nodes of a pattern tree.
	 * The only two implementations of this class are the {@link Var} and the
	 * {@link Val} class. The {@link Var} class represents a placeholder for an
	 * arbitrary sub-tree and the {@link Val} class stands for an arbitrary
	 * concrete sub-tree.
	 *
	 * @see Var
	 * @see Val
	 *
	 * @param <V> the node type the tree-pattern is working on
	 */
	public abstract static class Decl<V> {
		private static final char VAR_PREFIX = '$';
		private static final char ESC_CHAR = '\\';

		private static final Escaper ESCAPER = new Escaper(ESC_CHAR, VAR_PREFIX);

		private Decl() {
		}

		abstract <B> Decl<B> map(final Function<? super V, ? extends B> mapper);

		static <V> Decl<V> of(
			final String value,
			final Function<? super String, ? extends V> mapper
		) {
			return Var.isVar(value)
				? Var.of(value.substring(1))
				: Val.of(mapper.apply(ESCAPER.unescape(value)));
		}
	}

	/**
	 * Represents a placeholder (variable) for an arbitrary sub-tree. A
	 * <em>pattern</em> variable is identified by its name. The pattern DSL
	 * denotes variable names with a leading '$' character, e.g. {@code $x},
	 * {@code $y} or {@code $my_var}. It is one of two implementations of the
	 * <em>sealed</em> {@link Decl} class.
	 *
	 * @see Val
	 *
	 * @implNote
	 * This class is comparable by it's name.
	 *
	 * @param <V> the node type the tree-pattern is working
	 */
	public static final class Var<V>
		extends Decl<V>
		implements Comparable<Var<V>>, Serializable
	{
		private static final long serialVersionUID = 1L;

		private final String _name;

		private Var(final String name) {
			if (!isIdentifier(name)) {
				throw new IllegalArgumentException(format(
					"Variable is not valid identifier: '%s'",
					name
				));
			}
			_name = name;
		}

		@Override
		@SuppressWarnings("unchecked")
		<B> Var<B> map(final Function<? super V, ? extends B> mapper) {
			return (Var<B>)this;
		}

		/**
		 * Return the name of the variable.
		 *
		 * @return the variable name
		 */
		public String name() {
			return _name;
		}

		@Override
		public int compareTo(final Var<V> var) {
			return _name.compareTo(var._name);
		}

		@Override
		public int hashCode() {
			return _name.hashCode();
		}

		@Override
		public boolean equals(final Object obj) {
			return obj == this ||
				obj instanceof Var &&
				Objects.equals(_name, ((Var)obj)._name);
		}

		@Override
		public String toString() {
			return format("%s%s", Decl.VAR_PREFIX, _name);
		}

		/**
		 * Return a new variable with the given name.
		 *
		 * @param name the name of the variable
		 * @param <V> the node type the tree-pattern is working on
		 * @return a new variable with the given name
		 * @throws NullPointerException if the given {@code name} is {@code null}
		 * @throws IllegalArgumentException if the given {@code name} is not a
		 *         valid Java identifier
		 */
		public static <V> Var<V> of(final String name) {
			return new Var<>(name);
		}

		static boolean isVar(final String name) {
			return !name.isEmpty() && name.charAt(0) == Decl.VAR_PREFIX;
		}

		/* *********************************************************************
		 *  Java object serialization
		 * ********************************************************************/

		private Object writeReplace() {
			return new Serial(Serial.TREE_PATTERN_VAR, this);
		}

		private void readObject(final ObjectOutputStream stream)
			throws InvalidObjectException
		{
			throw new InvalidObjectException("Serialization proxy required.");
		}

		void write(final ObjectOutput out) throws IOException {
			out.writeObject(_name);
		}

		@SuppressWarnings({"rawtypes"})
		static Var read(final ObjectInput in)
			throws IOException, ClassNotFoundException
		{
			final String name = (String)in.readObject();
			return new Var(name);
		}

	}

	/**
	 * This class represents a constant pattern value, which can be part of a
	 * whole sub-tree. It is one of two implementations of the <em>sealed</em>
	 * {@link Decl} class.
	 *
	 * @see Var
	 *
	 * @param <V> the node value type
	 */
	public static final class Val<V> extends Decl<V> implements Serializable {
		private static final long serialVersionUID = 1L;

		private final V _value;

		private Val(final V value) {
			_value = value;
		}

		public V value() {
			return _value;
		}

		@Override
		<B> Val<B> map(final Function<? super V, ? extends B> mapper) {
			return Val.of(mapper.apply(_value));
		}

		@Override
		public int hashCode() {
			return Objects.hashCode(_value);
		}

		@Override
		public boolean equals(final Object obj) {
			return obj == this ||
				obj instanceof TreePattern.Val &&
				Objects.equals(_value, ((Val)obj)._value);
		}

		@Override
		public String toString() {
			return Objects.toString(_value);
		}

		/**
		 * Create a new <em>value</em> object.
		 *
		 * @param value the underlying pattern value
		 * @param <V> the node type
		 * @return a new <em>value</em> object
		 */
		public static <V> Val<V> of(final V value) {
			return new Val<>(value);
		}


		/* *********************************************************************
		 *  Java object serialization
		 * ********************************************************************/

		private Object writeReplace() {
			return new Serial(Serial.TREE_PATTERN_VAL, this);
		}

		private void readObject(final ObjectOutputStream stream)
			throws InvalidObjectException
		{
			throw new InvalidObjectException("Serialization proxy required.");
		}

		void write(final ObjectOutput out) throws IOException {
			out.writeObject(_value);
		}

		@SuppressWarnings({"unchecked", "rawtypes"})
		static Val read(final ObjectInput in)
			throws IOException, ClassNotFoundException
		{
			return new Val(in.readObject());
		}
	}

}<|MERGE_RESOLUTION|>--- conflicted
+++ resolved
@@ -276,13 +276,8 @@
 		final Map<Var<V>, Tree<V, ?>> vars
 	) {
 		final Map<Path, Var<V>> paths = template.stream()
-<<<<<<< HEAD
-			.filter((Tree<Decl<V>, ?> n) -> n.getValue() instanceof Var)
-			.collect(toMap(Tree::childPath, t -> (Var<V>)t.getValue()));
-=======
 			.filter((Tree<Decl<V>, ?> n) -> n.value() instanceof Var)
 			.collect(toMap(t -> t.childPath(), t -> (Var<V>)t.value()));
->>>>>>> 963c29ff
 
 		final TreeNode<V> tree = TreeNode.ofTree(
 			template,
