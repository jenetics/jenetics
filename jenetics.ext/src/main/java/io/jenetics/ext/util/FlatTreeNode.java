--- conflicted
+++ resolved
@@ -260,14 +260,7 @@
 		int childOffset = 1;
 		int index = 0;
 
-<<<<<<< HEAD
-		final var it = tree.breadthFirstIterator();
-		while (it.hasNext()) {
-			final Tree<?, ?> node = it.next();
-
-=======
 		for (Tree<?, ?> node : tree) {
->>>>>>> db9422c3
 			elements[index] = node.getValue();
 			childCounts[index] = node.childCount();
 			childOffsets[index] = node.isLeaf() ? -1 : childOffset;
