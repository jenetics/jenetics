--- conflicted
+++ resolved
@@ -38,11 +38,7 @@
 import java.util.Optional;
 import java.util.Spliterator;
 import java.util.Spliterators;
-<<<<<<< HEAD
-import java.util.function.BinaryOperator;
-=======
 import java.util.function.BiFunction;
->>>>>>> 859bfc45
 import java.util.function.Function;
 import java.util.stream.Stream;
 import java.util.stream.StreamSupport;
@@ -973,19 +969,6 @@
 		return this == other;
 	}
 
-<<<<<<< HEAD
-
-	default <V1> V1 fold(final V1 zero, final BinaryOperator<V1> op) {
-		Tree<V, ?> tree = this;
-
-
-
-		return null;
-	}
-
-
-		// fold[A1 >: A](z: A1)(op: (A1, A1) => A1): A1
-=======
 	/**
 	 * Performs a reduction on the elements of {@code this} tree, using an
 	 * associative reduction function. This can be used for evaluating a given
@@ -1033,7 +1016,6 @@
 		}
 		return values;
 	}
->>>>>>> 859bfc45
 
 	/* *************************************************************************
 	 * 'toString' methods
