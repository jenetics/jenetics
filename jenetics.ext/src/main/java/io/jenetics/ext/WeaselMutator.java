--- conflicted
+++ resolved
@@ -102,14 +102,9 @@
 		final double p,
 		final Random random
 	) {
-<<<<<<< HEAD
-		final var result = genotype.toSeq()
-			.map(gt -> mutate(gt, p, random));
-=======
-		final ISeq<MutatorResult<Chromosome<G>>> result = genotype.stream()
+		final var result = genotype.stream()
 			.map(gt -> mutate(gt, p, random))
 			.collect(ISeq.toISeq());
->>>>>>> 963c29ff
 
 		return MutatorResult.of(
 			Genotype.of(result.map(MutatorResult::result)),
