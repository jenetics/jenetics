/*
 * Java Genetic Algorithm Library (@__identifier__@).
 * Copyright (c) @__year__@ Franz Wilhelmstötter
 *
 * Licensed under the Apache License, Version 2.0 (the "License");
 * you may not use this file except in compliance with the License.
 * You may obtain a copy of the License at
 *
 *      http://www.apache.org/licenses/LICENSE-2.0
 *
 * Unless required by applicable law or agreed to in writing, software
 * distributed under the License is distributed on an "AS IS" BASIS,
 * WITHOUT WARRANTIES OR CONDITIONS OF ANY KIND, either express or implied.
 * See the License for the specific language governing permissions and
 * limitations under the License.
 *
 * Author:
 *    Franz Wilhelmstötter (franz.wilhelmstoetter@gmail.com)
 */
package io.jenetics.ext;

import static java.lang.Math.min;

import java.util.Random;

import io.jenetics.Chromosome;
import io.jenetics.Genotype;
import io.jenetics.Phenotype;
import io.jenetics.Recombinator;
import io.jenetics.util.ISeq;
import io.jenetics.util.MSeq;
import io.jenetics.util.RandomRegistry;

import io.jenetics.ext.util.FlatTree;
import io.jenetics.ext.util.FlatTreeNode;
import io.jenetics.ext.util.TreeNode;

/**
 * Abstract implementation of tree base crossover recombinator. This class
 * simplifies the implementation of tree base crossover implementation, by doing
 * the transformation of the flattened tree genes to actual trees and vice versa.
 * Only the {@link #crossover(TreeNode, TreeNode)} method must be implemented.
 *
 * @author <a href="mailto:franz.wilhelmstoetter@gmail.com">Franz Wilhelmstötter</a>
 * @version 3.9
 * @since 3.9
 */
public abstract class TreeCrossover<
	G extends TreeGene<?, G>,
	C extends Comparable<? super C>
>
	extends Recombinator<G, C>
{

	/**
	 * Constructs an tree crossover with a given recombination probability.
	 *
	 * @param probability the recombination probability
	 * @throws IllegalArgumentException if the {@code probability} is not in the
	 *          valid range of {@code [0, 1]}
	 */
	protected TreeCrossover(final double probability) {
		super(probability, 2);
	}

	@Override
	protected int recombine(
		final MSeq<Phenotype<G, C>> population,
		final int[] individuals,
		final long generation
	) {
		assert individuals.length == 2 : "Required order of 2";
		final Random random = RandomRegistry.getRandom();

<<<<<<< HEAD
		final var pt1 = population.get(individuals[0]);
		final var pt2 = population.get(individuals[1]);
		final var gt1 = pt1.getGenotype();
		final var gt2 = pt2.getGenotype();
=======
		final Phenotype<G, C> pt1 = population.get(individuals[0]);
		final Phenotype<G, C> pt2 = population.get(individuals[1]);
		final Genotype<G> gt1 = pt1.genotype();
		final Genotype<G> gt2 = pt2.genotype();
>>>>>>> 963c29ff

		//Choosing the Chromosome index for crossover.
		final int chIndex = random.nextInt(min(gt1.length(), gt2.length()));

<<<<<<< HEAD
		final var c1 = gt1.toSeq().copy();
		final var c2 = gt2.toSeq().copy();
=======
		final MSeq<Chromosome<G>> c1 = MSeq.of(gt1);
		final MSeq<Chromosome<G>> c2 = MSeq.of(gt2);
>>>>>>> 963c29ff

		crossover(c1, c2, chIndex);

		//Creating two new Phenotypes and exchanging it with the old.
		population.set(
			individuals[0],
			Phenotype.of(Genotype.of(c1.toISeq()), generation)
		);
		population.set(
			individuals[1],
			Phenotype.of(Genotype.of(c2.toISeq()), generation)
		);

		return order();
	}

	// Since the allele type "A" is not part of the type signature, we have to
	// do some unchecked casts to make it "visible" again. The implementor of
	// the abstract "crossover" method usually don't have to do additional casts.
	private <A> void crossover(
		final MSeq<Chromosome<G>> c1,
		final MSeq<Chromosome<G>> c2,
		final int index
	) {
		@SuppressWarnings("unchecked")
<<<<<<< HEAD
		final var tree1 = (TreeNode<A>)TreeNode.ofTree(c1.get(index).getGene());
		@SuppressWarnings("unchecked")
		final var tree2 = (TreeNode<A>)TreeNode.ofTree(c2.get(index).getGene());
=======
		final TreeNode<A> tree1 = (TreeNode<A>)TreeNode.ofTree(c1.get(index).gene());
		@SuppressWarnings("unchecked")
		final TreeNode<A> tree2 = (TreeNode<A>)TreeNode.ofTree(c2.get(index).gene());
>>>>>>> 963c29ff

		crossover(tree1, tree2);

		final var flat1 = FlatTreeNode.of(tree1);
		final var flat2 = FlatTreeNode.of(tree2);

		@SuppressWarnings("unchecked")
<<<<<<< HEAD
		final var template = (TreeGene<A, ?>)c1.get(0).getGene();
=======
		final TreeGene<A, ?> template = (TreeGene<A, ?>)c1.get(0).gene();
>>>>>>> 963c29ff

		final var genes1 = flat1.map(tree -> gene(template, tree));
		final var genes2 = flat2.map(tree -> gene(template, tree));

		c1.set(index, c1.get(index).newInstance(genes1));
		c2.set(index, c2.get(index).newInstance(genes2));
	}

	@SuppressWarnings("unchecked")
	private <A> G gene(
		final TreeGene<A, ?> template,
		final FlatTree<? extends A, ?> tree
	) {
		return (G)template.newInstance(
			tree.value(),
			tree.childOffset(),
			tree.childCount()
		);
	}

	/**
	 * Template method which performs the crossover. The arguments given are
	 * mutable non null trees.
	 *
	 * @param <A> the <em>existential</em> allele type
	 * @param that the first (chromosome) tree
	 * @param other he second (chromosome) tree
	 * @return the number of altered genes
	 */
	protected abstract <A> int crossover(
		final TreeNode<A> that,
		final TreeNode<A> other
	);

}<|MERGE_RESOLUTION|>--- conflicted
+++ resolved
@@ -72,28 +72,16 @@
 		assert individuals.length == 2 : "Required order of 2";
 		final Random random = RandomRegistry.getRandom();
 
-<<<<<<< HEAD
-		final var pt1 = population.get(individuals[0]);
-		final var pt2 = population.get(individuals[1]);
-		final var gt1 = pt1.getGenotype();
-		final var gt2 = pt2.getGenotype();
-=======
 		final Phenotype<G, C> pt1 = population.get(individuals[0]);
 		final Phenotype<G, C> pt2 = population.get(individuals[1]);
 		final Genotype<G> gt1 = pt1.genotype();
 		final Genotype<G> gt2 = pt2.genotype();
->>>>>>> 963c29ff
 
 		//Choosing the Chromosome index for crossover.
 		final int chIndex = random.nextInt(min(gt1.length(), gt2.length()));
 
-<<<<<<< HEAD
-		final var c1 = gt1.toSeq().copy();
-		final var c2 = gt2.toSeq().copy();
-=======
 		final MSeq<Chromosome<G>> c1 = MSeq.of(gt1);
 		final MSeq<Chromosome<G>> c2 = MSeq.of(gt2);
->>>>>>> 963c29ff
 
 		crossover(c1, c2, chIndex);
 
@@ -119,15 +107,9 @@
 		final int index
 	) {
 		@SuppressWarnings("unchecked")
-<<<<<<< HEAD
-		final var tree1 = (TreeNode<A>)TreeNode.ofTree(c1.get(index).getGene());
-		@SuppressWarnings("unchecked")
-		final var tree2 = (TreeNode<A>)TreeNode.ofTree(c2.get(index).getGene());
-=======
 		final TreeNode<A> tree1 = (TreeNode<A>)TreeNode.ofTree(c1.get(index).gene());
 		@SuppressWarnings("unchecked")
 		final TreeNode<A> tree2 = (TreeNode<A>)TreeNode.ofTree(c2.get(index).gene());
->>>>>>> 963c29ff
 
 		crossover(tree1, tree2);
 
@@ -135,11 +117,7 @@
 		final var flat2 = FlatTreeNode.of(tree2);
 
 		@SuppressWarnings("unchecked")
-<<<<<<< HEAD
-		final var template = (TreeGene<A, ?>)c1.get(0).getGene();
-=======
-		final TreeGene<A, ?> template = (TreeGene<A, ?>)c1.get(0).gene();
->>>>>>> 963c29ff
+		final var template = (TreeGene<A, ?>)c1.get(0).gene();
 
 		final var genes1 = flat1.map(tree -> gene(template, tree));
 		final var genes2 = flat2.map(tree -> gene(template, tree));
