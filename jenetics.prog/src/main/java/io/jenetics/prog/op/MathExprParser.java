--- conflicted
+++ resolved
@@ -45,18 +45,10 @@
  */
 final class MathExprParser {
 
-<<<<<<< HEAD
 	private static final Map<String, Const<Double>> CONST = Map.of(
 		"PI", MathOp.PI,
 		"π", MathOp.PI
 	);
-=======
-	private static final Map<String, Const<Double>> CONST = new HashMap<>();
-	static {
-		CONST.put("PI", MathOp.PI);
-		CONST.put("π",  MathOp.PI);
-	}
->>>>>>> 963c29ff
 
 	/**
 	 * Contains the token regex and the token kind;
