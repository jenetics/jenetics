/*
 * Java Genetic Algorithm Library (@__identifier__@).
 * Copyright (c) @__year__@ Franz Wilhelmstötter
 *
 * Licensed under the Apache License, Version 2.0 (the "License");
 * you may not use this file except in compliance with the License.
 * You may obtain a copy of the License at
 *
 *      http://www.apache.org/licenses/LICENSE-2.0
 *
 * Unless required by applicable law or agreed to in writing, software
 * distributed under the License is distributed on an "AS IS" BASIS,
 * WITHOUT WARRANTIES OR CONDITIONS OF ANY KIND, either express or implied.
 * See the License for the specific language governing permissions and
 * limitations under the License.
 *
 * Author:
 *    Franz Wilhelmstötter (franz.wilhelmstoetter@gmail.com)
 */
package io.jenetics.prog.op;

import static java.lang.String.format;
import static java.util.Objects.requireNonNull;
import static io.jenetics.internal.util.Hashes.hash;

import java.io.Serial;
import java.io.Serializable;
import java.util.Objects;
import java.util.random.RandomGenerator;

import io.jenetics.util.ISeq;
import io.jenetics.util.RandomRegistry;

import io.jenetics.ext.util.FlatTree;
import io.jenetics.ext.util.Tree;
import io.jenetics.ext.util.TreeNode;

/**
 * This class composes a given operation tree to a new operation. which can
 * serve as a sub <em>program</em> in another operation tree.
 *
 * @param <T> the argument type of the operation
 *
 * @author <a href="mailto:franz.wilhelmstoetter@gmail.com">Franz Wilhelmstötter</a>
 * @version 4.1
 * @since 3.9
 */
public class Program<T> implements Op<T>, Serializable {

	@Serial
	private static final long serialVersionUID = 1L;

	private final String _name;
	private final Tree<? extends Op<T>, ?> _tree;

	/**
	 * Create a new program with the given name and the given operation tree.
	 * The arity of the program is calculated from the given operation tree and
	 * set to the maximal arity of the operations of the tree.
	 *
	 * @param name the program name
	 * @param tree the operation tree
	 * @throws NullPointerException if one of the given arguments is {@code null}
	 * @throws IllegalArgumentException if the given operation tree is invalid,
	 *         which means there is at least one node where the operation arity
	 *         and the node child count differ.
	 */
	public Program(final String name, final Tree<? extends Op<T>, ?> tree) {
		_name = requireNonNull(name);
		_tree = requireNonNull(tree);
		check(tree);
	}

	@Override
	public String name() {
		return _name;
	}

	@Override
	public int arity() {
		return 0;
	}

	/**
	 * Return the underlying expression tree.
	 *
	 * @since 4.1
	 *
	 * @return the underlying expression tree
	 */
	public Tree<Op<T>, ?> tree() {
		return TreeNode.ofTree(_tree);
	}

	@Override
	public T apply(final T[] args) {
		if (args.length < arity()) {
			throw new IllegalArgumentException(format(
				"Arguments length is smaller than program arity: %d < %d",
				args.length, arity()
			));
		}

		return eval(_tree, args);
	}

	/**
	 * Convenient method, which lets you apply the program function without
	 * explicitly create a wrapper array.
	 *
	 * @see #apply(Object[])
	 *
	 * @param args the function arguments
	 * @return the evaluated value
	 * @throws NullPointerException if the given variable array is {@code null}
	 * @throws IllegalArgumentException if the length of the arguments array
	 *         is smaller than the program arity
	 */
	@SafeVarargs
	public final T eval(final T... args) {
		return apply(args);
	}

	@Override
	public int hashCode() {
		return hash(_name, hash(_tree));
	}

	@Override
	public boolean equals(final Object obj) {
		return obj == this ||
			obj instanceof Program<?> other &&
			Objects.equals(other._name, _name) &&
			Objects.equals(other._tree, _tree);
	}

	@Override
	public String toString() {
		return _name;
	}


	/* *************************************************************************
	 * Static helper methods.
	 * ************************************************************************/

	/**
	 * Evaluates the given operation tree with the given variables.
	 *
	 * @param <T> the argument type
	 * @param tree the operation tree
	 * @param variables the input variables
	 * @return the result of the operation tree evaluation
	 * @throws NullPointerException if one of the arguments is {@code null}
	 * @throws IllegalArgumentException if the length of the variable array
	 *         is smaller than the program arity
	 */
	@SafeVarargs
	public static <T> T eval(
		final Tree<? extends Op<T>, ?> tree,
		final T... variables
	) {
		requireNonNull(tree);
		requireNonNull(variables);

		return tree.reduce((op, values) ->
			op.isTerminal()
				? applyTerminal(op, variables)
				: op.apply(values.toArray(variables.clone()))
		);
	}

<<<<<<< HEAD
	@SafeVarargs
	private static <T> T evalOp(final Op<T> op, final T... variables) {
=======
	private static <T> T applyTerminal(final Op<T> op, final T[] variables) {
>>>>>>> d68c1274
		if (op instanceof Var<?> var && var.index() >= variables.length) {
			throw new IllegalArgumentException(format(
				"No value for variable '%s' given.", op
			));
		}
		return op.apply(variables);
	}

	/**
	 * Validates the given program tree.
	 *
	 * @param program the program to validate
	 * @throws NullPointerException if the given {@code program} is {@code null}
	 * @throws IllegalArgumentException if the given operation tree is invalid,
	 *         which means there is at least one node where the operation arity
	 *         and the node child count differ.
	 */
	public static void check(final Tree<? extends Op<?>, ?> program) {
		program.forEach(Program::checkArity);
	}

	private static void checkArity(final Tree<? extends Op<?>, ?> node) {
		if (node.value() != null &&
			node.value().arity() != node.childCount())
		{
			throw new IllegalArgumentException(format(
				"Op arity != child count: %d != %d",
				node.value().arity(), node.childCount()
			));
		}
	}

	/**
	 * Create a new, random program from the given (non) terminal operations
	 * with the desired depth. The created program tree is a <em>full</em> tree.
	 *
	 * @since 4.1
	 *
	 * @param name the program name
	 * @param depth the desired depth of the program tree
	 * @param operations the list of <em>non</em>-terminal operations
	 * @param terminals the list of terminal operations
	 * @param <A> the operational type
	 * @return a new program
	 * @throws NullPointerException if one of the given operations is
	 *        {@code null}
	 * @throws IllegalArgumentException if the given tree depth is smaller than
	 *         zero
	 */
	public static <A> Program<A> of(
		final String name,
		final int depth,
		final ISeq<? extends Op<A>> operations,
		final ISeq<? extends Op<A>> terminals
	) {
		return new Program<>(name, of(depth, operations, terminals));
	}

	/**
	 * Create a new, random program from the given (non) terminal operations
	 * with the desired depth. The created program tree is a <em>full</em> tree.
	 *
	 * @since 4.1
	 *
	 * @param name the program name
	 * @param depth the desired depth of the program tree
	 * @param operations the list of <em>non</em>-terminal operations
	 * @param terminals the list of terminal operations
	 * @param random the random engine used for creating the program
	 * @param <A> the operational type
	 * @return a new program
	 * @throws NullPointerException if one of the given operations is
	 *        {@code null}
	 * @throws IllegalArgumentException if the given tree depth is smaller than
	 *         zero
	 */
	public static <A> Program<A> of(
		final String name,
		final int depth,
		final ISeq<? extends Op<A>> operations,
		final ISeq<? extends Op<A>> terminals,
		final RandomGenerator random
	) {
		return new Program<>(name, of(depth, operations, terminals, random));
	}

	/**
	 * Create a new, random program tree from the given (non) terminal
	 * operations with the desired depth. The created program tree is a
	 * <em>full</em> tree.
	 *
	 * @param depth the desired depth of the program tree
	 * @param operations the list of <em>non</em>-terminal operations
	 * @param terminals the list of terminal operations
	 * @param <A> the operational type
	 * @return a new program tree
	 * @throws NullPointerException if one of the given operations is
	 *        {@code null}
	 * @throws IllegalArgumentException if the given tree depth is smaller than
	 *         zero
	 */
	public static <A> TreeNode<Op<A>> of(
		final int depth,
		final ISeq<? extends Op<A>> operations,
		final ISeq<? extends Op<A>> terminals
	) {
		return of(depth, operations, terminals, RandomRegistry.random());
	}

	/**
	 * Create a new, random program tree from the given (non) terminal
	 * operations with the desired depth. The created program tree is a
	 * <em>full</em> tree.
	 *
	 * @since 4.1
	 *
	 * @param depth the desired depth of the program tree
	 * @param operations the list of <em>non</em>-terminal operations
	 * @param terminals the list of terminal operations
	 * @param random the random engine used for creating the program
	 * @param <A> the operational type
	 * @return a new program tree
	 * @throws NullPointerException if one of the given operations is
	 *        {@code null}
	 * @throws IllegalArgumentException if the given tree depth is smaller than
	 *         zero
	 */
	public static <A> TreeNode<Op<A>> of(
		final int depth,
		final ISeq<? extends Op<A>> operations,
		final ISeq<? extends Op<A>> terminals,
		final RandomGenerator random
	) {
		if (depth < 0) {
			throw new IllegalArgumentException(
				"Tree depth is smaller than zero: " + depth
			);
		}
		if (!operations.forAll(o -> !o.isTerminal())) {
			throw new IllegalArgumentException(
				"Operation list contains terminal op."
			);
		}
		if (!terminals.forAll(Op::isTerminal)) {
			throw new IllegalArgumentException(
				"Terminal list contains non-terminal op."
			);
		}

		final TreeNode<Op<A>> root = TreeNode.of();
		fill(depth, root, operations, terminals, random);
		return root;
	}

	private static <A> void fill(
		final int level,
		final TreeNode<Op<A>> tree,
		final ISeq<? extends Op<A>> operations,
		final ISeq<? extends Op<A>> terminals,
		final RandomGenerator random
	) {
		final Op<A> op = level == 0
			? terminals.get(random.nextInt(terminals.size()))
			: operations.get(random.nextInt(operations.size()));

		tree.value(op);

		if (level > 1) {
			for (int i = 0; i < op.arity(); ++i) {
				final TreeNode<Op<A>> node = TreeNode.of();
				fill(level - 1, node, operations, terminals, random);
				tree.attach(node);
			}
		} else {
			for (int i = 0; i < op.arity(); ++i) {
				final Op<A> term = terminals.get(random.nextInt(terminals.size()));
				tree.attach(TreeNode.of(term));
			}
		}
	}

	/**
	 * Creates a valid program tree from the given flattened sequence of
	 * op nodes. The given {@code operations} and {@code termination} nodes are
	 * used for <em>repairing</em> the program tree, if necessary.
	 *
	 * @param nodes the flattened, possible corrupt, program tree
	 * @param terminals the usable non-terminal operation nodes to use for
	 *        reparation
	 * @param <A> the operation argument type
	 * @return a new valid program tree build from the flattened program tree
	 * @throws NullPointerException if one of the arguments is {@code null}
	 * @throws IllegalArgumentException if the {@code nodes} sequence is empty
	 */
	public static <A> TreeNode<Op<A>> toTree(
		final ISeq<? extends FlatTree<? extends Op<A>, ?>> nodes,
		final ISeq<? extends Op<A>> terminals
	) {
		if (nodes.isEmpty()) {
			throw new IllegalArgumentException("Tree nodes must not be empty.");
		}

		final Op<A> op = requireNonNull(nodes.get(0).value());
		final TreeNode<Op<A>> tree = TreeNode.of(op);
		return toTree(
			tree,
			0,
			nodes,
			offsets(nodes),
			terminals,
			RandomRegistry.random()
		);
	}

	private static <A> TreeNode<Op<A>> toTree(
		final TreeNode<Op<A>> root,
		final int index,
		final ISeq<? extends FlatTree<? extends Op<A>, ?>> nodes,
		final int[] offsets,
		final ISeq<? extends Op<A>> terminals,
		final RandomGenerator random
	) {
		if (index < nodes.size()) {
			final FlatTree<? extends Op<A>, ?> node = nodes.get(index);
			final Op<A> op = node.value();

			for (int i  = 0; i < op.arity(); ++i) {
				assert offsets[index] != -1;

				final TreeNode<Op<A>> treeNode = TreeNode.of();
				if (offsets[index] + i < nodes.size()) {
					treeNode.value(nodes.get(offsets[index] + i).value());
				} else {
					treeNode.value(terminals.get(random.nextInt(terminals.size())));
				}

				toTree(
					treeNode,
					offsets[index] + i,
					nodes,
					offsets,
					terminals,
					random
				);
				root.attach(treeNode);
			}
		}

		return root;
	}

	/**
	 * Create the offset array for the given nodes. The offsets are calculated
	 * using the arity of the stored operations.
	 *
	 * @param nodes the flattened tree nodes
	 * @return the offset array for the given nodes
	 */
	static int[]
	offsets(final ISeq<? extends FlatTree<? extends Op<?>, ?>> nodes) {
		final int[] offsets = new int[nodes.size()];

		int offset = 1;
		for (int i = 0; i < offsets.length; ++i) {
			final Op<?> op = nodes.get(i).value();

			offsets[i] = op.isTerminal() ? -1 : offset;
			offset += op.arity();
		}

		return offsets;
	}

}<|MERGE_RESOLUTION|>--- conflicted
+++ resolved
@@ -170,12 +170,7 @@
 		);
 	}
 
-<<<<<<< HEAD
-	@SafeVarargs
-	private static <T> T evalOp(final Op<T> op, final T... variables) {
-=======
 	private static <T> T applyTerminal(final Op<T> op, final T[] variables) {
->>>>>>> d68c1274
 		if (op instanceof Var<?> var && var.index() >= variables.length) {
 			throw new IllegalArgumentException(format(
 				"No value for variable '%s' given.", op
