/*
 * Java Genetic Algorithm Library (@__identifier__@).
 * Copyright (c) @__year__@ Franz Wilhelmstötter
 *
 * Licensed under the Apache License, Version 2.0 (the "License");
 * you may not use this file except in compliance with the License.
 * You may obtain a copy of the License at
 *
 *      http://www.apache.org/licenses/LICENSE-2.0
 *
 * Unless required by applicable law or agreed to in writing, software
 * distributed under the License is distributed on an "AS IS" BASIS,
 * WITHOUT WARRANTIES OR CONDITIONS OF ANY KIND, either express or implied.
 * See the License for the specific language governing permissions and
 * limitations under the License.
 *
 * Author:
 *    Franz Wilhelmstötter (franz.wilhelmstoetter@gmail.com)
 */
package io.jenetics.prog.op;

import static java.nio.charset.StandardCharsets.UTF_8;
import static java.util.Objects.requireNonNull;
import static io.jenetics.internal.util.SerialIO.readInt;
import static io.jenetics.internal.util.SerialIO.writeInt;

import java.io.DataInput;
import java.io.DataOutput;
import java.io.IOException;
import java.io.InvalidObjectException;
import java.io.ObjectInputStream;
import java.io.Serializable;
import java.util.Comparator;
import java.util.Objects;
import java.util.TreeSet;
import java.util.function.Function;
import java.util.stream.Collectors;
import java.util.stream.DoubleStream;

import io.jenetics.internal.util.Lazy;
import io.jenetics.util.ISeq;

import io.jenetics.ext.rewriting.TreeRewriteRule;
import io.jenetics.ext.rewriting.TreeRewriter;
import io.jenetics.ext.util.Tree;
import io.jenetics.ext.util.TreeNode;

/**
 * This class allows you to create a math operation tree from an expression
 * string. The expression string may only contain functions/operations defined
 * in {@link MathOp}.
 *
 * <pre>{@code
 * final MathExpr expr = MathExpr.parse("5 + 6*x + sin(x)^34 + (1 + sin(x*5)/4)/6");
 * final double result = expr.eval(4.32);
 * assert result == 31.170600453465315;
 *
 * assert 12.0 == MathExpr.eval("3*4");
 * assert 24.0 == MathExpr.eval("3*4*x", 2);
 * assert 28.0 == MathExpr.eval("3*4*x + y", 2, 4);
 * }</pre>
 *
 * @see MathOp
 *
 * @author <a href="mailto:franz.wilhelmstoetter@gmail.com">Franz Wilhelmstötter</a>
 * @version 5.0
 * @since 4.1
 */
public final class MathExpr
	implements
		Function<Double[], Double>,
		Serializable
{

	private static final long serialVersionUID = 1L;

	/**
	 * This tree-rewriter rewrites constant expressions to its single value.
	 *
	 * <pre>{@code
	 * final TreeNode<Op<Double>> tree = MathExpr.parseTree("1 + 2*(6 + 7)");
	 * MathExpr.CONST_REWRITER.rewrite(tree);
	 * assertEquals(tree.getValue(), Const.of(27.0));
	 * }</pre>
	 *
	 * @since 5.0
	 */
	public static final TreeRewriter<Op<Double>> CONST_REWRITER =
		new ConstExprRewriter();

	/**
	 * This rewriter implements some common arithmetic identities, in exactly
	 * this order.
	 * <pre> {@code
	 *     sub($x,$x) ->  0
	 *     sub($x,0)  ->  $x
	 *     add($x,0)  ->  $x
	 *     add(0,$x)  ->  $x
	 *     add($x,$x) ->  mul(2,$x)
	 *     div($x,$x) ->  1
	 *     div(0,$x)  ->  0
	 *     mul($x,0)  ->  0
	 *     mul(0,$x)  ->  0
	 *     mul($x,1)  ->  $x
	 *     mul(1,$x)  ->  $x
	 *     mul($x,$x) ->  pow($x,2)
	 *     pow($x,0)  ->  1
	 *     pow(0,$x)  ->  0
	 *     pow($x,1)  ->  $x
	 *     pow(1,$x)  ->  1
	 * }</pre>
	 *
	 * @since 5.0
	 */
	public static final TreeRewriter<Op<Double>> ARITHMETIC_REWRITER =
		TreeRewriter.concat(
			compile("sub($x,$x) -> 0"),
			compile("sub($x,0) -> $x"),
			compile("add($x,0) -> $x"),
			compile("add(0,$x) -> $x"),
			compile("add($x,$x) -> mul(2,$x)"),
			compile("div($x,$x) -> 1"),
			compile("div(0,$x) -> 0"),
			compile("mul($x,0) -> 0"),
			compile("mul(0,$x) -> 0"),
			compile("mul($x,1) -> $x"),
			compile("mul(1,$x) -> $x"),
			compile("mul($x,$x) -> pow($x,2)"),
			compile("pow($x,0) -> 1"),
			compile("pow(0,$x) -> 0"),
			compile("pow($x,1) -> $x"),
			compile("pow(1,$x) -> 1")
		);

	private static TreeRewriter<Op<Double>> compile(final String rule) {
		return TreeRewriteRule.parse(rule, MathOp::toMathOp);
	}

	/**
	 * Combination of the {@link #ARITHMETIC_REWRITER} and the
	 * {@link #CONST_REWRITER}, in this specific order.
	 *
	 * @since 5.0
	 */
	public static final TreeRewriter<Op<Double>> REWRITER = TreeRewriter.concat(
		ARITHMETIC_REWRITER,
		CONST_REWRITER
	);

	private final Tree<? extends Op<Double>, ?> _tree;

	private final Lazy<ISeq<Var<Double>>> _vars;

	// Primary constructor.
	private MathExpr(final Tree<? extends Op<Double>, ?> tree, boolean primary) {
		_tree = requireNonNull(tree);
		_vars = Lazy.of(() -> ISeq.of(
			_tree.stream()
				.filter(node -> node.getValue() instanceof Var)
				.map(node -> (Var<Double>)node.getValue())
				.collect(Collectors.toCollection(() ->
					new TreeSet<>(Comparator.comparing(Var::name))))
		));
	}

	/**
	 * Create a new {@code MathExpr} object from the given operation tree.
	 *
	 * @param tree the underlying operation tree
	 * @throws NullPointerException if the given {@code program} is {@code null}
	 * @throws IllegalArgumentException if the given operation tree is invalid,
	 *         which means there is at least one node where the operation arity
	 *         and the node child count differ.
	 */
	public MathExpr(final Tree<? extends Op<Double>, ?> tree) {
		this(TreeNode.ofTree(tree), true);
		Program.check(tree);
	}

	/**
	 * Return the variable list of this <em>math</em> expression.
	 *
	 * @return the variable list of this <em>math</em> expression
	 */
	public ISeq<Var<Double>> vars() {
		return _vars.get();
	}

	/**
	 * Return the math expression as operation tree.
	 *
	 * @return a new expression tree
	 */
	public TreeNode<Op<Double>> toTree() {
		return TreeNode.ofTree(_tree);
	}

	/**
	 * @see #eval(double...)
	 * @see #eval(String, double...)
	 */
	@Override
	public Double apply(final Double[] args) {
		return Program.eval(_tree, args);
	}

	/**
	 * Convenient method, which lets you apply the program function without
	 * explicitly create a wrapper array.
	 *
	 * <pre>{@code
	 *  final double result = MathExpr.parse("2*z + 3*x - y").eval(3, 2, 1);
	 *  assert result == 9.0;
	 * }</pre>
	 *
	 * @see #apply(Double[])
	 * @see #eval(String, double...)
	 *
	 * @param args the function arguments
	 * @return the evaluated value
	 * @throws NullPointerException if the given variable array is {@code null}
	 * @throws IllegalArgumentException if the length of the arguments array
	 *         is smaller than the program arity
	 */
	public double eval(final double... args) {
		final double val = apply(
			DoubleStream.of(args)
				.boxed()
				.toArray(Double[]::new)
		);
		return val == -0.0 ? 0.0 : val;
	}

	@Override
	public int hashCode() {
		return _tree.hashCode();
	}

	@Override
	public boolean equals(final Object obj) {
		return obj == this ||
			obj instanceof MathExpr &&
			Objects.equals(((MathExpr)obj)._tree, _tree);
	}

	/**
	 * Return the string representation of this {@code MathExpr} object. The
	 * string returned by this method can be parsed again and will result in the
	 * same expression object.
	 * <pre>{@code
	 *  final String expr = "5.0 + 6.0*x + sin(x)^34.0 + (1.0 + sin(x*5.0)/4.0) + 6.5";
	 *  final MathExpr tree = MathExpr.parse(expr);
	 *  assert tree.toString().equals(expr);
	 * }</pre>
	 *
	 * @return the expression string
	 */
	@Override
	public String toString() {
		return format(_tree);
	}

	/**
	 * Simplifying {@code this} expression by applying the given {@code rewriter}
	 * and the given rewrite {@code limit}.
	 *
	 * @param rewriter the rewriter used for simplifying {@code this} expression
	 * @param limit the rewrite limit
	 * @return a newly created math expression object
	 * @throws NullPointerException if the {@code rewriter} is {@code null}
	 * @throws IllegalArgumentException if the {@code limit} is smaller than
	 *         zero
	 */
	public MathExpr simplify(
		final TreeRewriter<Op<Double>> rewriter,
		final int limit
	) {
		final TreeNode<Op<Double>> tree = toTree();
		rewriter.rewrite(tree, limit);
		return new MathExpr(tree, true);
	}

	/**
	 * Simplifying {@code this} expression by applying the given {@code rewriter}.
	 *
	 * @param rewriter the rewriter used for simplifying {@code this} expression
	 * @return a newly created math expression object
	 * @throws NullPointerException if the {@code rewriter} is {@code null}
	 */
	public MathExpr simplify(final TreeRewriter<Op<Double>> rewriter) {
		return simplify(rewriter, Integer.MAX_VALUE);
	}

	/**
	 * Simplifies {@code this} expression by applying the default
	 * {@link #REWRITER}.
	 *
	 * @return a newly created math expression object
	 */
	public MathExpr simplify() {
		return simplify(REWRITER);
	}


	/* *************************************************************************
	 *  Java object serialization
	 * ************************************************************************/

	private Object writeReplace() {
		return new Serial(Serial.MATH_EXPR, this);
	}

	private void readObject(final ObjectInputStream stream)
		throws InvalidObjectException
	{
		throw new InvalidObjectException("Serialization proxy required.");
	}

	void write(final DataOutput out) throws IOException {
		final byte[] data = toString().getBytes(UTF_8);
<<<<<<< HEAD
		out.writeInt(data.length);
=======
		writeInt(data.length, out);
>>>>>>> d9aa33f4
		out.write(data);
	}

	static MathExpr read(final DataInput in) throws IOException {
		final byte[] data = new byte[readInt(in)];
		in.readFully(data);
		return parse(new String(data, UTF_8));
	}


	/* *************************************************************************
	 * Static helper methods.
	 * ************************************************************************/

	/**
	 * Return the string representation of the given {@code tree} object. The
	 * string returned by this method can be parsed again and will result in the
	 * same expression object.
	 * <pre>{@code
	 *  final String expr = "5.0 + 6.0*x + sin(x)^34.0 + (1.0 + sin(x*5.0)/4.0) + 6.5";
	 *  final MathExpr tree = MathExpr.parse(expr);
	 *  assert MathExpr.format(tree.tree()).equals(expr);
	 * }</pre>
	 *
	 * @since 4.3
	 *
	 * @param tree the tree object to convert to a string
	 * @return a new expression string
	 * @throws NullPointerException if the given {@code tree} is {@code null}
	 */
	public static String format(final Tree<? extends Op<Double>, ?> tree) {
		return MathExprFormatter.format(tree);
	}

	/**
	 * Parses the given {@code expression} into a AST tree.
	 *
	 * @param expression the expression string
	 * @return the tree representation of the given {@code expression}
	 * @throws NullPointerException if the given {@code expression} is {@code null}
	 * @throws IllegalArgumentException if the given expression is invalid or
	 *         can't be parsed.
	 */
	public static MathExpr parse(final String expression) {
		final Tree<? extends Op<Double>, ?> tree = parseTree(expression);
		Program.check(tree);
		return new MathExpr(tree, true);
	}

	/**
	 * Parses the given mathematical expression string and returns the
	 * mathematical expression tree. The expression may contain all functions
	 * defined in {@link MathOp}.
	 * <pre>{@code
	 * final Tree<? extends Op<Double>, ?> tree = MathExpr
	 *     .parseTree("5 + 6*x + sin(x)^34 + (1 + sin(x*5)/4)/6");
	 * }</pre>
	 * The example above will lead to the following tree:
	 * <pre> {@code
	 *  add
	 *  ├── add
	 *  │   ├── add
	 *  │   │   ├── 5.0
	 *  │   │   └── mul
	 *  │   │       ├── 6.0
	 *  │   │       └── x
	 *  │   └── pow
	 *  │       ├── sin
	 *  │       │   └── x
	 *  │       └── 34.0
	 *  └── div
	 *      ├── add
	 *      │   ├── 1.0
	 *      │   └── div
	 *      │       ├── sin
	 *      │       │   └── mul
	 *      │       │       ├── x
	 *      │       │       └── 5.0
	 *      │       └── 4.0
	 *      └── 6.0
	 * }</pre>
	 *
	 * @param expression the expression string
	 * @return the parsed expression tree
	 * @throws NullPointerException if the given {@code expression} is {@code null}
	 * @throws IllegalArgumentException if the given expression is invalid or
	 *         can't be parsed.
	 */
	public static TreeNode<Op<Double>> parseTree(final String expression) {
		return MathExprParser.parse(expression);
	}

	/**
	 * Evaluates the given {@code expression} with the given arguments.
	 *
	 * <pre>{@code
	 *  final double result = MathExpr.eval("2*z + 3*x - y", 3, 2, 1);
	 *  assert result == 9.0;
	 * }</pre>
	 *
	 * @see #apply(Double[])
	 * @see #eval(double...)
	 *
	 * @param expression the expression to evaluate
	 * @param args the expression arguments, in alphabetical order
	 * @return the evaluation result
	 * @throws NullPointerException if the given {@code expression} is
	 *         {@code null}
	 * @throws IllegalArgumentException if the given operation tree is invalid,
	 *         which means there is at least one node where the operation arity
	 *         and the node child count differ.
	 */
	public static double eval(final String expression, final double... args) {
		return parse(expression).eval(args);
	}

	/**
	 * Evaluates the given {@code expression} with the given arguments.
	 *
	 * @see #apply(Double[])
	 * @see #eval(double...)
	 * @see #eval(String, double...)
	 *
	 * @since 4.4
	 *
	 * @param expression the expression to evaluate
	 * @param args the expression arguments, in alphabetical order
	 * @return the evaluation result
	 * @throws NullPointerException if the given {@code expression} is
	 *         {@code null}
	 */
	public static double eval(
		final Tree<? extends Op<Double>, ?> expression,
		final double... args
	) {
		return new MathExpr(expression, true).eval(args);
	}

	/**
	 * Applies the {@link #REWRITER} to the given (mutable) {@code tree}. The
	 * tree rewrite is done in place.
	 *
	 * @see TreeRewriter#rewrite(TreeNode, int)
	 *
	 * @since 5.0
	 *
	 * @param tree the tree to be rewritten
	 * @param limit the maximal number this rewrite rule is applied to the given
	 *        tree. This guarantees the termination of the rewrite method.
	 * @return the number of rewrites applied to the input {@code tree}
	 * @throws NullPointerException if the given {@code tree} is {@code null}
	 * @throws IllegalArgumentException if the {@code limit} is smaller than
	 *         one
	 */
	public static int rewrite(final TreeNode<Op<Double>> tree, final int limit) {
		return REWRITER.rewrite(tree, limit);
	}

	/**
	 * Applies the {@link #REWRITER} to the given (mutable) {@code tree}. The
	 * tree rewrite is done in place. The limit of the applied rewrites is set
	 * unlimited ({@link Integer#MAX_VALUE}).
	 *
	 * @see #rewrite(TreeNode, int)
	 * @see TreeRewriter#rewrite(TreeNode)
	 *
	 * @since 5.0
	 *
	 * @param tree the tree to be rewritten
	 * @return {@code true} if the tree has been changed (rewritten) by this
	 *         method, {@code false} if the tree hasn't been changed
	 * @throws NullPointerException if the given {@code tree} is {@code null}
	 */
	public static int rewrite(final TreeNode<Op<Double>> tree) {
		return rewrite(tree, Integer.MAX_VALUE);
	}

}<|MERGE_RESOLUTION|>--- conflicted
+++ resolved
@@ -318,11 +318,7 @@
 
 	void write(final DataOutput out) throws IOException {
 		final byte[] data = toString().getBytes(UTF_8);
-<<<<<<< HEAD
-		out.writeInt(data.length);
-=======
 		writeInt(data.length, out);
->>>>>>> d9aa33f4
 		out.write(data);
 	}
 
