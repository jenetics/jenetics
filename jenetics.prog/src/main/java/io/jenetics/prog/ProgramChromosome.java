--- conflicted
+++ resolved
@@ -421,13 +421,8 @@
 		out.writeObject(_operations);
 		out.writeObject(_terminals);
 
-<<<<<<< HEAD
-		for (var gene : _genes) {
-			out.writeObject(gene.getAllele());
-=======
 		for (ProgramGene<A> gene : _genes) {
 			out.writeObject(gene.allele());
->>>>>>> 963c29ff
 			writeInt(gene.childOffset(), out);
 		}
 	}
