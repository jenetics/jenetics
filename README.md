# Jenetics


Jenetics is an Genetic Algorithm, respectively an Evolutionary Algorithm, library written in Java. It is designed with a clear separation of the several  algorithm concepts, e. g. `Gene`, `Chromosome`, `Genotype`, `Phenotype`, `Population` and  fitness `Function`. Jenetics allows you to minimize or maximize the given fitness  function without tweaking it.


## Requirements

### Build time
*  **JDK 1.7**: The `JAVA_HOME` variable must be set to your java installation directory.
*  **Gradle 1.3**: [Gradle](http://www.gradle.org/) is used for building the library.

### Run time
*  **JScience** library, <http://jscience.org>: This library is  included and lies in the `project/lib` directory.

## Download
*  **Sourceforge**:  <https://sourceforge.net/projects/jenetics/files/latest/download>
*  **Bitbucket**:  <https://bitbucket.org/fwilhelm/jenetics/downloads>

## Build Jenetics


For building the Jenetics library from source, download the most recent, stable package version from [Sourceforge](https://sourceforge.net/projects/jenetics/files/latest/download) or [Bitbucket](https://bitbucket.org/fwilhelm/jenetics/downloads) and extract it to some build directory.

    $ unzip jenetics-<version>.zip -d <builddir>

`<version>` denotes the actual Jenetics version and `<builddir>` the actual build directory. Alternatively you can check out the latest-unstable-version from the Mercurial default branch.

<<<<<<< HEAD
    $ hg clone https://fwilhelm@bitbucket.org/fwilhelm/jenetics <builddir>
=======
    $ hg clone https://bitbucket.org/fwilhelm/jenetics <builddir>
    # or
    $ hg clone http://hg.code.sf.net/p/jenetics/main <builddir>
    # or
    $ git clone https://github.com/jenetics/jenetics.git <builddir>
>>>>>>> 22785c9f

Jenetics uses [Gradle 1.3](http://www.gradle.org/downloads) as build system and organizes the source into *sub*-projects (modules). Each sub-project is located in it’s own sub-directory:

* **org.jenetics**: This project contains the source code and tests for the Jenetics core-module.
* **org.jenetics.example**: This project contains example code for the *core*-module.
* **org.jenetics.doc**: Contains the code of the web-site and the manual.

For building the library change into the `<builddir>` directory (or one of the module directory) and call one of the available tasks:

* **pack**: Compiles the sources of all modules, creates the JAR files and the Javadoc. The build artifacts are copied into the `<builddir>/build/package` directory. This task is only available in the `<builddir>` directory.
* **compileJava**: Compiles the Jenetics sources and copies the class files to the `<builddir>/<module-dir>/build/classes/main` directory.
* **test**: Compiles and executes the unit tests. The test results are printed onto the console and a test-report, created by TestNG, is written to `<builddir>/<module-dir>` directory.
* **javadoc**: Generates the API documentation. The Javadoc is stored in the `<builddir>/<module-dir>/build/docs` directory
* **jar**: Compiles the sources and creates the JAR files. The artifacts are copied to the `<builddir>/<module-dir>/build/libs` directory.
* **clean**: Deletes the `<builddir>/build/*` directories and removes all generated artifacts.

For packaging (building)  the source call

    $ cd <build-dir>
    $ gradle pack



**IDE Integration**

Gradle has tasks which creates the project file for Eclipse and IntelliJ IDEA. Call

    $ gradle [eclipse|idea]

for creating the project files for Eclipse or IntelliJ, respectively.

## Examples

### Ones Counting

Ones counting is one of the simplest model-problem and consists of a binary chromosome. The fitness of a `Genotype` is proportional to the number of ones. The fitness `Function` looks like this:

	import org.jenetics.BitChromosome;
	import org.jenetics.BitGene;
	import org.jenetics.GeneticAlgorithm;
	import org.jenetics.Genotype;
	import org.jenetics.Mutator;
	import org.jenetics.NumberStatistics;
	import org.jenetics.Optimize;
	import org.jenetics.RouletteWheelSelector;
	import org.jenetics.SinglePointCrossover;
	import org.jenetics.util.Factory;
	import org.jenetics.util.Function;

	final class OneCounter
		implements Function<Genotype<BitGene>, Integer>
	{
		@Override
		public Integer apply(Genotype<BitGene> genotype) {
			int count = 0;
			for (BitGene gene : genotype.getChromosome()) {
				if (gene.getBit()) {
					++count;
				}
			}
			return count;
		}
	}

	public class OnesCounting {
		public static void main(String[] args) {
			Factory<Genotype<BitGene>> gtf = Genotype.valueOf(
				new BitChromosome(20, 0.15)
			);
			Function<Genotype<BitGene>, Integer> ff = new OneCounter();
			GeneticAlgorithm<BitGene, Integer> ga =
				new GeneticAlgorithm<>(gtf, ff, Optimize.MAXIMUM);

			ga.setStatisticsCalculator(
				new NumberStatistics.Calculator<BitGene, Integer>()
			);
			ga.setPopulationSize(50);
			ga.setSelectors(
				new RouletteWheelSelector<BitGene, Integer>()
			);
			ga.setAlterers(
				new Mutator<BitGene>(0.55),
				new SinglePointCrossover<BitGene>(0.06)
			);

			ga.setup();
			ga.evolve(100);
			System.out.println(ga.getBestStatistics());
		}
	}


The genotype in this example consists of one `BitChromosome` with a ones probability of 0.15. The altering of the offspring population is performed by mutation, with mutation probability of 0.55, and then by a single-point crossover, with crossover probability of 0.06. After creating the initial population, with the `ga.setup()` call, 100 generations are evolved. The tournament selector is used for both, the offspring- and the survivor selection-this is the default selector.

	+---------------------------------------------------------+
	|  Population Statistics                                  |
	+---------------------------------------------------------+
	|                     Age mean: 1.36000000000             |
	|                 Age variance: 3.74530612245             |
	|                      Samples: 50                        |
	|                 Best fitness: 18                        |
	|                Worst fitness: 5                         |
	+---------------------------------------------------------+
	+---------------------------------------------------------+
	|  Fitness Statistics                                     |
	+---------------------------------------------------------+
	|                 Fitness mean: 12.30000000000            |
	|             Fitness variance: 8.25510204082             |
	|        Fitness error of mean: 1.73948268172             |
	+---------------------------------------------------------+


The given example will print the overall timing statistics onto the console.

### 0/1 Knapsack Problem

In the [knapsack problem](http://en.wikipedia.org/wiki/Knapsack_problem) a set of items, together with their size and value, is given. The task is to select a disjoint subset so that the total size does not exeed the knapsacks size. For the 0/1 knapsack problem we define a `BitChromosome`, one bit for each item. If the ith `BitGene` is set to one the ith item is selected.

	import org.jscience.mathematics.number.Float64;

	import org.jenetics.BitChromosome;
	import org.jenetics.BitGene;
	import org.jenetics.Chromosome;
	import org.jenetics.GeneticAlgorithm;
	import org.jenetics.Genotype;
	import org.jenetics.Mutator;
	import org.jenetics.NumberStatistics;
	import org.jenetics.RouletteWheelSelector;
	import org.jenetics.SinglePointCrossover;
	import org.jenetics.util.Factory;
	import org.jenetics.util.Function;

	final class Item {
		public double size;
		public double value;
	}

	final class KnappsackFunction
		implements Function<Genotype<BitGene>, Float64>
	{
		private final Item[] _items;
		private final double _size;

		public KnappsackFunction(final Item[] items, double size) {
			_items = items;
			_size = size;
		}

		public Item[] getItems() {
			return _items;
		}

		@Override
		public Float64 apply(final Genotype<BitGene> genotype) {
			final Chromosome<BitGene> ch = genotype.getChromosome();

			double size = 0;
			double value = 0;
			for (int i = 0, n = ch.length(); i < n; ++i) {
				if (ch.getGene(i).getBit()) {
					size += _items[i].size;
					value += _items[i].value;
				}
			}

			if (size > _size) {
				return Float64.ZERO;
			} else {
				return Float64.valueOf(value);
			}
		}
	}

	public class Knapsack {

		private static KnappsackFunction FF(int n, double size) {
			Item[] items = new Item[n];
			for (int i = 0; i < items.length; ++i) {
				items[i] = new Item();
				items[i].size = (Math.random() + 1)*10;
				items[i].value = (Math.random() + 1)*15;
			}

			return new KnappsackFunction(items, size);
		}

		public static void main(String[] argv) throws Exception {
			KnappsackFunction ff = FF(15, 100);
			Factory<Genotype<BitGene>> genotype = Genotype.valueOf(
				new BitChromosome(15, 0.5)
			);

			GeneticAlgorithm<BitGene, Float64> ga =
				new GeneticAlgorithm<>(genotype, ff);

			ga.setMaximalPhenotypeAge(30);
			ga.setPopulationSize(100);
			ga.setStatisticsCalculator(
				new NumberStatistics.Calculator<BitGene, Float64>()
			);
			ga.setSelectors(
				new RouletteWheelSelector<BitGene, Float64>()
			);
			ga.setAlterers(
				new Mutator<BitGene>(0.115),
				new SinglePointCrossover<BitGene>(0.16)
			);

			ga.setup();
			ga.evolve(100);
			System.out.println(ga.getBestStatistics());
		}
	}


The console out put for the Knapsack GA will look like the listing beneath.

	+---------------------------------------------------------+
	|  Population Statistics                                  |
	+---------------------------------------------------------+
	|                     Age mean: 1.55000000000             |
	|                 Age variance: 2.69444444444             |
	|                      Samples: 100                       |
	|                 Best fitness: 188.57227213871303        |
	|                Worst fitness: 0.0                       |
	+---------------------------------------------------------+
	+---------------------------------------------------------+
	|  Fitness Statistics                                     |
	+---------------------------------------------------------+
	|                 Fitness mean: 157.60654768894           |
	|             Fitness variance: 1486.23455609328          |
	|        Fitness error of mean: 15.76065476889            |
	+---------------------------------------------------------+



## Traveling Salesman Problem (TSP)

The Traveling Salesman problem is a very good example which shows you how to solve combinatorial problems with an GA. Jenetics contains several classes which will work very well with this kind of problems. Wrapping the base type into an `EnumGene` is the first thing to do. In our example, every city has an unique number, that means we are wrapping an Integer into an `EnumGene`. Creating a genotype for integer values is very easy with the factory method of the `PermutationChromosome`. For other data types you have to use one of the constructors of the permutation chromosome. As alterers, we are using a swap-mutator and a partially-matched crossover. These alterers guarantees that no invalid solutions are created—every city exists exactly once in the altered chromosomes.

	import static java.lang.Math.PI;
	import static java.lang.Math.abs;
	import static java.lang.Math.sin;

	import org.jenetics.Chromosome;
	import org.jenetics.EnumGene;
	import org.jenetics.GeneticAlgorithm;
	import org.jenetics.Genotype;
	import org.jenetics.NumberStatistics.Calculator;
	import org.jenetics.Optimize;
	import org.jenetics.PartiallyMatchedCrossover;
	import org.jenetics.PermutationChromosome;
	import org.jenetics.SwapMutator;
	import org.jenetics.util.Factory;
	import org.jenetics.util.Function;

	class FF
		implements Function<Genotype<EnumGene<Integer>>, Float64>
	{
		private final double[][] _adjacence;
		public FF(final double[][] adjacence) {
			_adjacence = adjacence;
		}
		@Override
		public Float64 apply(Genotype<EnumGene<Integer>> genotype) {
			Chromosome<EnumGene<Integer>> path =
				genotype.getChromosome();

			double length = 0.0;
			for (int i = 0, n = path.length(); i < n; ++i) {
				final int from = path.getGene(i).getAllele();
				final int to = path.getGene((i + 1)%n).getAllele();
				length += _adjacence[from][to];
			}
			return Float64.valueOf(length);
		}
	}

	public class TravelingSalesman {

		public static void main(String[] args) {
			final int stops = 20;

			Function<Genotype<EnumGene<Integer>>, Float64> ff =
				new FF(adjacencyMatrix(stops));
			Factory<Genotype<EnumGene<Integer>>> gt = Genotype.valueOf(
				PermutationChromosome.ofInteger(stops)
			);
			final GeneticAlgorithm<EnumGene<Integer>, Float64>
				ga = new GeneticAlgorithm<>(gt, ff, Optimize.MINIMUM);
			ga.setStatisticsCalculator(
				new Calculator<EnumGene<Integer>, Float64>()
			);
			ga.setPopulationSize(300);
			ga.setAlterers(
				new SwapMutator<EnumGene<Integer>>(0.2),
				new PartiallyMatchedCrossover<Integer>(0.3)
			);

			ga.setup();
			ga.evolve(700);
			System.out.println(ga.getBestStatistics());
			System.out.println(ga.getBestPhenotype());
		}

		private static double[][] adjacencyMatrix(int stops) {
			double[][] matrix = new double[stops][stops];
			for (int i = 0; i < stops; ++i) {
				for (int j = 0; j < stops; ++j) {
					matrix[i][j] = chord(stops, abs(i - j), RADIUS);
				}
			}
			return matrix;
		}
		private static double chord(int stops, int i, double r) {
			return 2.0*r*abs(sin((PI*i)/stops));
		}
		private static double RADIUS = 10.0;
	}


The listing above shows the output generated by our example. The last line represents the phenotype of the best solution found by the GA, which represents the traveling path. As you can see, the GA has found the shortest path, in reverse order.

	+---------------------------------------------------------+
	|  Population Statistics                                  |
	+---------------------------------------------------------+
	|                     Age mean: 1.48333333333             |
	|                 Age variance: 3.72212931996             |
	|                      Samples: 300                       |
	|                 Best fitness: 62.573786016092335        |
	|                Worst fitness: 315.49784819824816        |
	+---------------------------------------------------------+
	+---------------------------------------------------------+
	|  Fitness Statistics                                     |
	+---------------------------------------------------------+
	|                 Fitness mean: 118.87334461782           |
	|             Fitness variance: 6464.82405084876          |
	|        Fitness error of mean: 6.86315575146             |
	+---------------------------------------------------------+
	[19|18|17|16|15|14|13|12|11|10|9|8|7|6|5|4|3|2|1|0] --> 62.573786016092335


## Coding standards

Beside the Java coding standards as given in <http://www.oracle.com/technetwork/java/javase/documentation/codeconvtoc-136057.html> the following extensions are used.

- All non-constant variables members start with underscore.
- Variable name for arrays or collections are plural.
- All helper classes which only contains static methods are lower-case. This  indicates that the given class can not be used as type, because no instance can be created.

## Licence

The library is licensed under the [GNU Lesser General Public License](https://www.gnu.org/licenses/lgpl-2.1.html)  as published by the Free Software Foundation; either version 2.1 of the License, or (at your option) any later version.<|MERGE_RESOLUTION|>--- conflicted
+++ resolved
@@ -26,15 +26,11 @@
 
 `<version>` denotes the actual Jenetics version and `<builddir>` the actual build directory. Alternatively you can check out the latest-unstable-version from the Mercurial default branch.
 
-<<<<<<< HEAD
-    $ hg clone https://fwilhelm@bitbucket.org/fwilhelm/jenetics <builddir>
-=======
     $ hg clone https://bitbucket.org/fwilhelm/jenetics <builddir>
     # or
     $ hg clone http://hg.code.sf.net/p/jenetics/main <builddir>
     # or
     $ git clone https://github.com/jenetics/jenetics.git <builddir>
->>>>>>> 22785c9f
 
 Jenetics uses [Gradle 1.3](http://www.gradle.org/downloads) as build system and organizes the source into *sub*-projects (modules). Each sub-project is located in it’s own sub-directory:
 
